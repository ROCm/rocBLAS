// This file is for internal AMD use.
// If you are interested in running your own Jenkins, please raise a github issue for assistance.

def runCompileCommand(platform, project, specificGPU=false)
{
    project.paths.construct_build_prefix()

<<<<<<< HEAD
    String architecture = (specificGPU) ? "-a" + project.email.gpuLabel(platform.jenkinsLabel) : ""

    def command

    if(platform.jenkinsLabel.contains('hip-clang'))
    {
        command = """#!/usr/bin/env bash
                set -x
                cd ${project.paths.project_build_prefix}
                LD_LIBRARY_PATH=/opt/rocm/hcc/lib CXX=/opt/rocm/bin/hipcc ${project.paths.build_command} ${architecture} --hip-clang
                """
    }
    else if(platform.jenkinsLabel.contains('sles'))
    {
        command = """#!/usr/bin/env bash
                set -x
                cd ${project.paths.project_build_prefix}
                LD_LIBRARY_PATH=/opt/rocm/hcc/lib CXX=/opt/rocm/bin/hipcc sudo ${project.paths.build_command} ${architecture}
                """
    }

    else
    {
        command = """#!/usr/bin/env bash
                set -x
                cd ${project.paths.project_build_prefix}
                LD_LIBRARY_PATH=/opt/rocm/hcc/lib CXX=/opt/rocm/bin/hcc ${project.paths.build_command} ${architecture}
=======
    String compiler = platform.jenkinsLabel.contains('hip-clang') ? 'hipcc' : 'hcc'
    String hipClang = platform.jenkinsLabel.contains('hip-clang') ? '--hip-clang' : ''
    String sles = platform.jenkinsLabel.contains('sles') ? '/usr/bin/sudo --preserve-env' : ''

    def command = """#!/usr/bin/env bash
                set -x
                cd ${project.paths.project_build_prefix}
                ${sles} LD_LIBRARY_PATH=/opt/rocm/hcc/lib CXX=/opt/rocm/bin/${compiler} ${project.paths.build_command} ${hipClang}
>>>>>>> 94bac659
                """
    platform.runCommand(this, command)
}

def runTestCommand (platform, project, gfilter)
{
    String sudo = auxiliary.sudo(platform.jenkinsLabel)
    def command = """#!/usr/bin/env bash
                    set -x
                    cd ${project.paths.project_build_prefix}/build/release/clients/staging
                    ${sudo} LD_LIBRARY_PATH=/opt/rocm/hcc/lib GTEST_LISTENER=NO_PASS_LINE_IN_LOG ./rocblas-test --gtest_output=xml --gtest_color=yes --gtest_filter=${gfilter}-*known_bug*
                """

    platform.runCommand(this, command)
    junit "${project.paths.project_build_prefix}/build/release/clients/staging/*.xml"
}

def runPackageCommand(platform, project)
{
        def packageHelper = platform.makePackage(platform.jenkinsLabel,"${project.paths.project_build_prefix}/build/release",true)
        platform.runCommand(this, packageHelper[0])
        platform.archiveArtifacts(this, packageHelper[1])
}

return this
<|MERGE_RESOLUTION|>--- conflicted
+++ resolved
@@ -5,35 +5,6 @@
 {
     project.paths.construct_build_prefix()
 
-<<<<<<< HEAD
-    String architecture = (specificGPU) ? "-a" + project.email.gpuLabel(platform.jenkinsLabel) : ""
-
-    def command
-
-    if(platform.jenkinsLabel.contains('hip-clang'))
-    {
-        command = """#!/usr/bin/env bash
-                set -x
-                cd ${project.paths.project_build_prefix}
-                LD_LIBRARY_PATH=/opt/rocm/hcc/lib CXX=/opt/rocm/bin/hipcc ${project.paths.build_command} ${architecture} --hip-clang
-                """
-    }
-    else if(platform.jenkinsLabel.contains('sles'))
-    {
-        command = """#!/usr/bin/env bash
-                set -x
-                cd ${project.paths.project_build_prefix}
-                LD_LIBRARY_PATH=/opt/rocm/hcc/lib CXX=/opt/rocm/bin/hipcc sudo ${project.paths.build_command} ${architecture}
-                """
-    }
-
-    else
-    {
-        command = """#!/usr/bin/env bash
-                set -x
-                cd ${project.paths.project_build_prefix}
-                LD_LIBRARY_PATH=/opt/rocm/hcc/lib CXX=/opt/rocm/bin/hcc ${project.paths.build_command} ${architecture}
-=======
     String compiler = platform.jenkinsLabel.contains('hip-clang') ? 'hipcc' : 'hcc'
     String hipClang = platform.jenkinsLabel.contains('hip-clang') ? '--hip-clang' : ''
     String sles = platform.jenkinsLabel.contains('sles') ? '/usr/bin/sudo --preserve-env' : ''
@@ -42,7 +13,6 @@
                 set -x
                 cd ${project.paths.project_build_prefix}
                 ${sles} LD_LIBRARY_PATH=/opt/rocm/hcc/lib CXX=/opt/rocm/bin/${compiler} ${project.paths.build_command} ${hipClang}
->>>>>>> 94bac659
                 """
     platform.runCommand(this, command)
 }
