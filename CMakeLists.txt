# ########################################################################
# Copyright 2016 Advanced Micro Devices, Inc.
# ########################################################################

# The ROCm platform requires Ubuntu 16.04 or Fedora 24, which has cmake 3.5
cmake_minimum_required( VERSION 3.5 )

# Consider removing this in the future
# This should appear before the project command, because it does not use FORCE
if( WIN32 )
  set( CMAKE_INSTALL_PREFIX "${PROJECT_BINARY_DIR}/package" CACHE PATH "Install path prefix, prepended onto install directories" )
else( )
  set( CMAKE_INSTALL_PREFIX "/opt/rocm" CACHE PATH "Install path prefix, prepended onto install directories" )
endif( )

# This has to be initialized before the project() command appears
# Set the default of CMAKE_BUILD_TYPE to be release, unless user specifies with -D.  MSVC_IDE does not use CMAKE_BUILD_TYPE
if( NOT DEFINED CMAKE_CONFIGURATION_TYPES AND NOT DEFINED CMAKE_BUILD_TYPE )
  set( CMAKE_BUILD_TYPE Release CACHE STRING "Choose the type of build, options are: None Debug Release RelWithDebInfo MinSizeRel." )
endif()

# Honor per-config flags in try_compile() source-file signature. cmake v3.7 and up
if( POLICY CMP0066 )
  cmake_policy( SET CMP0066 NEW )
endif( )

project( rocblas LANGUAGES CXX )

# ########################################################################
# NOTE:  CUDA compiling path
# ########################################################################
# I have tried compiling rocBLAS library source with multiple methods,
# and ended up using the approach where we set the CXX compiler to hipcc.
# I didn't like using the HIP_ADD_LIBRARY or CUDA_ADD_LIBRARY approaches,
# for the reasons I list here.
# 1.  Adding header include directories is through HIP_INCLUDE_DIRECTORIES(), which
# is global to a directory and affects all targets
# 2.  You must add HIP_SOURCE_PROPERTY_FORMAT OBJ properties to .cpp files
# to get HIP_ADD_LIBRARY to recognize the file
# 3.  HIP_ADD_LIBRARY invokes a call to add_custom_command() to compile files,
# and rocBLAS does the same.  The order in which custom commands execute is
# undefined, and sometimes a file is attempted to be compiled before it has
# been generated.  The fix for this is to create 'PHONY' targets, which I
# don't desire.

# Using hipcc allows us to avoid the above problems, with two primary costs:
# 1.  The cmake logic to detect compiler features fails with nvcc backend
# 2.  Upfront cost to figure out all the strange compiler/linker flags I define
# below.

# Hopefully, cost #2 is already paid.  All in all, I want to get rid of the
# need for hipcc, and hope that at some point of time in the future we
# can use the export config files from hip & hcc for both ROCm & nvcc backends.
# ########################################################################

# ########################################################################
# Main
# ########################################################################

if( CMAKE_CXX_COMPILER MATCHES ".*/hipcc$" )
  # For now, we assume hipcc compiler means to compile for CUDA backend
  message( STATUS "HIPCC compiler detected; CUDA backend selected" )

  set( CMAKE_C_COMPILE_OPTIONS_PIC "-Xcompiler ${CMAKE_C_COMPILE_OPTIONS_PIC}" )
  set( CMAKE_CXX_COMPILE_OPTIONS_PIC "-Xcompiler ${CMAKE_CXX_COMPILE_OPTIONS_PIC}" )
  set( CMAKE_SHARED_LIBRARY_C_FLAGS "-Xlinker ${CMAKE_SHARED_LIBRARY_C_FLAGS}" )
  set( CMAKE_SHARED_LIBRARY_CXX_FLAGS "-Xlinker ${CMAKE_SHARED_LIBRARY_CXX_FLAGS}" )
  set( CMAKE_SHARED_LIBRARY_SONAME_C_FLAG "-Xlinker -soname," )
  set( CMAKE_SHARED_LIBRARY_SONAME_CXX_FLAG "-Xlinker -soname," )
  set( CMAKE_SHARED_LIBRARY_RUNTIME_C_FLAG "-Xlinker -rpath," )
  set( CMAKE_SHARED_LIBRARY_RUNTIME_CXX_FLAG "-Xlinker -rpath," )
  set( CMAKE_EXECUTABLE_RUNTIME_C_FLAG "-Xlinker -rpath," )
  set( CMAKE_EXECUTABLE_RUNTIME_CXX_FLAG "-Xlinker -rpath," )
  set( CMAKE_C_COMPILE_OPTIONS_VISIBILITY "-Xcompiler ${CMAKE_C_COMPILE_OPTIONS_VISIBILITY}" )
  set( CMAKE_CXX_COMPILE_OPTIONS_VISIBILITY "-Xcompiler ${CMAKE_CXX_COMPILE_OPTIONS_VISIBILITY}" )
  set( CMAKE_C_COMPILE_OPTIONS_VISIBILITY_INLINES_HIDDEN "-Xcompiler ${CMAKE_C_COMPILE_OPTIONS_VISIBILITY_INLINES_HIDDEN}" )
  set( CMAKE_CXX_COMPILE_OPTIONS_VISIBILITY_INLINES_HIDDEN "-Xcompiler ${CMAKE_CXX_COMPILE_OPTIONS_VISIBILITY_INLINES_HIDDEN}" )
elseif( CMAKE_CXX_COMPILER MATCHES ".*/hcc$" )
  message( STATUS "HCC compiler set; ROCm backend selected [ CXX=/opt/rocm/bin/hcc cmake ... ]" )
endif( )

# This finds the rocm-cmake project, and installs it if not found
# rocm-cmake contains common cmake code for rocm projects to help setup and install
set( PROJECT_EXTERN_DIR ${CMAKE_CURRENT_BINARY_DIR}/extern )
find_package( ROCM CONFIG QUIET PATHS /opt/rocm )
if( NOT ROCM_FOUND )
  set( rocm_cmake_tag "master" CACHE STRING "rocm-cmake tag to download" )
  file( DOWNLOAD https://github.com/RadeonOpenCompute/rocm-cmake/archive/${rocm_cmake_tag}.zip
      ${PROJECT_EXTERN_DIR}/rocm-cmake-${rocm_cmake_tag}.zip STATUS status LOG log)

  list(GET status 0 status_code)
  list(GET status 1 status_string)

  if(NOT status_code EQUAL 0)
    message(FATAL_ERROR "error: downloading
    'https://github.com/RadeonOpenCompute/rocm-cmake/archive/${rocm_cmake_tag}.zip' failed
    status_code: ${status_code}
    status_string: ${status_string}
    log: ${log}
    ")
  endif()

  message(STATUS "downloading... done")

  execute_process( COMMAND ${CMAKE_COMMAND} -E tar xzvf ${PROJECT_EXTERN_DIR}/rocm-cmake-${rocm_cmake_tag}.zip
    WORKING_DIRECTORY ${PROJECT_EXTERN_DIR} )

  find_package( ROCM REQUIRED CONFIG PATHS ${PROJECT_EXTERN_DIR}/rocm-cmake-${rocm_cmake_tag} )
endif( )

include( ROCMSetupVersion )
include( ROCMCreatePackage )
include( ROCMInstallTargets )
include( ROCMPackageConfigHelpers )
include( ROCMInstallSymlinks )

rocm_setup_version( VERSION 0.11.4.0 NO_GIT_TAG_VERSION )

# Append our library helper cmake path and the cmake path for hip (for convenience)
# Users may override HIP path by specifying their own in CMAKE_MODULE_PATH
list( APPEND CMAKE_MODULE_PATH ${CMAKE_CURRENT_SOURCE_DIR}/cmake )

# NOTE:  workaround until hcc & hip cmake modules fixes symlink logic in their config files; remove when fixed
list( APPEND CMAKE_PREFIX_PATH /opt/rocm/hcc /opt/rocm/hip )

option( BUILD_VERBOSE "Output additional build information" OFF )

# BUILD_SHARED_LIBS is a cmake built-in; we make it an explicit option such that it shows in cmake-gui
option( BUILD_SHARED_LIBS "Build rocBLAS as a shared library" ON )

include( clients/cmake/build-options.cmake )

if( BUILD_WITH_TENSILE )
<<<<<<< HEAD
  include(virtualenv)
  set( Tensile_LOGIC "mi25_full" CACHE STRING "Tensile to use which logic?")
  set_property( CACHE Tensile_LOGIC PROPERTY STRINGS mi25_full mi25_lite vega10_full vega10_lite r9nano_full r9nano_lite hip_lite other )
=======
  set( Tensile_LOGIC "asm_full" CACHE STRING "Tensile to use which logic?")
  set_property( CACHE Tensile_LOGIC PROPERTY STRINGS asm_full asm_lite hip_lite other )
>>>>>>> b3057772

  option( Tensile_MERGE_FILES "Tensile to merge kernels and solutions files?" ON )
  option( Tensile_SHORT_FILENAMES "Tensile to use short file names? Use if compiler complains they're too long." OFF )
  option( Tensile_PRINT_DEBUG "Tensile to print runtime debug info?" OFF )

<<<<<<< HEAD
  set( tensile_tag "v3.5.1" CACHE STRING "Tensile tag to download" )
  virtualenv_install("git+https://github.com/ROCmSoftwarePlatform/Tensile.git@${tensile_tag}")
  list(APPEND CMAKE_PREFIX_PATH ${VIRTUALENV_HOME_DIR})

  string( SUBSTRING ${tensile_tag} 1 -1 tensile_tag )
  # HACK: We have to set the Tensile_ROOT because find_package(Tensile) is broken
  set( Tensile_ROOT "${VIRTUALENV_HOME_DIR}/lib/python2.7/site-packages/" CACHE STRING "Local path of Tensile" )
=======
  set( tensile_tag "develop" CACHE STRING "Tensile tag to download" )
  file( DOWNLOAD https://github.com/ROCmSoftwarePlatform/Tensile/archive/${tensile_tag}.tar.gz
    ${PROJECT_EXTERN_DIR}/tensile-${tensile_tag}.tar.gz
    STATUS status LOG log
    EXPECTED_HASH SHA256=8045f82d0e8c112c3d5b9fbe3fce2c0f3857e28886ea62a75d4e33659bf2a222
  )

  list(GET status 0 status_code)
  list(GET status 1 status_string)

  if(NOT status_code EQUAL 0)
    message(FATAL_ERROR "error: downloading
    'https://github.com/ROCmSoftwarePlatform/Tensile/archive/${tensile_tag}.tar.gz' failed
    status_code: ${status_code}
    status_string: ${status_string}
    log: ${log}
    ")
  endif()

  execute_process( COMMAND ${CMAKE_COMMAND} -E tar xzf ${PROJECT_EXTERN_DIR}/tensile-${tensile_tag}.tar.gz
    WORKING_DIRECTORY ${PROJECT_EXTERN_DIR} )

  # Remove the 'v' prefix from tag to stitch PATH for tensile root
# string( SUBSTRING ${tensile_tag} 1 -1 tensile_tag )
  set( Tensile_ROOT "${PROJECT_EXTERN_DIR}/Tensile-${tensile_tag}" CACHE STRING "Local path of Tensile" )
>>>>>>> b3057772
endif()

# Find HCC/HIP dependencies
if( CMAKE_CXX_COMPILER MATCHES ".*/hcc$" )
  find_package( hcc REQUIRED CONFIG PATHS /opt/rocm )
  find_package( hip REQUIRED CONFIG PATHS /opt/rocm )
endif( )

# CMake list of machine targets
set( AMDGPU_TARGETS gfx900 CACHE STRING "List of specific machine types for library to target" )
#set( AMDGPU_TARGETS gfx803;gfx900 CACHE STRING "List of specific machine types for library to target" )



# Determine what rocm device to compile kernels for, the default is to use a utility to inspect the parts
# of the users machine
# First, try to use rocminfo which does not pull in an additional dependency on python
# Second, try rocm_agent_enumerator but this implies a dependency on python
find_program( ROCM_INFO rocminfo PATHS /opt/rocm/bin )
if( ROCM_INFO )
  execute_process(
    COMMAND ${ROCM_INFO} -t GPU
    RESULT_VARIABLE rocm_info_result
    OUTPUT_VARIABLE rocm_info_output
  )
  if( rocm_info_result )
    message( FATAL_ERROR "Found rocminfo, but could not execute" )
  endif( )
else()
  # This is for older installations of ROCm primarily
  find_program( ROCM_INFO rocm_agent_enumerator PATHS /opt/rocm/bin )
  if( ROCM_INFO )
    execute_process(
      COMMAND ${ROCM_INFO} -t GPU
      RESULT_VARIABLE rocm_info_result
      OUTPUT_VARIABLE rocm_info_output
    )
    if( rocm_info_result )
      message( FATAL_ERROR "Found rocm_agent_enumerator, but could not execute" )
    endif( )
  else()
    message( WARNING "Could not find either rocminfo or rocm_agent_enumerator" )
    message( STATUS "Statically assigning gfx device of gfx900" )
    set( info_gfx "gfx900" )
  endif()
endif()

string( REGEX MATCHALL "gfx[0-9]+" info_gfx ${rocm_info_output} )
# string( REGEX REPLACE "Name:[\\r\\n\\t ]*(gfx[0-9]+)" "\\1" info_gfx ${rocm_info_output} )
# list( LENGTH info_gfx info_gfx_length )
list( REMOVE_DUPLICATES info_gfx )

# message( "RESULT_VARIABLE: ${rocm_info_result}" )
# message( "OUTPUT_VARIABLE: \n${rocm_info_output}" )
# message( "INFO_GRAPHICS: \n${info_gfx}" )
set( AMDGPU_TARGETS ${info_gfx} CACHE STRING "List of specific machine types for library to target" )

add_subdirectory( library )

# Build clients of the library
if( BUILD_CLIENTS_SAMPLES OR BUILD_CLIENTS_TESTS OR BUILD_CLIENTS_BENCHMARKS )
  add_subdirectory( clients )
endif( )<|MERGE_RESOLUTION|>--- conflicted
+++ resolved
@@ -131,54 +131,21 @@
 include( clients/cmake/build-options.cmake )
 
 if( BUILD_WITH_TENSILE )
-<<<<<<< HEAD
   include(virtualenv)
-  set( Tensile_LOGIC "mi25_full" CACHE STRING "Tensile to use which logic?")
-  set_property( CACHE Tensile_LOGIC PROPERTY STRINGS mi25_full mi25_lite vega10_full vega10_lite r9nano_full r9nano_lite hip_lite other )
-=======
   set( Tensile_LOGIC "asm_full" CACHE STRING "Tensile to use which logic?")
   set_property( CACHE Tensile_LOGIC PROPERTY STRINGS asm_full asm_lite hip_lite other )
->>>>>>> b3057772
 
   option( Tensile_MERGE_FILES "Tensile to merge kernels and solutions files?" ON )
   option( Tensile_SHORT_FILENAMES "Tensile to use short file names? Use if compiler complains they're too long." OFF )
   option( Tensile_PRINT_DEBUG "Tensile to print runtime debug info?" OFF )
 
-<<<<<<< HEAD
-  set( tensile_tag "v3.5.1" CACHE STRING "Tensile tag to download" )
+  set( tensile_tag "develop" CACHE STRING "Tensile tag to download" )
   virtualenv_install("git+https://github.com/ROCmSoftwarePlatform/Tensile.git@${tensile_tag}")
   list(APPEND CMAKE_PREFIX_PATH ${VIRTUALENV_HOME_DIR})
 
-  string( SUBSTRING ${tensile_tag} 1 -1 tensile_tag )
+  # string( SUBSTRING ${tensile_tag} 1 -1 tensile_tag )
   # HACK: We have to set the Tensile_ROOT because find_package(Tensile) is broken
   set( Tensile_ROOT "${VIRTUALENV_HOME_DIR}/lib/python2.7/site-packages/" CACHE STRING "Local path of Tensile" )
-=======
-  set( tensile_tag "develop" CACHE STRING "Tensile tag to download" )
-  file( DOWNLOAD https://github.com/ROCmSoftwarePlatform/Tensile/archive/${tensile_tag}.tar.gz
-    ${PROJECT_EXTERN_DIR}/tensile-${tensile_tag}.tar.gz
-    STATUS status LOG log
-    EXPECTED_HASH SHA256=8045f82d0e8c112c3d5b9fbe3fce2c0f3857e28886ea62a75d4e33659bf2a222
-  )
-
-  list(GET status 0 status_code)
-  list(GET status 1 status_string)
-
-  if(NOT status_code EQUAL 0)
-    message(FATAL_ERROR "error: downloading
-    'https://github.com/ROCmSoftwarePlatform/Tensile/archive/${tensile_tag}.tar.gz' failed
-    status_code: ${status_code}
-    status_string: ${status_string}
-    log: ${log}
-    ")
-  endif()
-
-  execute_process( COMMAND ${CMAKE_COMMAND} -E tar xzf ${PROJECT_EXTERN_DIR}/tensile-${tensile_tag}.tar.gz
-    WORKING_DIRECTORY ${PROJECT_EXTERN_DIR} )
-
-  # Remove the 'v' prefix from tag to stitch PATH for tensile root
-# string( SUBSTRING ${tensile_tag} 1 -1 tensile_tag )
-  set( Tensile_ROOT "${PROJECT_EXTERN_DIR}/Tensile-${tensile_tag}" CACHE STRING "Local path of Tensile" )
->>>>>>> b3057772
 endif()
 
 # Find HCC/HIP dependencies
