# ########################################################################
# Copyright 2016 Advanced Micro Devices, Inc.
# ########################################################################

# The ROCm platform requires Ubuntu 16.04 or Fedora 24, which has cmake 3.5
cmake_minimum_required( VERSION 3.5 )

# Consider removing this in the future
# This should appear before the project command, because it does not use FORCE
if( WIN32 )
  set( CMAKE_INSTALL_PREFIX "${PROJECT_BINARY_DIR}/package" CACHE PATH "Install path prefix, prepended onto install directories" )
else( )
  set( CMAKE_INSTALL_PREFIX "/opt/rocm" CACHE PATH "Install path prefix, prepended onto install directories" )
endif( )

# This has to be initialized before the project() command appears
# Set the default of CMAKE_BUILD_TYPE to be release, unless user specifies with -D.  MSVC_IDE does not use CMAKE_BUILD_TYPE
if( NOT DEFINED CMAKE_CONFIGURATION_TYPES AND NOT DEFINED CMAKE_BUILD_TYPE )
  set( CMAKE_BUILD_TYPE Release CACHE STRING "Choose the type of build, options are: None Debug Release RelWithDebInfo MinSizeRel." )
endif()

# Honor per-config flags in try_compile() source-file signature. cmake v3.7 and up
if( POLICY CMP0066 )
  cmake_policy( SET CMP0066 NEW )
endif( )

if ( NOT DEFINED CMAKE_Fortran_COMPILER AND NOT DEFINED ENV{FC} )
  set( CMAKE_Fortran_COMPILER  "gfortran" )
endif()

project( rocblas LANGUAGES CXX )

# ########################################################################
# NOTE:  CUDA compiling path
# ########################################################################
# I have tried compiling rocBLAS library source with multiple methods,
# and ended up using the approach where we set the CXX compiler to hipcc.
# I didn't like using the HIP_ADD_LIBRARY or CUDA_ADD_LIBRARY approaches,
# for the reasons I list here.
# 1.  Adding header include directories is through HIP_INCLUDE_DIRECTORIES(), which
# is global to a directory and affects all targets
# 2.  You must add HIP_SOURCE_PROPERTY_FORMAT OBJ properties to .cpp files
# to get HIP_ADD_LIBRARY to recognize the file
# 3.  HIP_ADD_LIBRARY invokes a call to add_custom_command() to compile files,
# and rocBLAS does the same.  The order in which custom commands execute is
# undefined, and sometimes a file is attempted to be compiled before it has
# been generated.  The fix for this is to create 'PHONY' targets, which I
# don't desire.

# Using hipcc allows us to avoid the above problems, with two primary costs:
# 1.  The cmake logic to detect compiler features fails with nvcc backend
# 2.  Upfront cost to figure out all the strange compiler/linker flags I define
# below.

# Hopefully, cost #2 is already paid.  All in all, I want to get rid of the
# need for hipcc, and hope that at some point of time in the future we
# can use the export config files from hip & hcc for both ROCm & nvcc backends.
# ########################################################################

# ########################################################################
# Main
# ########################################################################

if( CMAKE_CXX_COMPILER MATCHES ".*/hipcc$" OR CMAKE_CXX_COMPILER MATCHES ".*/hcc$")
  # Determine if CXX Compiler is hcc, hip-clang or nvcc
  execute_process(COMMAND ${CMAKE_CXX_COMPILER} "--version" OUTPUT_VARIABLE CXX_OUTPUT
                  OUTPUT_STRIP_TRAILING_WHITESPACE
                  ERROR_STRIP_TRAILING_WHITESPACE)
  string(REGEX MATCH "[A-Za-z]* ?clang version" TMP_CXX_VERSION ${CXX_OUTPUT})
  string(REGEX MATCH "[A-Za-z]+" CXX_VERSION_STRING ${TMP_CXX_VERSION})
endif()

if( CXX_VERSION_STRING MATCHES "clang" )
  message( STATUS "Use hip-clang to build for amdgpu backend" )
elseif( CXX_VERSION_STRING MATCHES "nvcc" )
  message( STATUS "HIPCC nvcc compiler detected; CUDA backend selected" )

  set( CMAKE_C_COMPILE_OPTIONS_PIC "-Xcompiler ${CMAKE_C_COMPILE_OPTIONS_PIC}" )
  set( CMAKE_CXX_COMPILE_OPTIONS_PIC "-Xcompiler ${CMAKE_CXX_COMPILE_OPTIONS_PIC}" )
  set( CMAKE_SHARED_LIBRARY_C_FLAGS "-Xlinker ${CMAKE_SHARED_LIBRARY_C_FLAGS}" )
  set( CMAKE_SHARED_LIBRARY_CXX_FLAGS "-Xlinker ${CMAKE_SHARED_LIBRARY_CXX_FLAGS}" )
  set( CMAKE_SHARED_LIBRARY_SONAME_C_FLAG "-Xlinker -soname," )
  set( CMAKE_SHARED_LIBRARY_SONAME_CXX_FLAG "-Xlinker -soname," )
  set( CMAKE_SHARED_LIBRARY_RUNTIME_C_FLAG "-Xlinker -rpath," )
  set( CMAKE_SHARED_LIBRARY_RUNTIME_CXX_FLAG "-Xlinker -rpath," )
  set( CMAKE_EXECUTABLE_RUNTIME_C_FLAG "-Xlinker -rpath," )
  set( CMAKE_EXECUTABLE_RUNTIME_CXX_FLAG "-Xlinker -rpath," )
  set( CMAKE_C_COMPILE_OPTIONS_VISIBILITY "-Xcompiler ${CMAKE_C_COMPILE_OPTIONS_VISIBILITY}" )
  set( CMAKE_CXX_COMPILE_OPTIONS_VISIBILITY "-Xcompiler ${CMAKE_CXX_COMPILE_OPTIONS_VISIBILITY}" )
  set( CMAKE_C_COMPILE_OPTIONS_VISIBILITY_INLINES_HIDDEN "-Xcompiler ${CMAKE_C_COMPILE_OPTIONS_VISIBILITY_INLINES_HIDDEN}" )
  set( CMAKE_CXX_COMPILE_OPTIONS_VISIBILITY_INLINES_HIDDEN "-Xcompiler ${CMAKE_CXX_COMPILE_OPTIONS_VISIBILITY_INLINES_HIDDEN}" )
elseif( CXX_VERSION_STRING MATCHES "HCC" )
  message( STATUS "HCC compiler set; ROCm backend selected [ CXX=/opt/rocm/bin/hcc cmake ... ]" )
endif( )

# This finds the rocm-cmake project, and installs it if not found
# rocm-cmake contains common cmake code for rocm projects to help setup and install
set( PROJECT_EXTERN_DIR ${CMAKE_CURRENT_BINARY_DIR}/extern )
find_package( ROCM CONFIG QUIET PATHS /opt/rocm )
if( NOT ROCM_FOUND )
  set( rocm_cmake_tag "master" CACHE STRING "rocm-cmake tag to download" )
  file( DOWNLOAD https://github.com/RadeonOpenCompute/rocm-cmake/archive/${rocm_cmake_tag}.zip
      ${PROJECT_EXTERN_DIR}/rocm-cmake-${rocm_cmake_tag}.zip STATUS status LOG log)

  list(GET status 0 status_code)
  list(GET status 1 status_string)

  if(NOT status_code EQUAL 0)
    message(FATAL_ERROR "error: downloading
    'https://github.com/RadeonOpenCompute/rocm-cmake/archive/${rocm_cmake_tag}.zip' failed
    status_code: ${status_code}
    status_string: ${status_string}
    log: ${log}
    ")
  endif()

  message(STATUS "downloading... done")

  execute_process( COMMAND ${CMAKE_COMMAND} -E tar xzvf ${PROJECT_EXTERN_DIR}/rocm-cmake-${rocm_cmake_tag}.zip
    WORKING_DIRECTORY ${PROJECT_EXTERN_DIR} )

  find_package( ROCM REQUIRED CONFIG PATHS ${PROJECT_EXTERN_DIR}/rocm-cmake-${rocm_cmake_tag} )
endif( )

include( ROCMSetupVersion )
include( ROCMCreatePackage )
include( ROCMInstallTargets )
include( ROCMPackageConfigHelpers )
include( ROCMInstallSymlinks )

set ( VERSION_STRING "2.2.0." )
# Check if BUILD_NUMBER is defined in a Jenkins envirnment
if ($ENV{BUILD_NUMBER} )
  string(CONCAT BUILD_VERSION ${VERSION_STRING} $ENV{BUILD_NUMBER})
else ()
  string(CONCAT BUILD_VERSION ${VERSION_STRING} "0")
endif ()
rocm_setup_version( VERSION ${BUILD_VERSION} NO_GIT_TAG_VERSION )

# Get the git tag version
include ( cmake/version.cmake )
rocm_get_git_commit_id ( rocblas_VERSION_COMMIT_ID )

# Append our library helper cmake path and the cmake path for hip (for convenience)
# Users may override HIP path by specifying their own in CMAKE_MODULE_PATH
list( APPEND CMAKE_MODULE_PATH ${CMAKE_CURRENT_SOURCE_DIR}/cmake )

# NOTE:  workaround until hcc & hip cmake modules fixes symlink logic in their config files; remove when fixed
list( APPEND CMAKE_PREFIX_PATH /opt/rocm/hcc /opt/rocm/hip )

option( BUILD_VERBOSE "Output additional build information" OFF )

# BUILD_SHARED_LIBS is a cmake built-in; we make it an explicit option such that it shows in cmake-gui
option( BUILD_SHARED_LIBS "Build rocBLAS as a shared library" ON )

include( clients/cmake/build-options.cmake )

# force library install path to lib (CentOS 7 defaults to lib64)
set(CMAKE_INSTALL_LIBDIR "lib" CACHE INTERNAL "Installation directory for libraries" FORCE)

if( BUILD_WITH_TENSILE )
  set( Tensile_LOGIC "asm_full" CACHE STRING "Tensile to use which logic?")

  option( Tensile_MERGE_FILES "Tensile to merge kernels and solutions files?" ON )
  option( Tensile_SHORT_FILENAMES "Tensile to use short file names? Use if compiler complains they're too long." OFF )
  option( Tensile_PRINT_DEBUG "Tensile to print runtime debug info?" OFF )

  set( Tensile_TEST_LOCAL_PATH "" CACHE PATH "Use local Tensile directory instead of fetching a GitHub branch" )
  set( CMAKE_INSTALL_PREFIX "/opt/rocm" CACHE PATH "Install path prefix, prepended onto install directories" )
  set_property( CACHE Tensile_LOGIC PROPERTY STRINGS asm_full asm_lite hip_lite other )

  include(virtualenv)

  if (Tensile_TEST_LOCAL_PATH)
    virtualenv_install(${Tensile_TEST_LOCAL_PATH})
    message (STATUS "using local Tensile from ${Tensile_TEST_LOCAL_PATH}, copied to ${Tensile_ROOT}")
  else()
    # Use the virtual-env setup and download package from specified repot:
    set( tensile_fork "ROCmSoftwarePlatform" CACHE STRING "Tensile fork to use" )
<<<<<<< HEAD
    set( tensile_tag v4.9.0 CACHE STRING "Tensile tag to download" )
=======
    set( tensile_tag 94a44425095b6abb3b9f064d2082d2b18716c243 CACHE STRING "Tensile tag to download" )
>>>>>>> d5cfeedb
    virtualenv_install("git+https://github.com/${tensile_fork}/Tensile.git@${tensile_tag}")
    message (STATUS "using GIT Tensile fork=${tensile_fork} from branch=${tensile_tag}")
  endif()
  list(APPEND CMAKE_PREFIX_PATH ${VIRTUALENV_HOME_DIR})
  set( Tensile_ROOT "${VIRTUALENV_HOME_DIR}/lib/python2.7/site-packages/" CACHE STRING "Local path of Tensile" )
  set( Tensile_TensileConfig ${VIRTUALENV_HOME_DIR}/cmake/TensileConfig.cmake)

endif()

# Find HCC/HIP dependencies
if( CMAKE_CXX_COMPILER MATCHES ".*/hcc$" )
  find_package( hcc REQUIRED CONFIG PATHS /opt/rocm )
  find_package( hip REQUIRED CONFIG PATHS /opt/rocm )
endif( )

# CMake list of machine targets
set( AMDGPU_TARGETS gfx803;gfx900;gfx906 CACHE STRING "List of specific machine types for library to target" )

add_subdirectory( library )

# Build clients of the library
if( BUILD_CLIENTS_SAMPLES OR BUILD_CLIENTS_TESTS OR BUILD_CLIENTS_BENCHMARKS )
  add_subdirectory( clients )
endif( )<|MERGE_RESOLUTION|>--- conflicted
+++ resolved
@@ -177,11 +177,7 @@
   else()
     # Use the virtual-env setup and download package from specified repot:
     set( tensile_fork "ROCmSoftwarePlatform" CACHE STRING "Tensile fork to use" )
-<<<<<<< HEAD
-    set( tensile_tag v4.9.0 CACHE STRING "Tensile tag to download" )
-=======
     set( tensile_tag 94a44425095b6abb3b9f064d2082d2b18716c243 CACHE STRING "Tensile tag to download" )
->>>>>>> d5cfeedb
     virtualenv_install("git+https://github.com/${tensile_fork}/Tensile.git@${tensile_tag}")
     message (STATUS "using GIT Tensile fork=${tensile_fork} from branch=${tensile_tag}")
   endif()
