--- conflicted
+++ resolved
@@ -164,21 +164,13 @@
 
 
 set( Tensile_ARCHITECTURE "all" CACHE STRING "Tensile to use which architecture?")
-<<<<<<< HEAD
 set_property( CACHE Tensile_ARCHITECTURE PROPERTY STRINGS all gfx803 gfx900 gfx906:xnack- gfx908:xnack-)
-=======
-set_property( CACHE Tensile_ARCHITECTURE PROPERTY STRINGS all gfx803 gfx900 gfx906 gfx908)
->>>>>>> fbe56c5e
 # -DTensile_ARCHITECTURE= set by install.sh for builds with and without tensile
 
 # gpu architectures to build for
 if (Tensile_ARCHITECTURE)
   if( Tensile_ARCHITECTURE STREQUAL "all" )
-<<<<<<< HEAD
     set( gpus "gfx803;gfx900;gfx906:xnack-;gfx908:xnack-")
-=======
-    set( gpus "gfx803;gfx900;gfx906;gfx908")
->>>>>>> fbe56c5e
   else()
     set( gpus ${Tensile_ARCHITECTURE})
   endif()
