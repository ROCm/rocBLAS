--- conflicted
+++ resolved
@@ -167,12 +167,9 @@
   if( BUILD_WITH_TENSILE )
     # we will have expanded "all" for tensile to ensure consistency as we have local rules
     set( Tensile_ARCHITECTURE "${AMDGPU_TARGETS}" CACHE STRING "Tensile to use which architecture?" FORCE)
-<<<<<<< HEAD
-=======
 
     list_replace( Tensile_ARCHITECTURE "gfx90a" "gfx90a:xnack+\;gfx90a:xnack-")
 
->>>>>>> f087847a
     set( TENSILE_VERSION 4.41.0 CACHE STRING "The version of Tensile to be used")
 
     if(BUILD_WITH_PIP)
