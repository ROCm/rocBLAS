--- conflicted
+++ resolved
@@ -135,7 +135,7 @@
 include( ROCMInstallSymlinks )
 
 # Versioning via rocm-cmake
-set ( VERSION_STRING "2.6.2" )
+set ( VERSION_STRING "2.6.3" )
 rocm_setup_version( VERSION ${VERSION_STRING} )
 
 # Append our library helper cmake path and the cmake path for hip (for convenience)
@@ -178,11 +178,7 @@
   else()
     # Use the virtual-env setup and download package from specified repot:
     set( tensile_fork "ROCmSoftwarePlatform" CACHE STRING "Tensile fork to use" )
-<<<<<<< HEAD
     set( tensile_tag 4a6e2631cdc3beadba6ce0e6f42f3d08076290c7 CACHE STRING "Tensile tag to download" )
-=======
-    set( tensile_tag 3e1e3273f3d604cc1a822557f72580f2cfaa7a0b CACHE STRING "Tensile tag to download" )
->>>>>>> 336cecd9
     virtualenv_install("git+https://github.com/${tensile_fork}/Tensile.git@${tensile_tag}")
     message (STATUS "using GIT Tensile fork=${tensile_fork} from branch=${tensile_tag}")
   endif()
