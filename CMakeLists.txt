--- conflicted
+++ resolved
@@ -187,37 +187,6 @@
 # force library install path to lib (CentOS 7 defaults to lib64)
 set(CMAKE_INSTALL_LIBDIR "lib" CACHE INTERNAL "Installation directory for libraries" FORCE)
 
-<<<<<<< HEAD
-if(NOT SKIP_LIBRARY)
-  set( AMDGPU_TARGETS "all" CACHE STRING "Compile for which gpu architectures?")
-  set_property( CACHE AMDGPU_TARGETS PROPERTY STRINGS all gfx900 gfx906:xnack- gfx908:xnack- gfx90a:xnack+ gfx90a:xnack- gfx1010 gfx1011 gfx1012 gfx1030 )
-
-  # Detect if target ID syntax if supported for default all AMDGPU_TARGETS list
-  # Sets the AMDGPU_TARGETS with backward compatiblity
-  if(COMMAND rocm_check_target_ids)
-    rocm_check_target_ids(target_list
-        TARGETS "gfx900;gfx906:xnack-;gfx908:xnack-;gfx90a:xnack+;gfx90a:xnack-;gfx1010;gfx1011;gfx1012;gfx1030"
-    )
-  else()
-    # This section is deprecated. Please use rocm_check_target_ids for future use.
-    if(CMAKE_CXX_COMPILER_ID MATCHES "Clang")
-      execute_process(COMMAND ${CMAKE_CXX_COMPILER} "--help"
-        OUTPUT_VARIABLE CXX_OUTPUT
-        OUTPUT_STRIP_TRAILING_WHITESPACE
-        ERROR_STRIP_TRAILING_WHITESPACE)
-      string(REGEX MATCH ".mcode\-object\-version" TARGET_ID_SUPPORT ${CXX_OUTPUT})
-    endif()
-    if(TARGET_ID_SUPPORT)
-      if(Tensile_LOGIC STREQUAL "aldebaran")
-        # Temporary bypass: if logic aldebaran logic is selected, assume aldebaran compiler support exists
-        # To be removed for ROCm 4.4
-        set(target_list "gfx900;gfx906:xnack-;gfx908:xnack-;gfx90a:xnack+;gfx90a:xnack-;gfx1010;gfx1011;gfx1012;gfx1030")
-      else()
-        set(target_list "gfx900;gfx906:xnack-;gfx908:xnack-;gfx1010;gfx1011;gfx1012;gfx1030")
-      endif()
-    else()
-      set(target_list "gfx900;gfx906;gfx908")
-=======
 # gpu arch configuration
 set( AMDGPU_TARGETS "all" CACHE STRING "Compile for which gpu architectures?")
 set_property( CACHE AMDGPU_TARGETS PROPERTY STRINGS all gfx803 gfx900 gfx906:xnack- gfx908:xnack- gfx90a:xnack+ gfx90a:xnack- gfx1010 gfx1011 gfx1012 gfx1030 )
@@ -226,7 +195,7 @@
 # Sets the AMDGPU_TARGETS with backward compatiblity
 if(COMMAND rocm_check_target_ids)
   rocm_check_target_ids(target_list
-      TARGETS "gfx803;gfx900;gfx906:xnack-;gfx908:xnack-;gfx90a:xnack+;gfx90a:xnack-;gfx1010;gfx1011;gfx1012;gfx1030"
+      TARGETS "gfx900;gfx906:xnack-;gfx908:xnack-;gfx90a:xnack+;gfx90a:xnack-;gfx1010;gfx1011;gfx1012;gfx1030"
   )
 else()
   # This section is deprecated. Please use rocm_check_target_ids for future use.
@@ -241,13 +210,12 @@
     if(Tensile_LOGIC STREQUAL "aldebaran")
       # Temporary bypass: if logic aldebaran logic is selected, assume aldebaran compiler support exists
       # To be removed for ROCm 4.4
-      set(target_list "gfx803;gfx900;gfx906:xnack-;gfx908:xnack-;gfx90a:xnack+;gfx90a:xnack-;gfx1010;gfx1011;gfx1012;gfx1030")
+      set(target_list "gfx900;gfx906:xnack-;gfx908:xnack-;gfx90a:xnack+;gfx90a:xnack-;gfx1010;gfx1011;gfx1012;gfx1030")
     else()
-      set(target_list "gfx803;gfx900;gfx906:xnack-;gfx908:xnack-;gfx1010;gfx1011;gfx1012;gfx1030")
->>>>>>> f921850b
+      set(target_list "gfx900;gfx906:xnack-;gfx908:xnack-;gfx1010;gfx1011;gfx1012;gfx1030")
     endif()
   else()
-    set(target_list "gfx803;gfx900;gfx906;gfx908")
+    set(target_list "gfx900;gfx906;gfx908")
   endif()
 endif()
 
