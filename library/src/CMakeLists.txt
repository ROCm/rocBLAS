# ########################################################################
# Copyright 2016-2020 Advanced Micro Devices, Inc.
# ########################################################################

# ########################################################################
# A helper function to prefix a source list of files with a common path into a new list (non-destructive)
# ########################################################################
function( prepend_path prefix source_list_of_files return_list_of_files )
  foreach( file ${${source_list_of_files}} )
    if(IS_ABSOLUTE ${file} )
      list( APPEND new_list ${file} )
    else( )
      list( APPEND new_list ${prefix}/${file} )
    endif( )
  endforeach( )
  set( ${return_list_of_files} ${new_list} PARENT_SCOPE )
endfunction( )

# ########################################################################
# Main
# ########################################################################

# package_targets is used as a list of install target
set( package_targets rocblas )

set(THREADS_PREFER_PTHREAD_FLAG ON)
find_package(Threads REQUIRED)

# Set up Tensile Dependency
if( BUILD_WITH_TENSILE )
  # If we want to build a shared rocblas lib, force Tensile to build as a static lib to absorb into rocblas
  if( BUILD_SHARED_LIBS )
    set( ROCBLAS_SHARED_LIBS ON )
    set( BUILD_SHARED_LIBS OFF )
  else( )
    set( ROCBLAS_SHARED_LIBS OFF )
    if( BUILD_WITH_TENSILE_HOST )
      #list( APPEND package_targets Tensile TensileHost )
    else()
      list( APPEND package_targets Tensile )
    endif()
  endif( )

  set( Tensile_RUNTIME_LANGUAGE "HIP" )
  message( STATUS "ROCBLAS_GPUS=${ROCBLAS_GPUS}" )
  if( BUILD_WITH_TENSILE_HOST )
    #TODO update when this feature has been validated
    #set( PACKAGE_TENSILE_LIBRARY ON )
    set( PACKAGE_TENSILE_LIBRARY OFF )
    set( USE_LEGACY_CODE OFF )
  else()
    set( PACKAGE_TENSILE_LIBRARY OFF )
    set( USE_LEGACY_CODE ON )
  endif()
  TensileCreateLibraryCmake(
      ${CMAKE_CURRENT_SOURCE_DIR}/blas3/Tensile/Logic/${Tensile_LOGIC}
      ${Tensile_RUNTIME_LANGUAGE}
      ${Tensile_COMPILER}
      ${Tensile_CODE_OBJECT_VERSION}
      ${Tensile_ARCHITECTURE}
      ${Tensile_LIBRARY_FORMAT}
      ${Tensile_MERGE_FILES}
      ${Tensile_SHORT_FILENAMES}
      ${Tensile_PRINT_DEBUG}
      ${PACKAGE_TENSILE_LIBRARY}
      ${USE_LEGACY_CODE}
   )

  # build gemm with Tensile Host library
  if( BUILD_WITH_TENSILE_HOST )
    # Create a unique name for TensileHost compiled for rocBLAS
    set_target_properties( TensileHost PROPERTIES OUTPUT_NAME rocblas-tensile CXX_EXTENSIONS NO )
    target_compile_definitions( TensileHost PUBLIC USE_TENSILE_HOST )
  else()
    # Create a unique name for Tensile compiled for rocBLAS
    set_target_properties( Tensile PROPERTIES OUTPUT_NAME rocblas-tensile CXX_EXTENSIONS NO )
    target_link_libraries( Tensile PRIVATE hip::device )
  endif()

  if( CMAKE_CXX_COMPILER MATCHES ".*/hcc$" )
    # Remove following when hcc is fixed; hcc emits following spurious warning ROCm v1.6.1
    # "clang-5.0: warning: argument unused during compilation: '-isystem /opt/rocm/include'"
    # target_compile_options( Tensile PRIVATE -Wno-unused-command-line-argument -fno-gpu-rdc -Wno-deprecated-declarations)
    foreach( target ${ROCBLAS_GPUS} )
      if( BUILD_WITH_TENSILE_HOST )
          # Remove following when hcc is fixed; hcc emits following spurious warning ROCm v1.6.1
          # "clang-5.0: warning: argument unused during compilation: '-isystem /opt/rocm/include'"
          target_compile_options( TensileHost PRIVATE -Wno-unused-command-line-argument -fno-gpu-rdc -Wno-deprecated-declarations)
          target_compile_options( TensileHost PRIVATE --amdgpu-target=${target} )
      else()
          # Remove following when hcc is fixed; hcc emits following spurious warning ROCm v1.6.1
          # "clang-5.0: warning: argument unused during compilation: '-isystem /opt/rocm/include'"
          target_compile_options( Tensile PRIVATE -Wno-unused-command-line-argument -fno-gpu-rdc -Wno-deprecated-declarations)
          target_compile_options( Tensile PRIVATE --amdgpu-target=${target} )
      endif()
    endforeach( )
  endif( )

  if( ROCBLAS_SHARED_LIBS )
    set( BUILD_SHARED_LIBS ON )
    if( BUILD_WITH_TENSILE_HOST )
        set_target_properties( TensileHost PROPERTIES POSITION_INDEPENDENT_CODE ON )
    else()
      set_target_properties( Tensile PROPERTIES POSITION_INDEPENDENT_CODE ON )
    endif()
  endif()

  #rocblas_gemm and rocblas_trsm require tensile
  set( Tensile_SRC
    tensile_host.cpp
    blas3/Tensile/gemm.cpp
    blas3/Tensile/gemm_batched.cpp
    blas3/Tensile/gemm_strided_batched.cpp
    blas3/rocblas_trsm.cpp
    blas3/rocblas_trsm_batched.cpp
    blas3/rocblas_trsm_strided_batched.cpp
    blas3/rocblas_trmm.cpp
    blas3/rocblas_trmm_batched.cpp
    blas3/rocblas_trmm_strided_batched.cpp
  )

  set( Tensile_INC
    ${CMAKE_CURRENT_SOURCE_DIR}/blas3/Tensile
  )

  set( rocblas_ex_source
    blas_ex/rocblas_gemm_ex.cpp
    blas_ex/rocblas_gemm_batched_ex.cpp
    blas_ex/rocblas_gemm_strided_batched_ex.cpp
    blas_ex/rocblas_gemm_ext2.cpp
  )

  set( rocblas_blas3_source
    blas3/rocblas_trtri.cpp
    blas3/rocblas_trtri_batched.cpp
    blas3/rocblas_trtri_strided_batched.cpp
    ${Tensile_SRC}
  )

  set( rocblas_blas2_tensile_source
    blas2/rocblas_trsv.cpp
    blas2/rocblas_trsv_strided_batched.cpp
    blas2/rocblas_trsv_batched.cpp
  )

endif( ) # BUILD_WITH_TENSILE

set (rocblas_ex_source_no_tensile
    blas_ex/rocblas_axpy_ex.cpp
    blas_ex/rocblas_axpy_batched_ex.cpp
    blas_ex/rocblas_axpy_strided_batched_ex.cpp
    blas_ex/rocblas_scal_ex.cpp
    blas_ex/rocblas_scal_batched_ex.cpp
    blas_ex/rocblas_scal_strided_batched_ex.cpp
)

set( rocblas_blas3_source_no_tensile
    blas3/rocblas_dgmm.cpp
    blas3/rocblas_dgmm_batched.cpp
    blas3/rocblas_dgmm_strided_batched.cpp
    blas3/rocblas_geam.cpp
    blas3/rocblas_geam_batched.cpp
    blas3/rocblas_geam_strided_batched.cpp
    blas3/rocblas_hemm.cpp
    blas3/rocblas_hemm_batched.cpp
    blas3/rocblas_hemm_strided_batched.cpp
    blas3/rocblas_herk.cpp
    blas3/rocblas_herk_batched.cpp
    blas3/rocblas_herk_strided_batched.cpp
    blas3/rocblas_her2k.cpp
    blas3/rocblas_her2k_batched.cpp
    blas3/rocblas_her2k_strided_batched.cpp
    blas3/rocblas_herkx.cpp
    blas3/rocblas_herkx_batched.cpp
    blas3/rocblas_herkx_strided_batched.cpp
    blas3/rocblas_symm.cpp
    blas3/rocblas_symm_batched.cpp
    blas3/rocblas_symm_strided_batched.cpp
    blas3/rocblas_syrk.cpp
    blas3/rocblas_syrk_batched.cpp
    blas3/rocblas_syrk_strided_batched.cpp
    blas3/rocblas_syr2k.cpp
    blas3/rocblas_syr2k_batched.cpp
    blas3/rocblas_syr2k_strided_batched.cpp
    blas3/rocblas_syrkx.cpp
    blas3/rocblas_syrkx_batched.cpp
    blas3/rocblas_syrkx_strided_batched.cpp
)

set( rocblas_blas2_source
  ${rocblas_blas2_tensile_source}
  blas2/rocblas_gemv.cpp
  blas2/rocblas_gemv_batched.cpp
  blas2/rocblas_gemv_strided_batched.cpp
  blas2/rocblas_tpmv.cpp
  blas2/rocblas_tpmv_batched.cpp
  blas2/rocblas_tpmv_strided_batched.cpp
  blas2/rocblas_gbmv.cpp
  blas2/rocblas_gbmv_batched.cpp
  blas2/rocblas_gbmv_strided_batched.cpp
  blas2/rocblas_tbsv.cpp
  blas2/rocblas_tbsv_batched.cpp
  blas2/rocblas_tbsv_strided_batched.cpp
  blas2/rocblas_trmv.cpp
  blas2/rocblas_trmv_batched.cpp
  blas2/rocblas_trmv_strided_batched.cpp
  blas2/rocblas_ger.cpp
  blas2/rocblas_ger_batched.cpp
  blas2/rocblas_ger_strided_batched.cpp
  blas2/rocblas_hbmv.cpp
  blas2/rocblas_hbmv_batched.cpp
  blas2/rocblas_hbmv_strided_batched.cpp
  blas2/rocblas_hemv.cpp
  blas2/rocblas_hemv_batched.cpp
  blas2/rocblas_hemv_strided_batched.cpp
  blas2/rocblas_her.cpp
  blas2/rocblas_her_batched.cpp
  blas2/rocblas_her_strided_batched.cpp
  blas2/rocblas_her2.cpp
  blas2/rocblas_her2_batched.cpp
  blas2/rocblas_her2_strided_batched.cpp
  blas2/rocblas_hpmv.cpp
  blas2/rocblas_hpmv_batched.cpp
  blas2/rocblas_hpmv_strided_batched.cpp
  blas2/rocblas_hpr.cpp
  blas2/rocblas_hpr_batched.cpp
  blas2/rocblas_hpr_strided_batched.cpp
  blas2/rocblas_hpr2.cpp
  blas2/rocblas_hpr2_batched.cpp
  blas2/rocblas_hpr2_strided_batched.cpp
  blas2/rocblas_spr.cpp
  blas2/rocblas_spr_batched.cpp
  blas2/rocblas_spr_strided_batched.cpp
  blas2/rocblas_spr2.cpp
  blas2/rocblas_spr2_batched.cpp
  blas2/rocblas_spr2_strided_batched.cpp
  blas2/rocblas_syr.cpp
  blas2/rocblas_syr_batched.cpp
  blas2/rocblas_syr_strided_batched.cpp
  blas2/rocblas_syr2.cpp
  blas2/rocblas_syr2_batched.cpp
  blas2/rocblas_syr2_strided_batched.cpp
  blas2/rocblas_tbmv.cpp
  blas2/rocblas_tbmv_batched.cpp
  blas2/rocblas_tbmv_strided_batched.cpp
  blas2/rocblas_tpsv.cpp
  blas2/rocblas_tpsv_batched.cpp
  blas2/rocblas_tpsv_strided_batched.cpp
  blas2/rocblas_sbmv.cpp
  blas2/rocblas_sbmv_batched.cpp
  blas2/rocblas_sbmv_strided_batched.cpp
  blas2/rocblas_spmv.cpp
  blas2/rocblas_spmv_batched.cpp
  blas2/rocblas_spmv_strided_batched.cpp
  blas2/rocblas_symv.cpp
  blas2/rocblas_symv_batched.cpp
  blas2/rocblas_symv_strided_batched.cpp
)

set( rocblas_auxiliary_source
  handle.cpp
  rocblas_auxiliary.cpp
  buildinfo.cpp
  rocblas_ostream.cpp
)

set( rocblas_blas1_source
  blas1/rocblas_iamin.cpp
  blas1/rocblas_iamin_batched.cpp
  blas1/rocblas_iamin_strided_batched.cpp
  blas1/rocblas_iamax.cpp
  blas1/rocblas_iamax_batched.cpp
  blas1/rocblas_iamax_strided_batched.cpp
  blas1/rocblas_asum.cpp
  blas1/rocblas_asum_batched.cpp
  blas1/rocblas_asum_strided_batched.cpp
  blas1/rocblas_axpy.cpp
  blas1/rocblas_axpy_batched.cpp
  blas1/rocblas_axpy_strided_batched.cpp
  blas1/rocblas_copy.cpp
  blas1/rocblas_copy_batched.cpp
  blas1/rocblas_copy_strided_batched.cpp
  blas1/rocblas_dot.cpp
  blas1/rocblas_dot_strided_batched.cpp
  blas1/rocblas_dot_batched.cpp
  blas1/rocblas_nrm2.cpp
  blas1/rocblas_nrm2_batched.cpp
  blas1/rocblas_nrm2_strided_batched.cpp
  blas1/rocblas_scal.cpp
  blas1/rocblas_scal_batched.cpp
  blas1/rocblas_scal_strided_batched.cpp
  blas1/rocblas_swap.cpp
  blas1/rocblas_rot.cpp
  blas1/rocblas_rot_batched.cpp
  blas1/rocblas_rot_strided_batched.cpp
  blas1/rocblas_rotg.cpp
  blas1/rocblas_rotg_batched.cpp
  blas1/rocblas_rotg_strided_batched.cpp
  blas1/rocblas_rotm.cpp
  blas1/rocblas_rotm_batched.cpp
  blas1/rocblas_rotm_strided_batched.cpp
  blas1/rocblas_rotmg.cpp
  blas1/rocblas_rotmg_batched.cpp
  blas1/rocblas_rotmg_strided_batched.cpp
  blas1/rocblas_swap_batched.cpp
  blas1/rocblas_swap_strided_batched.cpp
)

set(rocblas_f90_source
    rocblas_module.f90
)

prepend_path( ".." rocblas_headers_public relative_rocblas_headers_public )



add_library( rocblas
  ${rocblas_ex_source}
  ${rocblas_ex_source_no_tensile}
  ${rocblas_blas3_source}
  ${rocblas_blas3_source_no_tensile}
  ${rocblas_blas2_source}
  ${rocblas_blas1_source}
  ${relative_rocblas_headers_public}
  ${rocblas_auxiliary_source}
)

# Create rocBLAS Fortran module
add_library(rocblas_fortran ${rocblas_f90_source})

add_library( roc::rocblas ALIAS rocblas )

# RUNPATH is set only when ROCM_RPATH is defined in the ENV
if( DEFINED ENV{ROCM_RPATH} )
  set ( CMAKE_SHARED_LINKER_FLAGS " -Wl,--enable-new-dtags -Wl,--rpath,$ENV{ROCM_RPATH}" )
endif( )


target_link_libraries( rocblas INTERFACE hip::host )
target_link_libraries( rocblas PRIVATE hip::device --rtlib=compiler-rt --unwindlib=libgcc )

set_target_properties( rocblas PROPERTIES CXX_STANDARD 14 CXX_STANDARD_REQUIRED ON )

if( CMAKE_CXX_COMPILER MATCHES ".*/hcc$" )
  # Remove following when hcc is fixed; hcc emits following spurious warning ROCm v1.6.1
  # "clang-5.0: warning: argument unused during compilation: '-isystem /opt/rocm/include'"
  target_compile_options( rocblas PRIVATE -Wno-unused-command-line-argument -fno-gpu-rdc )
  foreach( target ${ROCBLAS_GPUS} )
    target_compile_options( rocblas PRIVATE --amdgpu-target=${target} )
  endforeach( )
endif( )

if( CMAKE_CXX_COMPILER MATCHES ".*/hipcc$" )
  # GCC or hip-clang needs specific flags to turn on f16c intrinsics
  target_compile_options( rocblas PRIVATE -mf16c )
<<<<<<< HEAD
=======
  # xnack compile option for library
  target_compile_options(rocblas PRIVATE -mno-xnack)
  set(gfx906_options "-Xarch_gfx906 -msram-ecc")
  set(gfx908_options "-Xarch_gfx908 -msram-ecc")
  if(CMAKE_VERSION VERSION_LESS 3.12)
      set_target_properties(rocblas PROPERTIES COMPILE_FLAGS "${gfx906_options} ${gfx908_options}")
  else()
      target_compile_options(rocblas PRIVATE "SHELL:${gfx906_options}" "SHELL:${gfx908_options}")
  endif()
>>>>>>> fbe56c5e
endif( )

# Do not allow Variable Length Arrays (use unique_ptr instead)
target_compile_options( rocblas PRIVATE -Werror=vla )

target_include_directories( rocblas
  PUBLIC  $<BUILD_INTERFACE:${CMAKE_SOURCE_DIR}/library/include>
          $<BUILD_INTERFACE:${CMAKE_SOURCE_DIR}/library/include/internal>
          $<BUILD_INTERFACE:${CMAKE_CURRENT_SOURCE_DIR}/include>
          $<BUILD_INTERFACE:${PROJECT_BINARY_DIR}/include/internal>
          $<BUILD_INTERFACE:${Tensile_INC}>
          $<INSTALL_INTERFACE:include>
          )

# NOTE:
# 1.  rocblas header 'rocblas-types.h' exposes the hip header hip/hip_vector_types.h, requiring clients to find hip headers
# target_include_directories( rocblas SYSTEM PUBLIC ${HIP_INCLUDE_DIRS} )

target_link_libraries( rocblas PRIVATE "-Xlinker --exclude-libs=ALL" ) # HIDE symbols

if( BUILD_WITH_TENSILE )
  if( BUILD_WITH_TENSILE_HOST )
      #target_link_libraries( rocblas PRIVATE Tensile TensileHost )
      if( BUILD_SHARED_LIBS )
        target_link_libraries( rocblas PRIVATE TensileHost )
      else()
        target_compile_definitions( rocblas PRIVATE ROCBLAS_STATIC_LIB )

        # bypassing cmake dependencies chain for static link as it won't allow target from different directory

        # including tensile headers into rocblas tensileHost client so get compile properties
        get_target_property(TensileHost_INCLUDES TensileHost INCLUDE_DIRECTORIES)
        target_include_directories( rocblas PRIVATE ${TensileHost_INCLUDES} )
        get_target_property(TensileHost_DEFINES TensileHost COMPILE_DEFINITIONS)
        target_compile_definitions( rocblas PRIVATE ${TensileHost_DEFINES} )

        get_target_property( TensileHost_LIBDIR TensileHost BINARY_DIR )

        message (STATUS "TensileHost_INCLUDES == ${TensileHost_INCLUDES}")
        message (STATUS "TensileHost_DEFINES == ${TensileHost_DEFINES}")
        message (STATUS "TensileHost_LIBDIR == ${TensileHost_LIBDIR}")

        # recreate LLVM static dependencies
        if (${Tensile_LIBRARY_FORMAT} STREQUAL "yaml")
          find_package(LLVM 6.0 QUIET CONFIG)
          if(NOT LLVM_FOUND)
              find_package(LLVM 7.0 QUIET CONFIG)
              if(NOT LLVM_FOUND)
                  find_package(LLVM 9.0 QUIET CONFIG)
                  if(NOT LLVM_FOUND)
                      find_package(LLVM REQUIRED CONFIG)
                  endif()
              endif()
          endif()
          find_library(LLVMObjectYAML_LIBRARY
            NAMES LLVMObjectYAML
            PATHS ${LLVM_LIBRARY_DIR})
          message("LLVMObjectYAML_LIBRARY: ${LLVMObjectYAML_LIBRARY}")

          target_link_libraries(rocblas PRIVATE LLVMObjectYAML )  # match tensile
        endif()

        # to get TensileHost built first, not to link target
        # as dependency chain can not be created
        add_dependencies(rocblas TensileHost)

      endif()
  else()
    target_link_libraries( rocblas PRIVATE Tensile )
  endif()
  target_compile_definitions( rocblas PRIVATE BUILD_WITH_TENSILE=1 )
  if( BUILD_WITH_TENSILE_HOST )
    target_compile_definitions( rocblas PUBLIC USE_TENSILE_HOST )
  endif()
endif()

target_compile_definitions( rocblas PRIVATE ROCM_USE_FLOAT16 )

rocm_set_soversion( rocblas ${rocblas_SOVERSION} )
set_target_properties( rocblas PROPERTIES CXX_EXTENSIONS NO )
set_target_properties( rocblas PROPERTIES RUNTIME_OUTPUT_DIRECTORY "${PROJECT_BINARY_DIR}/staging" )

# Package that helps me set visibility for function names exported from shared library
include( GenerateExportHeader )
set_target_properties( rocblas PROPERTIES CXX_VISIBILITY_PRESET "hidden" C_VISIBILITY_PRESET "hidden" VISIBILITY_INLINES_HIDDEN ON )
generate_export_header( rocblas EXPORT_FILE_NAME ${PROJECT_BINARY_DIR}/include/internal/rocblas-export.h )

# generate header with prototypes for export reuse
set( ROCBLAS_PROTO_TEMPLATES "${PROJECT_BINARY_DIR}/include/internal/rocblas-exported-proto.hpp" )
add_custom_target( rocblas_proto_templates
  BYPRODUCTS ${ROCBLAS_PROTO_TEMPLATES}
  COMMAND python3 template-proto.py ${CMAKE_CURRENT_SOURCE_DIR}/blas3/Tensile/*.hpp ${CMAKE_CURRENT_SOURCE_DIR}/blas3/*.hpp ${CMAKE_CURRENT_SOURCE_DIR}/blas2/*.hpp ${CMAKE_CURRENT_SOURCE_DIR}/blas1/*.hpp > ${ROCBLAS_PROTO_TEMPLATES}
  DEPENDS ${CMAKE_CURRENT_SOURCE_DIR}
  COMMENT "Generating prototypes from ${CMAKE_CURRENT_SOURCE_DIR}."
  WORKING_DIRECTORY "${CMAKE_CURRENT_SOURCE_DIR}"
  )
add_dependencies( rocblas rocblas_proto_templates )

# generate rocblas_device_malloc.hpp header for device memory allocation
set( ROCBLAS_DEVICE_MALLOC "${PROJECT_BINARY_DIR}/include/internal/rocblas_device_malloc.hpp" )
add_custom_target( rocblas_device_malloc
  BYPRODUCTS ${ROCBLAS_DEVICE_MALLOC}
  COMMAND ${CMAKE_COMMAND} -E copy ${CMAKE_CURRENT_SOURCE_DIR}/include/rocblas_device_malloc.hpp ${ROCBLAS_DEVICE_MALLOC}
  DEPENDS ${CMAKE_CURRENT_SOURCE_DIR}/include/rocblas_device_malloc.hpp
  COMMENT "Generating ${ROCBLAS_DEVICE_MALLOC}"
  WORKING_DIRECTORY "${CMAKE_CURRENT_SOURCE_DIR}"
)
add_dependencies( rocblas rocblas_device_malloc )

if( NOT BUILD_SHARED_LIBS )
  # Following Boost conventions of prefixing 'lib' on static built libraries, across all platforms
  set_target_properties( rocblas PROPERTIES PREFIX "lib" )

  if( BUILD_WITH_TENSILE AND BUILD_WITH_TENSILE_HOST )
    add_custom_command( TARGET rocblas POST_BUILD
      COMMAND
        python3 ${CMAKE_CURRENT_SOURCE_DIR}/merge_archives.py
      ARGS
        -v
        -o "$<TARGET_LINKER_FILE:rocblas>"
        --ar "${CMAKE_AR}"
        -L "${TensileHost_LIBDIR}"
        "$<TARGET_LINKER_FILE:rocblas>"
        "librocblas-tensile.a"
      WORKING_DIRECTORY "${PROJECT_BINARY_DIR}"
      COMMENT "Merging rocblas-tensile library into rocblas"
      )
  endif()

endif( )

############################################################
# Installation

# Force installation of .f90 module file
install(FILES "rocblas_module.f90"
        DESTINATION "rocblas/include"
)

rocm_install_targets(
  TARGETS ${package_targets}
  INCLUDE
    ${CMAKE_SOURCE_DIR}/library/include
    ${CMAKE_BINARY_DIR}/include
  PREFIX rocblas
)

if( BUILD_WITH_TENSILE )
  if( BUILD_WITH_TENSILE_HOST )
    set( ROCBLAS_TENSILE_LIBRARY_DIR "\${CPACK_PACKAGING_INSTALL_PREFIX}rocblas/lib" CACHE PATH "path to tensile library" )
    install(DIRECTORY ${CMAKE_BINARY_DIR}/Tensile/library DESTINATION ${ROCBLAS_TENSILE_LIBRARY_DIR})
  endif()
endif()

#         PERMISSIONS OWNER_EXECUTE OWNER_WRITE OWNER_READ GROUP_EXECUTE GROUP_READ WORLD_EXECUTE WORLD_READ

if( BUILD_SHARED_LIBS )
  rocm_export_targets(
    TARGETS roc::rocblas
    PREFIX rocblas
    DEPENDS PACKAGE hip
    NAMESPACE roc::
    )
else()
  if (${Tensile_LIBRARY_FORMAT} STREQUAL "msgpack")
    rocm_export_targets(
      TARGETS roc::rocblas
      PREFIX rocblas
      DEPENDS PACKAGE hip
      STATIC_DEPENDS PACKAGE msgpack
      NAMESPACE roc::
      )
  else()
    rocm_export_targets(
      TARGETS roc::rocblas
      PREFIX rocblas
      DEPENDS PACKAGE hip
      STATIC_DEPENDS PACKAGE LLVM
      NAMESPACE roc::
      )
  endif()
endif()


rocm_install_symlink_subdir( rocblas )

#Control for enabling or disabling header testing
option (RUN_HEADER_TESTING "Enable or disable header testing" ${BUILD_TESTING})

if(RUN_HEADER_TESTING)
# Compilation tests to ensure that header files work independently,
# and that public header files work across several languages
add_custom_command(
  TARGET rocblas
  POST_BUILD
  COMMAND ${CMAKE_HOME_DIRECTORY}/header_compilation_tests.sh
  WORKING_DIRECTORY ${CMAKE_BINARY_DIR}
 )
endif()<|MERGE_RESOLUTION|>--- conflicted
+++ resolved
@@ -353,18 +353,6 @@
 if( CMAKE_CXX_COMPILER MATCHES ".*/hipcc$" )
   # GCC or hip-clang needs specific flags to turn on f16c intrinsics
   target_compile_options( rocblas PRIVATE -mf16c )
-<<<<<<< HEAD
-=======
-  # xnack compile option for library
-  target_compile_options(rocblas PRIVATE -mno-xnack)
-  set(gfx906_options "-Xarch_gfx906 -msram-ecc")
-  set(gfx908_options "-Xarch_gfx908 -msram-ecc")
-  if(CMAKE_VERSION VERSION_LESS 3.12)
-      set_target_properties(rocblas PROPERTIES COMPILE_FLAGS "${gfx906_options} ${gfx908_options}")
-  else()
-      target_compile_options(rocblas PRIVATE "SHELL:${gfx906_options}" "SHELL:${gfx908_options}")
-  endif()
->>>>>>> fbe56c5e
 endif( )
 
 # Do not allow Variable Length Arrays (use unique_ptr instead)
