--- conflicted
+++ resolved
@@ -93,25 +93,16 @@
   set( rocblas_blas3_source
     blas3/rocblas_trtri.cpp
     blas3/rocblas_trtri_batched.cpp
+    blas3/rocblas_trtri_strided_batched.cpp
     blas3/rocblas_geam.cpp
     ${Tensile_SRC}
   )
 
-<<<<<<< HEAD
-set( rocblas_blas3_source
-  blas3/rocblas_trtri.cpp
-  blas3/rocblas_trtri_batched.cpp
-  blas3/rocblas_trtri_strided_batched.cpp
-  blas3/rocblas_geam.cpp
-  ${Tensile_SRC}
-)
-=======
   set( rocblas_blas2_tensile_source
     blas2/rocblas_trsv.cpp
   )
 
 endif( ) # BUILD_WITH_TENSILE
->>>>>>> de009764
 
 set( rocblas_blas2_source
   ${rocblas_blas2_tensile_source}
