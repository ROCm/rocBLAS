--- conflicted
+++ resolved
@@ -2,10 +2,6 @@
  *  * Copyright 2016 Advanced Micro Devices, Inc.
  *   *
  *    * ************************************************************************ */
-<<<<<<< HEAD
-#include "rocblas_trtri_batched.hpp"
-#include "definitions.h"
-=======
 
 #include <hip/hip_runtime.h>
 
@@ -17,14 +13,9 @@
 
 #include "rocblas_trtri_batched.hpp"
 
->>>>>>> 1bb5a199
 #include "handle.h"
 #include "logging.h"
-#include "rocblas.h"
-#include "trtri_device.h"
-#include "trtri_trsm.hpp"
 #include "utility.h"
-#include <hip/hip_runtime.h>
 
 namespace trtri
 {
@@ -42,34 +33,11 @@
                                                T*               invA,
                                                rocblas_int      ldinvA,
                                                rocblas_int      bsinvA)
-<<<<<<< HEAD
-=======
     {
         // get the individual matrix which is processed by device function
         // device function only see one matrix
         const T* individual_A    = A + hipBlockIdx_x * bsa;
         T*       individual_invA = invA + hipBlockIdx_x * bsinvA;
-
-        trtri_device<T, NB>(uplo, diag, n, individual_A, lda, individual_invA, ldinvA);
-    }
-
-    template <typename T>
-    __global__ void trtri_remainder_kernel_batched(rocblas_fill     uplo,
-                                                   rocblas_diagonal diag,
-                                                   rocblas_int      n,
-                                                   const T*         A,
-                                                   rocblas_int      lda,
-                                                   rocblas_int      bsa,
-                                                   T*               invA,
-                                                   rocblas_int      ldinvA,
-                                                   rocblas_int      bsinvA)
->>>>>>> 1bb5a199
-    {
-        // get the individual matrix which is processed by device function
-        // device function only see one matrix
-        const T* individual_A    = A + hipBlockIdx_x * bsa;
-        T*       individual_invA = invA + hipBlockIdx_x * bsinvA;
-<<<<<<< HEAD
 
         trtri_device<T, NB>(uplo, diag, n, individual_A, lda, individual_invA, ldinvA);
     }
@@ -134,53 +102,6 @@
         dim3 grid(batch_count);
         dim3 threads(NB);
 
-=======
-
-        trtri_device<T, 2 * NB>(uplo, diag, n, individual_A, lda, individual_invA, ldinvA);
-    }
-
-    template <typename T>
-    rocblas_status rocblas_trtri_small_batched(rocblas_handle   handle,
-                                               rocblas_fill     uplo,
-                                               rocblas_diagonal diag,
-                                               rocblas_int      n,
-                                               const T*         A,
-                                               rocblas_int      lda,
-                                               rocblas_int      bsa,
-                                               T*               invA,
-                                               rocblas_int      ldinvA,
-                                               rocblas_int      bsinvA,
-                                               rocblas_int      batch_count)
-    {
-
-        if(n > NB)
-        {
-            printf("n is %d must be less than %d, will exit\n", n, NB);
-            return rocblas_status_not_implemented;
-        }
-
-        hipStream_t rocblas_stream       = handle->rocblas_stream;
-        size_t      blockSize            = 128;
-        size_t      tri_elements_to_zero = num_non_tri_elements(n) * batch_count;
-        size_t      numBlocks            = (tri_elements_to_zero + blockSize - 1) / blockSize;
-        hipLaunchKernelGGL(rocblas_trtri_batched_fill<T>,
-                           dim3(numBlocks, 1, 1),
-                           dim3(blockSize, 1, 1),
-                           0,
-                           rocblas_stream,
-                           handle,
-                           (uplo == rocblas_fill_lower) ? rocblas_fill_upper : rocblas_fill_lower,
-                           n,
-                           num_non_tri_elements(n),
-                           ldinvA,
-                           n * ldinvA,
-                           invA,
-                           batch_count);
-
-        dim3 grid(batch_count);
-        dim3 threads(NB);
-
->>>>>>> 1bb5a199
         hipLaunchKernelGGL(trtri_small_kernel_batched,
                            grid,
                            threads,
@@ -248,7 +169,6 @@
 
         dim3 grid_trtri(n / NB / 2 * batch_count);
         dim3 threads(NB * NB);
-<<<<<<< HEAD
 
         // first stage: invert NB * NB diagonal blocks of A and write the result of invA11 and invA22 in
         // invA - Only deals with maximum even and complete NBxNB diagonals
@@ -319,78 +239,6 @@
 
         for(current_n = IB; current_n * 2 <= n; current_n *= 2)
         {
-=======
-
-        // first stage: invert NB * NB diagonal blocks of A and write the result of invA11 and invA22 in
-        // invA - Only deals with maximum even and complete NBxNB diagonals
-        hipLaunchKernelGGL((trtri_diagonal_kernel_batched<T, NB>),
-                           grid_trtri,
-                           threads,
-                           0,
-                           rocblas_stream,
-                           uplo,
-                           diag,
-                           n,
-                           A,
-                           lda,
-                           bsa,
-                           invA,
-                           ldinvA,
-                           bsinvA);
-
-        rocblas_int remainder = n - (n / NB / 2) * 2 * NB;
-        if(remainder > 0)
-        {
-            dim3 grid_remainder(batch_count);
-            dim3 threads_remainder(remainder);
-
-            hipLaunchKernelGGL(trtri_remainder_kernel_batched,
-                               grid_remainder,
-                               threads_remainder,
-                               0,
-                               rocblas_stream,
-                               uplo,
-                               diag,
-                               remainder,
-                               (const T*)A + (n - remainder) + (n - remainder) * lda,
-                               lda,
-                               bsa,
-                               (T*)invA + (n - remainder) + (n - remainder) * ldinvA,
-                               ldinvA,
-                               bsinvA);
-        }
-
-        if(n <= 2 * NB)
-        {
-            // if n is too small, no invA21 or invA12 exist, gemm is not required
-            return rocblas_status_success;
-        }
-
-        size_t blockSize            = 128;
-        size_t tri_elements_to_zero = num_non_tri_elements(n) * batch_count;
-        size_t numBlocks            = (tri_elements_to_zero + blockSize - 1) / blockSize;
-        hipLaunchKernelGGL(rocblas_trtri_batched_fill<T>,
-                           dim3(numBlocks, 1, 1),
-                           dim3(blockSize, 1, 1),
-                           0,
-                           rocblas_stream,
-                           handle,
-                           (uplo == rocblas_fill_lower) ? rocblas_fill_upper : rocblas_fill_lower,
-                           n,
-                           num_non_tri_elements(n),
-                           ldinvA,
-                           n * ldinvA,
-                           invA,
-                           batch_count);
-
-        // second stage: using a special gemm to compute invA21 (lower) or invA12 (upper)
-
-        constexpr rocblas_int IB = NB * 2;
-        rocblas_int           current_n;
-
-        for(current_n = IB; current_n * 2 <= n; current_n *= 2)
-        {
->>>>>>> 1bb5a199
             rocblas_int tiles_per_batch = n / current_n / 2;
 
             if(tiles_per_batch > batch_count)
