/**************************************************************************
 * Copyright 2018-2019 Advanced Micro Devices, Inc.
 ************************************************************************** */
#include "gemm.h"
#include "Tensile.h"
<<<<<<< HEAD
#include "definitions.h"
=======
>>>>>>> 78e10068
#include "handle.h"
#include "logging.h"
#include "rocblas.h"
#include "utility.h"
#include <sys/time.h>

/*******************************************************************************
 * Helper enumeration over different transpose combinations
 ******************************************************************************/
typedef enum transpose_mode_
{
    // First letter refers to A, second letter refers to B
    NN,
    NT,
    TN,
    TT
} transpose_mode;

transpose_mode GetTransposeMode(rocblas_operation trans_a, rocblas_operation trans_b)
{
    if(trans_a == rocblas_operation_none)
    {
        if(trans_b == rocblas_operation_none)
            return NN;
        return NT;
    }
    else
    {
        if(trans_b == rocblas_operation_none)
            return TN;
        return TT;
    }
}

/*******************************************************************************
 * Tensile Solution Name (debug only)
 ******************************************************************************/
template <typename T>
const char* tensileGetSolutionName(rocblas_operation trans_a,
                                   rocblas_operation trans_b,
                                   rocblas_int       strideC1,
                                   rocblas_int       strideC2,
                                   rocblas_int       strideA1,
                                   rocblas_int       strideA2,
                                   rocblas_int       strideB1,
                                   rocblas_int       strideB2,
                                   rocblas_int       sizeI,
                                   rocblas_int       sizeJ,
                                   rocblas_int       sizeK,
                                   rocblas_int       sizeL)
{
// This macro condenses all the identical arguments to the various
// tensileGetSolutionName function calls for consistency / brevity
#define TENSILE_ARG_NAMES                                                                         \
    strideC1, strideC2, strideC1, strideC2, strideA1, strideA2, strideB1, strideB2, sizeI, sizeJ, \
        sizeK, sizeL

    transpose_mode transposeMode = GetTransposeMode(trans_a, trans_b);

    if(std::is_same<T, rocblas_half>{})
    {
        switch(transposeMode)
        {
        case NN:
            return tensileGetSolutionName_Cijk_Ailk_Bljk_HB(TENSILE_ARG_NAMES);
        case NT:
            return tensileGetSolutionName_Cijk_Ailk_Bjlk_HB(TENSILE_ARG_NAMES);
        case TN:
            return tensileGetSolutionName_Cijk_Alik_Bljk_HB(TENSILE_ARG_NAMES);
        case TT:
            return tensileGetSolutionName_Cijk_Alik_Bjlk_HB(TENSILE_ARG_NAMES);
        }
    }
    else if(std::is_same<T, float>{})
    {
        switch(transposeMode)
        {
        case NN:
            return tensileGetSolutionName_Cijk_Ailk_Bljk_SB(TENSILE_ARG_NAMES);
        case NT:
            return tensileGetSolutionName_Cijk_Ailk_Bjlk_SB(TENSILE_ARG_NAMES);
        case TN:
            return tensileGetSolutionName_Cijk_Alik_Bljk_SB(TENSILE_ARG_NAMES);
        case TT:
            return tensileGetSolutionName_Cijk_Alik_Bjlk_SB(TENSILE_ARG_NAMES);
        }
    }
    else if(std::is_same<T, double>{})
    {
        switch(transposeMode)
        {
        case NN:
            return tensileGetSolutionName_Cijk_Ailk_Bljk_DB(TENSILE_ARG_NAMES);
        case NT:
            return tensileGetSolutionName_Cijk_Ailk_Bjlk_DB(TENSILE_ARG_NAMES);
        case TN:
            return tensileGetSolutionName_Cijk_Alik_Bljk_DB(TENSILE_ARG_NAMES);
        case TT:
            return tensileGetSolutionName_Cijk_Alik_Bjlk_DB(TENSILE_ARG_NAMES);
        }
    }
    return "";

#undef TENSILE_ARG_NAMES
}

/*******************************************************************************
 * Tensile Function call
 ******************************************************************************/
template <typename T>
hipError_t callTensile(const T*          alpha,
                       const T*          beta,
                       const T*          A,
                       const T*          B,
                       T*                C,
                       rocblas_operation trans_a,
                       rocblas_operation trans_b,
                       rocblas_int       strideC1,
                       rocblas_int       strideC2,
                       rocblas_int       strideA1,
                       rocblas_int       strideA2,
                       rocblas_int       strideB1,
                       rocblas_int       strideB2,
                       rocblas_int       sizeI,
                       rocblas_int       sizeJ,
                       rocblas_int       sizeK,
                       rocblas_int       sizeL,
                       rocblas_handle    handle)
{
#ifndef NDEBUG
    std::cout << "Solution Name: "
              << tensileGetSolutionName<T>(trans_a,
                                           trans_b,
                                           strideC1,
                                           strideC2,
                                           strideA1,
                                           strideA2,
                                           strideB1,
                                           strideB2,
                                           sizeI,
                                           sizeJ,
                                           sizeK,
                                           sizeL)
              << std::endl;
#endif

    // Collect alpha / beta (either from host or device)
    T alpha_h;
    T beta_h;
    if(rocblas_pointer_mode_host == handle->pointer_mode)
    {
        alpha_h = *alpha;
        beta_h  = *beta;
    }
    else
    {
        hipMemcpy(&alpha_h, alpha, sizeof(T), hipMemcpyDeviceToHost);
        hipMemcpy(&beta_h, beta, sizeof(T), hipMemcpyDeviceToHost);
    }

// Helper macros for function call brevity
#define TENSILE_ARGS(T)                                                                      \
    reinterpret_cast<T*>(C), reinterpret_cast<const T*>(C), reinterpret_cast<const T*>(A),   \
        reinterpret_cast<const T*>(B), *reinterpret_cast<T*>(&alpha_h),                      \
        *reinterpret_cast<T*>(&beta_h), strideC1, strideC2, strideC1, strideC2, strideA1,    \
        strideA2, strideB1, strideB2, sizeI, sizeJ, sizeK, sizeL, handle->rocblas_stream, 0, \
        nullptr, nullptr

    hipError_t     status;
    transpose_mode transposeMode = GetTransposeMode(trans_a, trans_b);
    if(std::is_same<T, rocblas_half>{})
    {
        switch(transposeMode)
        {
        case NN:
            status = tensile_Cijk_Ailk_Bljk_HB(TENSILE_ARGS(_Float16));
            break;
        case NT:
            status = tensile_Cijk_Ailk_Bjlk_HB(TENSILE_ARGS(_Float16));
            break;
        case TN:
            status = tensile_Cijk_Alik_Bljk_HB(TENSILE_ARGS(_Float16));
            break;
        case TT:
            status = tensile_Cijk_Alik_Bjlk_HB(TENSILE_ARGS(_Float16));
            break;
        }
    }
    else if(std::is_same<T, float>{})
    {
        switch(transposeMode)
        {
        case NN:
            status = tensile_Cijk_Ailk_Bljk_SB(TENSILE_ARGS(float));
            break;
        case NT:
            status = tensile_Cijk_Ailk_Bjlk_SB(TENSILE_ARGS(float));
            break;
        case TN:
            status = tensile_Cijk_Alik_Bljk_SB(TENSILE_ARGS(float));
            break;
        case TT:
            status = tensile_Cijk_Alik_Bjlk_SB(TENSILE_ARGS(float));
            break;
        }
    }
    else if(std::is_same<T, double>{})
    {
        switch(transposeMode)
        {
        case NN:
            status = tensile_Cijk_Ailk_Bljk_DB(TENSILE_ARGS(double));
            break;
        case NT:
            status = tensile_Cijk_Ailk_Bjlk_DB(TENSILE_ARGS(double));
            break;
        case TN:
            status = tensile_Cijk_Alik_Bljk_DB(TENSILE_ARGS(double));
            break;
        case TT:
            status = tensile_Cijk_Alik_Bjlk_DB(TENSILE_ARGS(double));
            break;
        }
    }
    else
    {
        std::cerr << "Unsupported input format" << std::endl;
    }

#ifndef NDEBUG
    std::cout << "Return Status: " << status << std::endl;
#endif

    return status;
}

template <typename>
static constexpr char rocblas_gemm_name[] = "unknown";
template <>
static constexpr char rocblas_gemm_name<rocblas_half>[] = "rocblas_hgemm";
template <>
static constexpr char rocblas_gemm_name<float>[] = "rocblas_sgemm";
template <>
static constexpr char rocblas_gemm_name<double>[] = "rocblas_dgemm";

/*******************************************************************************
 * GEMM implementation
 ******************************************************************************/
template <typename T>
rocblas_status rocblas_gemm_impl(rocblas_handle    handle,
                                 rocblas_operation trans_a,
                                 rocblas_operation trans_b,
                                 rocblas_int       m,
                                 rocblas_int       n,
                                 rocblas_int       k,
                                 const T*          alpha,
                                 const T*          A,
                                 rocblas_int       ld_a,
                                 const T*          B,
                                 rocblas_int       ld_b,
                                 const T*          beta,
                                 T*                C,
                                 rocblas_int       ld_c)
{
    // clang-format off
    // Perform logging
    if(!handle)
        return rocblas_status_invalid_handle;
    RETURN_ZERO_DEVICE_MEMORY_SIZE_IF_QUERIED(handle);

    if(!alpha || !beta)
        return rocblas_status_invalid_pointer;

    auto layer_mode = handle->layer_mode;
    if(layer_mode & (rocblas_layer_mode_log_trace | rocblas_layer_mode_log_bench |
                     rocblas_layer_mode_log_profile))
    {
        auto trans_a_letter = rocblas_transpose_letter(trans_a);
        auto trans_b_letter = rocblas_transpose_letter(trans_b);

        if(handle->pointer_mode == rocblas_pointer_mode_host)
        {
            if(layer_mode & rocblas_layer_mode_log_trace)
                log_trace(handle,
                          rocblas_gemm_name<T>,
                          trans_a,
                          trans_b,
                          m,
                          n,
                          k,
                          *alpha,
                          A,
                          ld_a,
                          B,
                          ld_b,
                          *beta,
                          C,
                          ld_c);

            if(layer_mode & rocblas_layer_mode_log_bench)
                log_bench(handle,
                          "./rocblas-bench -f gemm -r",
                          rocblas_precision_string<T>,
                          "--transposeA",
                          trans_a_letter,
                          "--transposeB",
                          trans_b_letter,
                          "-m",
                          m,
                          "-n",
                          n,
                          "-k",
                          k,
                          "--alpha",
                          *alpha,
                          "--lda",
                          ld_a,
                          "--ldb",
                          ld_b,
                          "--beta",
                          *beta,
                          "--ldc",
                          ld_c);
        }
        else
        {
            if(layer_mode & rocblas_layer_mode_log_trace)
                log_trace(handle,
                          rocblas_gemm_name<T>,
                          trans_a,
                          trans_b,
                          m,
                          n,
                          k,
                          alpha,
                          A,
                          ld_a,
                          B,
                          ld_b,
                          beta,
                          C,
                          ld_c);
        }

        if(layer_mode & rocblas_layer_mode_log_profile)
            log_profile(handle,
                        rocblas_gemm_name<T>,
                        "transA",
                        trans_a_letter,
                        "transB",
                        trans_b_letter,
                        "M",
                        m,
                        "N",
                        n,
                        "K",
                        k,
                        "lda",
                        ld_a,
                        "ldb",
                        ld_b,
                        "ldc",
                        ld_c);
    }

    rocblas_int b_c = 1;
    if(m == 0 || n == 0 || k == 0 || b_c == 0)
    {
        return rocblas_status_success;
    }

    rocblas_int stride_a;
    rocblas_int stride_b;
    rocblas_int stride_c;
    infer_batch_strides(trans_a, trans_b, m, n, k, ld_a,
                        &stride_a, ld_b, &stride_b, ld_c, &stride_c);

    rocblas_status validArgs = validateArgs(handle, trans_a, trans_b,
                                            m, n, k, alpha,
                                            A, ld_a, stride_a,
                                            B, ld_b, stride_b, beta,
                                            C, ld_c, stride_c, b_c);

    if(validArgs != rocblas_status_success)
        return validArgs;

    unsigned int strideC1 = static_cast<unsigned int>(ld_c);
    unsigned int strideC2 = static_cast<unsigned int>(stride_c);
    unsigned int strideA1 = static_cast<unsigned int>(ld_a);
    unsigned int strideA2 = static_cast<unsigned int>(stride_a);
    unsigned int strideB1 = static_cast<unsigned int>(ld_b);
    unsigned int strideB2 = static_cast<unsigned int>(stride_b);
    unsigned int sizeI    = static_cast<unsigned int>(m);
    unsigned int sizeJ    = static_cast<unsigned int>(n);
    unsigned int sizeK    = b_c;
    unsigned int sizeL    = static_cast<unsigned int>(k);

    hipError_t status = callTensile<T>(alpha, beta, A, B, C,
                                       trans_a, trans_b,
                                       strideC1, strideC2,
                                       strideA1, strideA2,
                                       strideB1, strideB2,
                                       sizeI, sizeJ, sizeK, sizeL,
                                       handle);
    // clang-format on

    return get_rocblas_status_for_hip_status(status);
}

template <typename>
static constexpr char rocblas_gemm_strided_batched_name[] = "unknown";
template <>
static constexpr char rocblas_gemm_strided_batched_name<rocblas_half>[]
    = "rocblas_hgemm_strided_batched";
template <>
static constexpr char rocblas_gemm_strided_batched_name<float>[] = "rocblas_sgemm_strided_batched";
template <>
static constexpr char rocblas_gemm_strided_batched_name<double>[] = "rocblas_dgemm_strided_batched";

/*******************************************************************************
 * Strided / Batched GEMM implementation
 ******************************************************************************/
template <typename T>
rocblas_status rocblas_gemm_strided_batched_impl(rocblas_handle    handle,
                                                 rocblas_operation trans_a,
                                                 rocblas_operation trans_b,
                                                 rocblas_int       m,
                                                 rocblas_int       n,
                                                 rocblas_int       k,
                                                 const T*          alpha,
                                                 const T*          A,
                                                 rocblas_int       ld_a,
                                                 rocblas_int       stride_a,
                                                 const T*          B,
                                                 rocblas_int       ld_b,
                                                 rocblas_int       stride_b,
                                                 const T*          beta,
                                                 T*                C,
                                                 rocblas_int       ld_c,
                                                 rocblas_int       stride_c,
                                                 rocblas_int       b_c)

{
    // clang-format off
    if(!handle)
        return rocblas_status_invalid_handle;
    RETURN_ZERO_DEVICE_MEMORY_SIZE_IF_QUERIED(handle);

    auto layer_mode = handle->layer_mode;

    if(layer_mode & (rocblas_layer_mode_log_trace | rocblas_layer_mode_log_bench |
                     rocblas_layer_mode_log_profile))
    {
        auto trans_a_letter = rocblas_transpose_letter(trans_a);
        auto trans_b_letter = rocblas_transpose_letter(trans_b);

        if(handle->pointer_mode == rocblas_pointer_mode_host)
        {
            if(layer_mode & rocblas_layer_mode_log_trace)
                log_trace(handle,
                          rocblas_gemm_strided_batched_name<T>,
                          trans_a,
                          trans_b,
                          m,
                          n,
                          k,
                          *alpha,
                          A,
                          ld_a,
                          stride_a,
                          B,
                          ld_b,
                          stride_b,
                          *beta,
                          C,
                          ld_c,
                          stride_c,
                          b_c);

            if(layer_mode & rocblas_layer_mode_log_bench)
            {
                log_bench(handle,
                          "./rocblas-bench -f gemm_strided_batched -r",
                          rocblas_precision_string<T>,
                          "--transposeA",
                          trans_a_letter,
                          "--transposeB",
                          trans_b_letter,
                          "-m",
                          m,
                          "-n",
                          n,
                          "-k",
                          k,
                          "--alpha",
                          *alpha,
                          "--lda",
                          ld_a,
                          "--stride_a",
                          stride_a,
                          "--ldb",
                          ld_b,
                          "--stride_b",
                          stride_b,
                          "--beta",
                          *beta,
                          "--ldc",
                          ld_c,
                          "--stride_c",
                          stride_c,
                          "--batch",
                          b_c);
            }
        }
        else
        {
            if(layer_mode & rocblas_layer_mode_log_trace)
            {
                log_trace(handle,
                          rocblas_gemm_strided_batched_name<T>,
                          trans_a,
                          trans_b,
                          m,
                          n,
                          k,
                          alpha,
                          A,
                          ld_a,
                          stride_a,
                          B,
                          ld_b,
                          stride_b,
                          beta,
                          C,
                          ld_c,
                          stride_c,
                          b_c);
            }
        }

        if(layer_mode & rocblas_layer_mode_log_profile)
        {
            log_profile(handle,
                        rocblas_gemm_strided_batched_name<T>,
                        "transA",
                        trans_a_letter,
                        "transB",
                        trans_b_letter,
                        "M",
                        m,
                        "N",
                        n,
                        "K",
                        k,
                        "lda",
                        ld_a,
                        "stride_a",
                        stride_a,
                        "ldb",
                        ld_b,
                        "stride_b",
                        stride_b,
                        "ldc",
                        ld_c,
                        "stride_c",
                        stride_c,
                        "batch_count",
                        b_c);
        }
    }

    if(m == 0 || n == 0 || k == 0 || b_c == 0)
    {
        return rocblas_status_success;
    }

    rocblas_status validArgs = validateArgs(handle, trans_a, trans_b,
                                            m, n, k, alpha,
                                            A, ld_a, stride_a,
                                            B, ld_b, stride_b, beta,
                                            C, ld_c, stride_c, b_c);

    if(validArgs != rocblas_status_success)
        return validArgs;

    unsigned int strideC1 = static_cast<unsigned int>(ld_c);
    unsigned int strideC2 = static_cast<unsigned int>(stride_c);
    unsigned int strideA1 = static_cast<unsigned int>(ld_a);
    unsigned int strideA2 = static_cast<unsigned int>(stride_a);
    unsigned int strideB1 = static_cast<unsigned int>(ld_b);
    unsigned int strideB2 = static_cast<unsigned int>(stride_b);
    unsigned int sizeI    = static_cast<unsigned int>(m);
    unsigned int sizeJ    = static_cast<unsigned int>(n);
    unsigned int sizeK    = static_cast<unsigned int>(b_c);
    unsigned int sizeL    = static_cast<unsigned int>(k);

    hipError_t status = callTensile<T>(alpha, beta, A, B, C,
                                       trans_a, trans_b,
                                       strideC1, strideC2,
                                       strideA1, strideA2,
                                       strideB1, strideB2,
                                       sizeI, sizeJ, sizeK, sizeL,
                                       handle);
    return get_rocblas_status_for_hip_status(status);

    // clang-format on
}

/*******************************************************************************
 * Batched / Strided GEMM Kernel name implementation
 ******************************************************************************/
template <typename T>
rocblas_status rocblas_gemm_kernel_name_impl(rocblas_handle    handle,
                                             rocblas_operation trans_a,
                                             rocblas_operation trans_b,
                                             rocblas_int       m,
                                             rocblas_int       n,
                                             rocblas_int       k,
                                             const T*          alpha,
                                             const T*          A,
                                             rocblas_int       ld_a,
                                             rocblas_int       stride_a,
                                             const T*          B,
                                             rocblas_int       ld_b,
                                             rocblas_int       stride_b,
                                             const T*          beta,
                                             T*                C,
                                             rocblas_int       ld_c,
                                             rocblas_int       stride_c,
                                             rocblas_int       b_c)
{
    // clang-format off
    if(!handle)
        return rocblas_status_invalid_handle;
    RETURN_ZERO_DEVICE_MEMORY_SIZE_IF_QUERIED(handle);

    auto layer_mode = handle->layer_mode;

    if(layer_mode & (rocblas_layer_mode_log_trace | rocblas_layer_mode_log_bench |
                     rocblas_layer_mode_log_profile))
    {
        auto trans_a_letter = rocblas_transpose_letter(trans_a);
        auto trans_b_letter = rocblas_transpose_letter(trans_b);

        if(handle->pointer_mode == rocblas_pointer_mode_host)
        {
            if(layer_mode & rocblas_layer_mode_log_trace)
                log_trace(handle,
                          rocblas_gemm_strided_batched_name<T>,
                          trans_a,
                          trans_b,
                          m,
                          n,
                          k,
                          *alpha,
                          A,
                          ld_a,
                          stride_a,
                          B,
                          ld_b,
                          stride_b,
                          *beta,
                          C,
                          ld_c,
                          stride_c,
                          b_c);

            if(layer_mode & rocblas_layer_mode_log_bench)
                log_bench(handle,
                          "./rocblas-bench -f gemm_strided_batched -r",
                          rocblas_precision_string<T>,
                          "--transposeA",
                          trans_a_letter,
                          "--transposeB",
                          trans_b_letter,
                          "-m",
                          m,
                          "-n",
                          n,
                          "-k",
                          k,
                          "--alpha",
                          *alpha,
                          "--lda",
                          ld_a,
                          "--bsa",
                          stride_a,
                          "--ldb",
                          ld_b,
                          "--bsb",
                          stride_b,
                          "--beta",
                          *beta,
                          "--ldc",
                          ld_c,
                          "--bsc",
                          stride_c,
                          "--batch",
                          b_c);
        }
        else
        {
            if(layer_mode & rocblas_layer_mode_log_trace)
                log_trace(handle,
                          rocblas_gemm_strided_batched_name<T>,
                          trans_a,
                          trans_b,
                          m,
                          n,
                          k,
                          alpha,
                          A,
                          ld_a,
                          stride_a,
                          B,
                          ld_b,
                          stride_b,
                          beta,
                          C,
                          ld_c,
                          stride_c,
                          b_c);
        }

        if(layer_mode & rocblas_layer_mode_log_profile)
            log_profile(handle,
                        rocblas_gemm_strided_batched_name<T>,
                        "transA",
                        trans_a_letter,
                        "transB",
                        trans_b_letter,
                        "M",
                        m,
                        "N",
                        n,
                        "K",
                        k,
                        "lda",
                        ld_a,
                        "stride_a",
                        stride_a,
                        "ldb",
                        ld_b,
                        "stride_b",
                        stride_b,
                        "ldc",
                        ld_c,
                        "stride_c",
                        stride_c,
                        "batch_count",
                        b_c);
    }

    rocblas_status validArgs = validateArgs(handle, trans_a, trans_b,
                                            m, n, k, alpha,
                                            A, ld_a, stride_a,
                                            B, ld_b, stride_b, beta,
                                            C, ld_c, stride_c, b_c);

    if(validArgs != rocblas_status_success)
        return validArgs;

    unsigned int strideC1 = static_cast<unsigned int>(ld_c);
    unsigned int strideC2 = static_cast<unsigned int>(stride_c);
    unsigned int strideA1 = static_cast<unsigned int>(ld_a);
    unsigned int strideA2 = static_cast<unsigned int>(stride_a);
    unsigned int strideB1 = static_cast<unsigned int>(ld_b);
    unsigned int strideB2 = static_cast<unsigned int>(stride_b);
    unsigned int sizeI    = static_cast<unsigned int>(m);
    unsigned int sizeJ    = static_cast<unsigned int>(n);
    unsigned int sizeK    = static_cast<unsigned int>(b_c);
    unsigned int sizeL    = static_cast<unsigned int>(k);

    std::cout << "gemm kernel Name: ";


    const char* solution_name = tensileGetSolutionName<T>(trans_a, trans_b,
                                                          strideC1, strideC2,
                                                          strideA1, strideA2,
                                                          strideB1, strideB2,
                                                          sizeI, sizeJ, sizeK, sizeL);

    std::cout << solution_name << std::endl;

    return validArgs;
}

/*******************************************************************************
 * GEMM APIs
 ******************************************************************************/
rocblas_status rocblas_hgemm(rocblas_handle handle,
                             rocblas_operation trans_a,
                             rocblas_operation trans_b,
                             rocblas_int m,
                             rocblas_int n,
                             rocblas_int k,
                             const rocblas_half *alpha,
                             const rocblas_half *A,
                             rocblas_int ld_a,
                             const rocblas_half *B,
                             rocblas_int ld_b,
                             const rocblas_half *beta,
                             rocblas_half *C,
                             rocblas_int ld_c)
{
    return rocblas_gemm_impl<rocblas_half>(handle, trans_a, trans_b,
                                           m, n, k, alpha, A, ld_a,
                                           B, ld_b, beta, C, ld_c);
}

rocblas_status rocblas_sgemm(rocblas_handle handle,
                             rocblas_operation trans_a,
                             rocblas_operation trans_b,
                             rocblas_int m,
                             rocblas_int n,
                             rocblas_int k,
                             const float *alpha,
                             const float *A,
                             rocblas_int ld_a,
                             const float *B,
                             rocblas_int ld_b,
                             const float *beta,
                             float *C,
                             rocblas_int ld_c)
{
    return rocblas_gemm_impl<float>(handle, trans_a, trans_b,
                                    m, n, k, alpha, A, ld_a,
                                    B, ld_b, beta, C, ld_c);
}

rocblas_status rocblas_dgemm(rocblas_handle handle,
                             rocblas_operation trans_a,
                             rocblas_operation trans_b,
                             rocblas_int m,
                             rocblas_int n,
                             rocblas_int k,
                             const double *alpha,
                             const double *A,
                             rocblas_int ld_a,
                             const double *B,
                             rocblas_int ld_b,
                             const double *beta,
                             double *C,
                             rocblas_int ld_c)
{
    return rocblas_gemm_impl<double>(handle, trans_a, trans_b,
                                     m, n, k, alpha, A, ld_a,
                                     B, ld_b, beta, C, ld_c);
}


/*******************************************************************************
 * Batched / Strided GEMM APIs
 ******************************************************************************/

rocblas_status rocblas_hgemm_strided_batched(rocblas_handle handle,
                                             rocblas_operation trans_a,
                                             rocblas_operation trans_b,
                                             rocblas_int m,
                                             rocblas_int n,
                                             rocblas_int k,
                                             const rocblas_half *alpha,
                                             const rocblas_half *A,
                                             rocblas_int ld_a,
                                             rocblas_int stride_a,
                                             const rocblas_half *B,
                                             rocblas_int ld_b,
                                             rocblas_int stride_b,
                                             const rocblas_half *beta,
                                             rocblas_half *C,
                                             rocblas_int ld_c,
                                             rocblas_int stride_c,
                                             rocblas_int b_c)
{
    return rocblas_gemm_strided_batched_impl<rocblas_half>(
        handle, trans_a, trans_b,
        m, n, k,
        alpha,
        A, ld_a, stride_a,
        B, ld_b, stride_b,
        beta,
        C, ld_c, stride_c, b_c);
}

rocblas_status rocblas_sgemm_strided_batched(rocblas_handle handle,
                                             rocblas_operation trans_a,
                                             rocblas_operation trans_b,
                                             rocblas_int m,
                                             rocblas_int n,
                                             rocblas_int k,
                                             const float *alpha,
                                             const float *A,
                                             rocblas_int ld_a,
                                             rocblas_int stride_a,
                                             const float *B,
                                             rocblas_int ld_b,
                                             rocblas_int stride_b,
                                             const float *beta,
                                             float *C,
                                             rocblas_int ld_c,
                                             rocblas_int stride_c,
                                             rocblas_int b_c)
{
    return rocblas_gemm_strided_batched_impl<float>(
        handle, trans_a, trans_b,
        m, n, k,
        alpha,
        A, ld_a, stride_a,
        B, ld_b, stride_b,
        beta,
        C, ld_c, stride_c, b_c);
}

rocblas_status rocblas_dgemm_strided_batched(rocblas_handle handle,
                                             rocblas_operation trans_a,
                                             rocblas_operation trans_b,
                                             rocblas_int m,
                                             rocblas_int n,
                                             rocblas_int k,
                                             const double *alpha,
                                             const double *A,
                                             rocblas_int ld_a,
                                             rocblas_int stride_a,
                                             const double *B,
                                             rocblas_int ld_b,
                                             rocblas_int stride_b,
                                             const double *beta,
                                             double *C,
                                             rocblas_int ld_c,
                                             rocblas_int stride_c,
                                             rocblas_int b_c)
{
    return rocblas_gemm_strided_batched_impl<double>(
        handle, trans_a, trans_b,
        m, n, k,
        alpha,
        A, ld_a, stride_a,
        B, ld_b, stride_b,
        beta,
        C, ld_c, stride_c, b_c);
}

/*******************************************************************************
 * Batched / Strided GEMM Kernel name APIs
 ******************************************************************************/
rocblas_status rocblas_hgemm_kernel_name(rocblas_handle handle,
                                         rocblas_operation trans_a,
                                         rocblas_operation trans_b,
                                         rocblas_int m,
                                         rocblas_int n,
                                         rocblas_int k,
                                         const rocblas_half *alpha,
                                         const rocblas_half *A,
                                         rocblas_int ld_a,
                                         rocblas_int stride_a,
                                         const rocblas_half *B,
                                         rocblas_int ld_b,
                                         rocblas_int stride_b,
                                         const rocblas_half *beta,
                                         rocblas_half *C,
                                         rocblas_int ld_c,
                                         rocblas_int stride_c,
                                         rocblas_int b_c)
{
    rocblas_status status = rocblas_gemm_kernel_name_impl<rocblas_half>(
        handle, trans_a, trans_b,
        m, n, k,
        alpha,
        A, ld_a, stride_a,
        B, ld_b, stride_b,
        beta,
        C, ld_c, stride_c, b_c);
    return status;
}

rocblas_status rocblas_sgemm_kernel_name(rocblas_handle handle,
                                         rocblas_operation trans_a,
                                         rocblas_operation trans_b,
                                         rocblas_int m,
                                         rocblas_int n,
                                         rocblas_int k,
                                         const float *alpha,
                                         const float *A,
                                         rocblas_int ld_a,
                                         rocblas_int stride_a,
                                         const float *B,
                                         rocblas_int ld_b,
                                         rocblas_int stride_b,
                                         const float *beta,
                                         float *C,
                                         rocblas_int ld_c,
                                         rocblas_int stride_c,
                                         rocblas_int b_c)
{
    rocblas_status status = rocblas_gemm_kernel_name_impl<float>(
        handle, trans_a, trans_b,
        m, n, k,
        alpha,
        A, ld_a, stride_a,
        B, ld_b, stride_b,
        beta,
        C, ld_c, stride_c, b_c);
    return status;
}

rocblas_status rocblas_dgemm_kernel_name(rocblas_handle handle,
                                         rocblas_operation trans_a,
                                         rocblas_operation trans_b,
                                         rocblas_int m,
                                         rocblas_int n,
                                         rocblas_int k,
                                         const double *alpha,
                                         const double *A,
                                         rocblas_int ld_a,
                                         rocblas_int stride_a,
                                         const double *B,
                                         rocblas_int ld_b,
                                         rocblas_int stride_b,
                                         const double *beta,
                                         double *C,
                                         rocblas_int ld_c,
                                         rocblas_int stride_c,
                                         rocblas_int b_c)
{
    rocblas_status status = rocblas_gemm_kernel_name_impl<double>(
        handle, trans_a, trans_b,
        m, n, k,
        alpha,
        A, ld_a, stride_a,
        B, ld_b, stride_b,
        beta,
        C, ld_c, stride_c, b_c);
    return status;
}
// clang-format on<|MERGE_RESOLUTION|>--- conflicted
+++ resolved
@@ -3,11 +3,8 @@
  ************************************************************************** */
 #include "gemm.h"
 #include "Tensile.h"
-<<<<<<< HEAD
+#include "handle.h"
 #include "definitions.h"
-=======
->>>>>>> 78e10068
-#include "handle.h"
 #include "logging.h"
 #include "rocblas.h"
 #include "utility.h"
@@ -25,7 +22,7 @@
     TT
 } transpose_mode;
 
-transpose_mode GetTransposeMode(rocblas_operation trans_a, rocblas_operation trans_b)
+constexpr transpose_mode GetTransposeMode(rocblas_operation trans_a, rocblas_operation trans_b)
 {
     if(trans_a == rocblas_operation_none)
     {
