--- conflicted
+++ resolved
@@ -50,184 +50,6 @@
         RETURN_ZERO_DEVICE_MEMORY_SIZE_IF_QUERIED(handle);
 
         // Perform logging
-        auto layer_mode = handle->layer_mode;
-        if(layer_mode
-           & (rocblas_layer_mode_log_trace | rocblas_layer_mode_log_bench
-              | rocblas_layer_mode_log_profile))
-        {
-            auto trans_a_letter = rocblas_transpose_letter(trans_a);
-            auto trans_b_letter = rocblas_transpose_letter(trans_b);
-
-            if(handle->pointer_mode == rocblas_pointer_mode_host)
-            {
-                if(layer_mode & rocblas_layer_mode_log_trace)
-                    log_trace(handle,
-<<<<<<< HEAD
-                            rocblas_gemm_name<T>,
-                            trans_a,
-                            trans_b,
-                            m,
-                            n,
-                            k,
-                            alpha ? *alpha : std::numeric_limits<T>::quiet_NaN(),
-                            A,
-                            ld_a,
-                            B,
-                            ld_b,
-                            beta ? *beta : std::numeric_limits<T>::quiet_NaN(),
-                            C,
-                            ld_c);
-
-                if(layer_mode & rocblas_layer_mode_log_bench)
-                {
-                    std::stringstream alphass;
-                    alphass << "--alpha " << (alpha ? std::real(*alpha) : std::numeric_limits<T>::quiet_NaN());
-                    if (alpha && std::imag(*alpha) != 0)
-                        alphass << " --alphai " << std::imag(*alpha);
-
-                    std::stringstream betass;
-                    betass << "--beta " << (beta ? std::real(*beta) : std::numeric_limits<T>::quiet_NaN());
-                    if (beta && std::imag(*beta) != 0)
-                        betass << " --betai " << std::imag(*beta);
-
-=======
-                              rocblas_gemm_name<T>,
-                              trans_a,
-                              trans_b,
-                              m,
-                              n,
-                              k,
-                              log_trace_scalar_value(alpha),
-                              A,
-                              ld_a,
-                              B,
-                              ld_b,
-                              log_trace_scalar_value(beta),
-                              C,
-                              ld_c);
-
-                if(layer_mode & rocblas_layer_mode_log_bench)
-                {
->>>>>>> 84bedf80
-                    log_bench(handle,
-                              "./rocblas-bench -f gemm -r",
-                              rocblas_precision_string<T>,
-                              "--transposeA",
-                              trans_a_letter,
-                              "--transposeB",
-                              trans_b_letter,
-                              "-m",
-                              m,
-                              "-n",
-                              n,
-                              "-k",
-                              k,
-                              LOG_BENCH_SCALAR_VALUE(alpha),
-                              "--lda",
-                              ld_a,
-                              "--ldb",
-                              ld_b,
-                              LOG_BENCH_SCALAR_VALUE(beta),
-                              "--ldc",
-                              ld_c);
-                }
-            }
-            else
-            {
-                if(layer_mode & rocblas_layer_mode_log_trace)
-                    log_trace(handle,
-                              rocblas_gemm_name<T>,
-                              trans_a,
-                              trans_b,
-                              m,
-                              n,
-                              k,
-                              alpha,
-                              A,
-                              ld_a,
-                              B,
-                              ld_b,
-                              beta,
-                              C,
-                              ld_c);
-            }
-
-            if(layer_mode & rocblas_layer_mode_log_profile)
-                log_profile(handle,
-                            rocblas_gemm_name<T>,
-                            "transA",
-                            trans_a_letter,
-                            "transB",
-                            trans_b_letter,
-                            "M",
-                            m,
-                            "N",
-                            n,
-                            "K",
-                            k,
-                            "lda",
-                            ld_a,
-                            "ldb",
-                            ld_b,
-                            "ldc",
-                            ld_c);
-        }
-
-        rocblas_status validArgs = validateArgs(
-            handle, trans_a, trans_b, m, n, k, alpha, A, ld_a, 0, B, ld_b, 0, beta, C, ld_c, 0, 1);
-
-        if(validArgs != rocblas_status_success)
-            return validArgs;
-
-        return rocblas_gemm_template<false, false>(handle,
-                                                   trans_a,
-                                                   trans_b,
-                                                   m,
-                                                   n,
-                                                   k,
-                                                   alpha,
-                                                   0,
-                                                   A,
-                                                   0,
-                                                   ld_a,
-                                                   0,
-                                                   B,
-                                                   0,
-                                                   ld_b,
-                                                   0,
-                                                   beta,
-                                                   0,
-                                                   C,
-                                                   0,
-                                                   ld_c,
-                                                   0,
-                                                   1);
-    }
-
-    template <typename T>
-    rocblas_status rocblas_gemm_kernel_name_impl(rocblas_handle    handle,
-                                                 rocblas_operation trans_a,
-                                                 rocblas_operation trans_b,
-                                                 rocblas_int       m,
-                                                 rocblas_int       n,
-                                                 rocblas_int       k,
-                                                 const T*          alpha,
-                                                 const T*          A,
-                                                 rocblas_int       ld_a,
-                                                 rocblas_stride    stride_a,
-                                                 const T*          B,
-                                                 rocblas_int       ld_b,
-                                                 rocblas_stride    stride_b,
-                                                 const T*          beta,
-                                                 T*                C,
-                                                 rocblas_int       ld_c,
-                                                 rocblas_stride    stride_c,
-                                                 rocblas_int       b_c)
-    {
-        if(!handle)
-            return rocblas_status_invalid_handle;
-        RETURN_ZERO_DEVICE_MEMORY_SIZE_IF_QUERIED(handle);
-
         auto layer_mode = handle->layer_mode;
         if(layer_mode
            & (rocblas_layer_mode_log_trace | rocblas_layer_mode_log_bench
@@ -321,6 +143,154 @@
                             ld_c);
         }
 
+        rocblas_status validArgs = validateArgs(
+            handle, trans_a, trans_b, m, n, k, alpha, A, ld_a, 0, B, ld_b, 0, beta, C, ld_c, 0, 1);
+
+        if(validArgs != rocblas_status_success)
+            return validArgs;
+
+        return rocblas_gemm_template<false, false>(handle,
+                                                   trans_a,
+                                                   trans_b,
+                                                   m,
+                                                   n,
+                                                   k,
+                                                   alpha,
+                                                   0,
+                                                   A,
+                                                   0,
+                                                   ld_a,
+                                                   0,
+                                                   B,
+                                                   0,
+                                                   ld_b,
+                                                   0,
+                                                   beta,
+                                                   0,
+                                                   C,
+                                                   0,
+                                                   ld_c,
+                                                   0,
+                                                   1);
+    }
+
+    template <typename T>
+    rocblas_status rocblas_gemm_kernel_name_impl(rocblas_handle    handle,
+                                                 rocblas_operation trans_a,
+                                                 rocblas_operation trans_b,
+                                                 rocblas_int       m,
+                                                 rocblas_int       n,
+                                                 rocblas_int       k,
+                                                 const T*          alpha,
+                                                 const T*          A,
+                                                 rocblas_int       ld_a,
+                                                 rocblas_stride    stride_a,
+                                                 const T*          B,
+                                                 rocblas_int       ld_b,
+                                                 rocblas_stride    stride_b,
+                                                 const T*          beta,
+                                                 T*                C,
+                                                 rocblas_int       ld_c,
+                                                 rocblas_stride    stride_c,
+                                                 rocblas_int       b_c)
+    {
+        if(!handle)
+            return rocblas_status_invalid_handle;
+        RETURN_ZERO_DEVICE_MEMORY_SIZE_IF_QUERIED(handle);
+
+        auto layer_mode = handle->layer_mode;
+        if(layer_mode
+           & (rocblas_layer_mode_log_trace | rocblas_layer_mode_log_bench
+              | rocblas_layer_mode_log_profile))
+        {
+            auto trans_a_letter = rocblas_transpose_letter(trans_a);
+            auto trans_b_letter = rocblas_transpose_letter(trans_b);
+
+            if(handle->pointer_mode == rocblas_pointer_mode_host)
+            {
+                if(layer_mode & rocblas_layer_mode_log_trace)
+                    log_trace(handle,
+                              rocblas_gemm_name<T>,
+                              trans_a,
+                              trans_b,
+                              m,
+                              n,
+                              k,
+                              log_trace_scalar_value(alpha),
+                              A,
+                              ld_a,
+                              B,
+                              ld_b,
+                              log_trace_scalar_value(beta),
+                              C,
+                              ld_c);
+
+                if(layer_mode & rocblas_layer_mode_log_bench)
+                {
+                    log_bench(handle,
+                              "./rocblas-bench -f gemm -r",
+                              rocblas_precision_string<T>,
+                              "--transposeA",
+                              trans_a_letter,
+                              "--transposeB",
+                              trans_b_letter,
+                              "-m",
+                              m,
+                              "-n",
+                              n,
+                              "-k",
+                              k,
+                              LOG_BENCH_SCALAR_VALUE(alpha),
+                              "--lda",
+                              ld_a,
+                              "--ldb",
+                              ld_b,
+                              LOG_BENCH_SCALAR_VALUE(beta),
+                              "--ldc",
+                              ld_c);
+                }
+            }
+            else
+            {
+                if(layer_mode & rocblas_layer_mode_log_trace)
+                    log_trace(handle,
+                              rocblas_gemm_name<T>,
+                              trans_a,
+                              trans_b,
+                              m,
+                              n,
+                              k,
+                              alpha,
+                              A,
+                              ld_a,
+                              B,
+                              ld_b,
+                              beta,
+                              C,
+                              ld_c);
+            }
+
+            if(layer_mode & rocblas_layer_mode_log_profile)
+                log_profile(handle,
+                            rocblas_gemm_name<T>,
+                            "transA",
+                            trans_a_letter,
+                            "transB",
+                            trans_b_letter,
+                            "M",
+                            m,
+                            "N",
+                            n,
+                            "K",
+                            k,
+                            "lda",
+                            ld_a,
+                            "ldb",
+                            ld_b,
+                            "ldc",
+                            ld_c);
+        }
+
         rocblas_status validArgs = validateArgs(handle,
                                                 trans_a,
                                                 trans_b,
@@ -550,19 +520,6 @@
                                          rocblas_stride    stride_c,
                                          rocblas_int       b_c)
 {
-<<<<<<< HEAD
-    return rocblas_gemm_kernel_name_impl<double>(
-        handle, trans_a, trans_b,
-        m, n, k,
-        alpha,
-        A, ld_a, stride_a,
-        B, ld_b, stride_b,
-        beta,
-        C, ld_c, stride_c, b_c);
-}
-
-
-=======
     return rocblas_gemm_kernel_name_impl<double>(handle,
                                                  trans_a,
                                                  trans_b,
@@ -582,5 +539,4 @@
                                                  stride_c,
                                                  b_c);
 }
->>>>>>> 84bedf80
 }