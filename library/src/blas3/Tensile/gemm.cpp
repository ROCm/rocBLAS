--- conflicted
+++ resolved
@@ -154,17 +154,10 @@
     }
 
 // Helper macros for function call brevity
-<<<<<<< HEAD
 #define TENSILE_ARGS(T)                                                                                 \
     reinterpret_cast<T*>(C), reinterpret_cast<const T*>(C), reinterpret_cast<const T*>(A),              \
         reinterpret_cast<const T*>(B), *reinterpret_cast<T*>(&alpha_h), *reinterpret_cast<T*>(&beta_h), \
         strideC1, strideC2, strideC1, strideC2, strideA1, strideA2, strideB1,                           \
-=======
-#define TENSILE_ARGS(T)                                                                    \
-    reinterpret_cast<T*>(C), reinterpret_cast<const T*>(C), reinterpret_cast<const T*>(A), \
-        reinterpret_cast<const T*>(B), *reinterpret_cast<T*>(&alpha_h),                    \
-        *reinterpret_cast<T*>(&beta_h), strideC1, strideC2, strideA1, strideA2, strideB1,  \
->>>>>>> 213ee7d5
         strideB2, sizeI, sizeJ, sizeK, sizeL, handle->rocblas_stream, 0, nullptr, nullptr
 
     hipError_t status;
