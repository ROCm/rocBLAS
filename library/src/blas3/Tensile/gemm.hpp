/* ************************************************************************
 * Copyright 2016-2019 Advanced Micro Devices, Inc.
 * ************************************************************************ */

#pragma once
#ifndef _GEMM_HOST_HPP_
#define _GEMM_HOST_HPP_

#include "handle.h"

#if 1 // TODO: Needs to be changed to #ifndef USE_TENSILE_HOST once *_ex functions refactored

/*******************************************************************************
 * Helper enumeration over different transpose combinations
 ******************************************************************************/
typedef enum
{
    // First letter refers to A, second letter refers to B
    NN,
    NT,
    TN,
    TT,
    NC,
    CN,
    TC,
    CT,
    CC,
} transpose_mode;

constexpr auto GetTransposeMode(rocblas_operation trans_a, rocblas_operation trans_b)
{
    if(trans_a == rocblas_operation_none)
    {
        if(trans_b == rocblas_operation_none)
            return NN;
        if(trans_b == rocblas_operation_conjugate_transpose)
            return NC;
        return NT;
    }
    else if(trans_a == rocblas_operation_conjugate_transpose)
    {
        if(trans_b == rocblas_operation_none)
            return CN;
        if(trans_b == rocblas_operation_conjugate_transpose)
            return CC;
        return CT;
    }
    else
    {
        if(trans_b == rocblas_operation_none)
            return TN;
        if(trans_b == rocblas_operation_conjugate_transpose)
            return TC;
        return TT;
    }
}

#endif

#ifdef USE_TENSILE_HOST

#include "tensile_host.hpp"

#else // USE_TENSILE_HOST

#include "Tensile.h"

/*******************************************************************************
 * Tensile Helper Function call
 ******************************************************************************/
template <typename T>
rocblas_status tensile_helper(T&                alpha_h,
                              T&                beta_h,
                              const T*          A,
                              const T*          B,
                              T*                C,
                              rocblas_operation trans_a,
                              rocblas_operation trans_b,
                              rocblas_stride    strideC1,
                              rocblas_stride    strideC2,
                              rocblas_stride    strideA1,
                              rocblas_stride    strideA2,
                              rocblas_stride    strideB1,
                              rocblas_stride    strideB2,
                              rocblas_int       sizeI,
                              rocblas_int       sizeJ,
                              rocblas_int       sizeK,
                              rocblas_int       sizeL,
                              rocblas_handle    handle);

#define TENSILE_ARGS(T)                                                                            \
    (T*)C, (const T*)C, (const T*)A, (const T*)B, *((T*)&alpha_h), *((T*)&beta_h), strideC1,       \
        strideC2, strideC1, strideC2, strideA1, strideA2, strideB1, strideB2, sizeI, sizeJ, sizeK, \
        sizeL, handle->rocblas_stream, 0, nullptr, nullptr

template <>
rocblas_status tensile_helper(rocblas_half&       alpha_h,
                              rocblas_half&       beta_h,
                              const rocblas_half* A,
                              const rocblas_half* B,
                              rocblas_half*       C,
                              rocblas_operation   trans_a,
                              rocblas_operation   trans_b,
                              rocblas_stride      strideC1,
                              rocblas_stride      strideC2,
                              rocblas_stride      strideA1,
                              rocblas_stride      strideA2,
                              rocblas_stride      strideB1,
                              rocblas_stride      strideB2,
                              rocblas_int         sizeI,
                              rocblas_int         sizeJ,
                              rocblas_int         sizeK,
                              rocblas_int         sizeL,
                              rocblas_handle      handle)
{
    hipError_t status = hipErrorInvalidValue;

    switch(GetTransposeMode(trans_a, trans_b))
    {
    case NN:
        status = tensile_Cijk_Ailk_Bljk_HB(TENSILE_ARGS(rocblas_half));
        break;
    case NT:
    case NC:
        status = tensile_Cijk_Ailk_Bjlk_HB(TENSILE_ARGS(rocblas_half));
        break;
    case TN:
    case CN:
        status = tensile_Cijk_Alik_Bljk_HB(TENSILE_ARGS(rocblas_half));
        break;
    case TT:
    case TC:
    case CT:
    case CC:
        status = tensile_Cijk_Alik_Bjlk_HB(TENSILE_ARGS(rocblas_half));
        break;
    }

    return get_rocblas_status_for_hip_status(status);
}

template <>
rocblas_status tensile_helper(float&            alpha_h,
                              float&            beta_h,
                              const float*      A,
                              const float*      B,
                              float*            C,
                              rocblas_operation trans_a,
                              rocblas_operation trans_b,
                              rocblas_stride    strideC1,
                              rocblas_stride    strideC2,
                              rocblas_stride    strideA1,
                              rocblas_stride    strideA2,
                              rocblas_stride    strideB1,
                              rocblas_stride    strideB2,
                              rocblas_int       sizeI,
                              rocblas_int       sizeJ,
                              rocblas_int       sizeK,
                              rocblas_int       sizeL,
                              rocblas_handle    handle)
{
    hipError_t status = hipErrorInvalidValue;

    switch(GetTransposeMode(trans_a, trans_b))
    {
    case NN:
        status = tensile_Cijk_Ailk_Bljk_SB(TENSILE_ARGS(float));
        break;
    case NT:
    case NC:
        status = tensile_Cijk_Ailk_Bjlk_SB(TENSILE_ARGS(float));
        break;
    case TN:
    case CN:
        status = tensile_Cijk_Alik_Bljk_SB(TENSILE_ARGS(float));
        break;
    case TT:
    case TC:
    case CT:
    case CC:
        status = tensile_Cijk_Alik_Bjlk_SB(TENSILE_ARGS(float));
        break;
    }

    return get_rocblas_status_for_hip_status(status);
}

template <>
rocblas_status tensile_helper(double&           alpha_h,
                              double&           beta_h,
                              const double*     A,
                              const double*     B,
                              double*           C,
                              rocblas_operation trans_a,
                              rocblas_operation trans_b,
                              rocblas_stride    strideC1,
                              rocblas_stride    strideC2,
                              rocblas_stride    strideA1,
                              rocblas_stride    strideA2,
                              rocblas_stride    strideB1,
                              rocblas_stride    strideB2,
                              rocblas_int       sizeI,
                              rocblas_int       sizeJ,
                              rocblas_int       sizeK,
                              rocblas_int       sizeL,
                              rocblas_handle    handle)
{
    hipError_t status = hipErrorInvalidValue;

    switch(GetTransposeMode(trans_a, trans_b))
    {
    case NN:
        status = tensile_Cijk_Ailk_Bljk_DB(TENSILE_ARGS(double));
        break;
    case NT:
    case NC:
        status = tensile_Cijk_Ailk_Bjlk_DB(TENSILE_ARGS(double));
        break;
    case TN:
    case CN:
        status = tensile_Cijk_Alik_Bljk_DB(TENSILE_ARGS(double));
        break;
    case TT:
    case TC:
    case CT:
    case CC:
        status = tensile_Cijk_Alik_Bjlk_DB(TENSILE_ARGS(double));
        break;
    }

    return get_rocblas_status_for_hip_status(status);
}

template <>
rocblas_status tensile_helper(rocblas_float_complex&       alpha_h,
                              rocblas_float_complex&       beta_h,
                              const rocblas_float_complex* A,
                              const rocblas_float_complex* B,
                              rocblas_float_complex*       C,
                              rocblas_operation            trans_a,
                              rocblas_operation            trans_b,
                              rocblas_stride               strideC1,
                              rocblas_stride               strideC2,
                              rocblas_stride               strideA1,
                              rocblas_stride               strideA2,
                              rocblas_stride               strideB1,
                              rocblas_stride               strideB2,
                              rocblas_int                  sizeI,
                              rocblas_int                  sizeJ,
                              rocblas_int                  sizeK,
                              rocblas_int                  sizeL,
                              rocblas_handle               handle)
{
    static_assert(std::is_standard_layout<TensileComplexFloat>{},
                  "TensileComplexFloat is not a standard layout type, and thus is "
                  "incompatible with C.");

    static_assert(std::is_trivial<TensileComplexFloat>{},
                  "TensileComplexFloat is not a trivial type, and thus is "
                  "incompatible with C.");

    static_assert(sizeof(rocblas_float_complex) == sizeof(TensileComplexFloat),
                  "TensileComplexFloat does not match rocblas_float_complex");

    hipError_t status = hipErrorInvalidValue;

    switch(GetTransposeMode(trans_a, trans_b))
    {
    case NN:
        status = tensile_Cijk_Ailk_Bljk_CB(TENSILE_ARGS(TensileComplexFloat));
        break;
    case NT:
        status = tensile_Cijk_Ailk_Bjlk_CB(TENSILE_ARGS(TensileComplexFloat));
        break;
    case TN:
        status = tensile_Cijk_Alik_Bljk_CB(TENSILE_ARGS(TensileComplexFloat));
        break;
    case TT:
        status = tensile_Cijk_Alik_Bjlk_CB(TENSILE_ARGS(TensileComplexFloat));
        break;
    case NC:
        status = tensile_Cijk_Ailk_BjlkC_CB(TENSILE_ARGS(TensileComplexFloat));
        break;
    case CN:
        status = tensile_Cijk_AlikC_Bljk_CB(TENSILE_ARGS(TensileComplexFloat));
        break;
    case TC:
        status = tensile_Cijk_Alik_BjlkC_CB(TENSILE_ARGS(TensileComplexFloat));
        break;
    case CT:
        status = tensile_Cijk_AlikC_Bjlk_CB(TENSILE_ARGS(TensileComplexFloat));
        break;
    case CC:
        status = tensile_Cijk_AlikC_BjlkC_CB(TENSILE_ARGS(TensileComplexFloat));
        break;
    }

    return get_rocblas_status_for_hip_status(status);
}

template <>
rocblas_status tensile_helper(rocblas_double_complex&       alpha_h,
                              rocblas_double_complex&       beta_h,
                              const rocblas_double_complex* A,
                              const rocblas_double_complex* B,
                              rocblas_double_complex*       C,
                              rocblas_operation             trans_a,
                              rocblas_operation             trans_b,
                              rocblas_stride                strideC1,
                              rocblas_stride                strideC2,
                              rocblas_stride                strideA1,
                              rocblas_stride                strideA2,
                              rocblas_stride                strideB1,
                              rocblas_stride                strideB2,
                              rocblas_int                   sizeI,
                              rocblas_int                   sizeJ,
                              rocblas_int                   sizeK,
                              rocblas_int                   sizeL,
                              rocblas_handle                handle)
{
    static_assert(std::is_standard_layout<TensileComplexDouble>{},
                  "TensileComplexDouble is not a standard layout type, and thus is "
                  "incompatible with C.");

    static_assert(std::is_trivial<TensileComplexDouble>{},
                  "TensileComplexDouble is not a trivial type, and thus is "
                  "incompatible with C.");

    static_assert(sizeof(rocblas_double_complex) == sizeof(TensileComplexDouble),
                  "TensileComplexDouble does not match rocblas_double_complex");

    hipError_t status = hipErrorInvalidValue;

    switch(GetTransposeMode(trans_a, trans_b))
    {
    case NN:
        status = tensile_Cijk_Ailk_Bljk_ZB(TENSILE_ARGS(TensileComplexDouble));
        break;
    case NT:
        status = tensile_Cijk_Ailk_Bjlk_ZB(TENSILE_ARGS(TensileComplexDouble));
        break;
    case TN:
        status = tensile_Cijk_Alik_Bljk_ZB(TENSILE_ARGS(TensileComplexDouble));
        break;
    case TT:
        status = tensile_Cijk_Alik_Bjlk_ZB(TENSILE_ARGS(TensileComplexDouble));
        break;
    case NC:
        status = tensile_Cijk_Ailk_BjlkC_ZB(TENSILE_ARGS(TensileComplexDouble));
        break;
    case CN:
        status = tensile_Cijk_AlikC_Bljk_ZB(TENSILE_ARGS(TensileComplexDouble));
        break;
    case TC:
        status = tensile_Cijk_Alik_BjlkC_ZB(TENSILE_ARGS(TensileComplexDouble));
        break;
    case CT:
        status = tensile_Cijk_AlikC_Bjlk_ZB(TENSILE_ARGS(TensileComplexDouble));
        break;
    case CC:
        status = tensile_Cijk_AlikC_BjlkC_ZB(TENSILE_ARGS(TensileComplexDouble));
        break;
    }

    return get_rocblas_status_for_hip_status(status);
}
#undef TENSILE_ARGS

#endif // USE_TENSILE_HOST

/*******************************************************************************
 * Tensile Function call
 ******************************************************************************/
template <typename T>
rocblas_status call_tensile(rocblas_handle    handle,
                            const T*          alpha,
                            const T*          beta,
                            const T*          A,
                            const T*          B,
                            T*                C,
                            rocblas_operation trans_a,
                            rocblas_operation trans_b,
                            rocblas_stride    ld_c,
                            rocblas_stride    stride_c,
                            rocblas_stride    ld_a,
                            rocblas_stride    stride_a,
                            rocblas_stride    ld_b,
                            rocblas_stride    stride_b,
                            rocblas_int       m,
                            rocblas_int       n,
                            rocblas_int       k,
                            rocblas_int       batch_count = 1)

{
#ifdef USE_TENSILE_HOST

    // Tensile doesn't support arrays of scalars for now, and expects alpha and beta by value,
    // so we must pass single scalars for alpha and beta, assuming that they are on the host.
    RocblasContractionProblem<T> problem(trans_a,
                                         trans_b,
                                         m,
                                         n,
                                         k,
                                         *alpha,
                                         A,
                                         ld_a,
                                         stride_a,
                                         B,
                                         ld_b,
                                         stride_b,
                                         *beta,
                                         C,
                                         ld_c,
                                         stride_c,
                                         batch_count);

    return handle->host->runContractionProblem(problem);

#else // USE_TENSILE_HOST

    // Tensile doesn't support arrays of scalars for now, and expects alpha and beta by value,
    // so we must pass single scalars for alpha and beta, assuming that they are on the host.
    return tensile_helper(*alpha,
                          *beta,
                          A,
                          B,
                          C,
                          trans_a,
                          trans_b,
                          ld_c,
                          stride_c,
                          ld_a,
                          stride_a,
                          ld_b,
                          stride_b,
                          m,
                          n,
                          batch_count,
                          k,
                          handle);
#endif // USE_TENSILE_HOST
}

/*******************************************************************************
 * Validate Arguments
 ******************************************************************************/
inline rocblas_status validateArgs(rocblas_handle    handle,
                                   rocblas_operation trans_a,
                                   rocblas_operation trans_b,
                                   rocblas_int       m,
                                   rocblas_int       n,
                                   rocblas_int       k,
                                   const void*       alpha,
                                   const void*       a,
                                   rocblas_int       ld_a,
                                   rocblas_stride    stride_a,
                                   const void*       b,
                                   rocblas_int       ld_b,
                                   rocblas_stride    stride_b,
                                   const void*       beta,
                                   void*             c,
                                   rocblas_int       ld_c,
                                   rocblas_stride    stride_c,
                                   rocblas_int       batch_count)
{
    // quick return 0 is valid in BLAS
    // Note: k==0 is NOT a quick return, because C must still be multiplied by beta
    if(!m || !n || !batch_count)
        return rocblas_status_success;

    // sizes must not be negative
    if(m < 0 || n < 0 || k < 0 || batch_count < 0)
        return rocblas_status_invalid_size;

    // handle must be valid
    if(!handle)
        return rocblas_status_invalid_handle;

    // pointers must be valid
    if(!c || !a || !b || !alpha || !beta)
        return rocblas_status_invalid_pointer;

    rocblas_int num_rows_a = trans_a == rocblas_operation_none ? m : k;
    rocblas_int num_rows_b = trans_b == rocblas_operation_none ? k : n;
    rocblas_int num_rows_c = m;

    // leading dimensions must be valid
    if(num_rows_a > ld_a || num_rows_b > ld_b || num_rows_c > ld_c)
        return rocblas_status_invalid_size;

    return rocblas_status_success;
}

template <typename T>
inline rocblas_status validateArgs(rocblas_handle    handle,
                                   rocblas_operation trans_a,
                                   rocblas_operation trans_b,
                                   rocblas_int       m,
                                   rocblas_int       n,
                                   rocblas_int       k,
                                   const T*          alpha,
                                   const T* const    a[],
                                   rocblas_int       ld_a,
                                   const T* const    b[],
                                   rocblas_int       ld_b,
                                   const T*          beta,
                                   T* const          c[],
                                   rocblas_int       ld_c,
                                   rocblas_int       batch_count)
{
    // quick return 0 is valid in BLAS
    // Note: k==0 is NOT a quick return, because C must still be multiplied by beta
    if(!m || !n || !batch_count)
        return rocblas_status_success;

    // sizes must not be negative
    if(m < 0 || n < 0 || k < 0 || batch_count < 0)
        return rocblas_status_invalid_size;

    // handle must be valid
    if(!handle)
        return rocblas_status_invalid_handle;

    // pointers must be valid
    if(!c || !a || !b || !alpha || !beta)
        return rocblas_status_invalid_pointer;

    // for(int i = 0; i < batch_count; i++)
    //     if(!a[i] || !b[i] || !c[i])
    //         return rocblas_status_invalid_pointer;

    rocblas_int num_rows_a = trans_a == rocblas_operation_none ? m : k;
    rocblas_int num_rows_b = trans_b == rocblas_operation_none ? k : n;
    rocblas_int num_rows_c = m;

    // leading dimensions must be valid
    if(num_rows_a > ld_a || num_rows_b > ld_b || num_rows_c > ld_c)
        return rocblas_status_invalid_size;

    return rocblas_status_success;
}

#ifndef USE_TENSILE_HOST

/*******************************************************************************
 * Tensile Solution Name (debug only)
 ******************************************************************************/
template <typename T>
inline const char* tensileGetSolutionName(rocblas_operation trans_a,
                                          rocblas_operation trans_b,
                                          rocblas_int       strideC1,
                                          rocblas_int       strideC2,
                                          rocblas_int       strideA1,
                                          rocblas_int       strideA2,
                                          rocblas_int       strideB1,
                                          rocblas_int       strideB2,
                                          rocblas_int       sizeI,
                                          rocblas_int       sizeJ,
                                          rocblas_int       sizeK,
                                          rocblas_int       sizeL)
{
    return "";
};

// This macro condenses all the identical arguments to the various
// tensileGetSolutionName function calls for consistency / brevity
#define TENSILE_ARG_NAMES                                                                         \
    strideC1, strideC2, strideC1, strideC2, strideA1, strideA2, strideB1, strideB2, sizeI, sizeJ, \
        sizeK, sizeL

template <>
inline const char* tensileGetSolutionName<rocblas_half>(rocblas_operation trans_a,
                                                        rocblas_operation trans_b,
                                                        rocblas_int       strideC1,
                                                        rocblas_int       strideC2,
                                                        rocblas_int       strideA1,
                                                        rocblas_int       strideA2,
                                                        rocblas_int       strideB1,
                                                        rocblas_int       strideB2,
                                                        rocblas_int       sizeI,
                                                        rocblas_int       sizeJ,
                                                        rocblas_int       sizeK,
                                                        rocblas_int       sizeL)
{
    switch(GetTransposeMode(trans_a, trans_b))
    {
    case NN:
        return tensileGetSolutionName_Cijk_Ailk_Bljk_HB(TENSILE_ARG_NAMES);
    case NT:
    case NC:
        return tensileGetSolutionName_Cijk_Ailk_Bjlk_HB(TENSILE_ARG_NAMES);
    case TN:
    case CN:
        return tensileGetSolutionName_Cijk_Alik_Bljk_HB(TENSILE_ARG_NAMES);
    case TT:
    case TC:
    case CT:
    case CC:
        return tensileGetSolutionName_Cijk_Alik_Bjlk_HB(TENSILE_ARG_NAMES);
    }
}

template <>
inline const char* tensileGetSolutionName<float>(rocblas_operation trans_a,
                                                 rocblas_operation trans_b,
                                                 rocblas_int       strideC1,
                                                 rocblas_int       strideC2,
                                                 rocblas_int       strideA1,
                                                 rocblas_int       strideA2,
                                                 rocblas_int       strideB1,
                                                 rocblas_int       strideB2,
                                                 rocblas_int       sizeI,
                                                 rocblas_int       sizeJ,
                                                 rocblas_int       sizeK,
                                                 rocblas_int       sizeL)
{
    switch(GetTransposeMode(trans_a, trans_b))
    {
    case NN:
        return tensileGetSolutionName_Cijk_Ailk_Bljk_SB(TENSILE_ARG_NAMES);
    case NT:
    case NC:
        return tensileGetSolutionName_Cijk_Ailk_Bjlk_SB(TENSILE_ARG_NAMES);
    case TN:
    case CN:
        return tensileGetSolutionName_Cijk_Alik_Bljk_SB(TENSILE_ARG_NAMES);
    case TT:
    case TC:
    case CT:
    case CC:
        return tensileGetSolutionName_Cijk_Alik_Bjlk_SB(TENSILE_ARG_NAMES);
    }
}

template <>
inline const char* tensileGetSolutionName<double>(rocblas_operation trans_a,
                                                  rocblas_operation trans_b,
                                                  rocblas_int       strideC1,
                                                  rocblas_int       strideC2,
                                                  rocblas_int       strideA1,
                                                  rocblas_int       strideA2,
                                                  rocblas_int       strideB1,
                                                  rocblas_int       strideB2,
                                                  rocblas_int       sizeI,
                                                  rocblas_int       sizeJ,
                                                  rocblas_int       sizeK,
                                                  rocblas_int       sizeL)
{
    switch(GetTransposeMode(trans_a, trans_b))
    {
    case NN:
        return tensileGetSolutionName_Cijk_Ailk_Bljk_DB(TENSILE_ARG_NAMES);
    case NT:
    case NC:
        return tensileGetSolutionName_Cijk_Ailk_Bjlk_DB(TENSILE_ARG_NAMES);
    case TN:
    case CN:
        return tensileGetSolutionName_Cijk_Alik_Bljk_DB(TENSILE_ARG_NAMES);
    case TT:
    case TC:
    case CT:
    case CC:
        return tensileGetSolutionName_Cijk_Alik_Bjlk_DB(TENSILE_ARG_NAMES);
    }
}

template <>
inline const char* tensileGetSolutionName<rocblas_float_complex>(rocblas_operation trans_a,
                                                                 rocblas_operation trans_b,
                                                                 rocblas_int       strideC1,
                                                                 rocblas_int       strideC2,
                                                                 rocblas_int       strideA1,
                                                                 rocblas_int       strideA2,
                                                                 rocblas_int       strideB1,
                                                                 rocblas_int       strideB2,
                                                                 rocblas_int       sizeI,
                                                                 rocblas_int       sizeJ,
                                                                 rocblas_int       sizeK,
                                                                 rocblas_int       sizeL)
{
    switch(GetTransposeMode(trans_a, trans_b))
    {
    case NN:
        return tensileGetSolutionName_Cijk_Ailk_Bljk_CB(TENSILE_ARG_NAMES);
    case NT:
        return tensileGetSolutionName_Cijk_Ailk_Bjlk_CB(TENSILE_ARG_NAMES);
    case TN:
        return tensileGetSolutionName_Cijk_Alik_Bljk_CB(TENSILE_ARG_NAMES);
    case TT:
        return tensileGetSolutionName_Cijk_Alik_Bjlk_CB(TENSILE_ARG_NAMES);
    case NC:
        return tensileGetSolutionName_Cijk_Ailk_BjlkC_CB(TENSILE_ARG_NAMES);
    case CN:
        return tensileGetSolutionName_Cijk_AlikC_Bljk_CB(TENSILE_ARG_NAMES);
    case TC:
        return tensileGetSolutionName_Cijk_Alik_BjlkC_CB(TENSILE_ARG_NAMES);
    case CT:
        return tensileGetSolutionName_Cijk_AlikC_Bjlk_CB(TENSILE_ARG_NAMES);
    case CC:
        return tensileGetSolutionName_Cijk_AlikC_BjlkC_CB(TENSILE_ARG_NAMES);
    }
}

template <>
inline const char* tensileGetSolutionName<rocblas_double_complex>(rocblas_operation trans_a,
                                                                  rocblas_operation trans_b,
                                                                  rocblas_int       strideC1,
                                                                  rocblas_int       strideC2,
                                                                  rocblas_int       strideA1,
                                                                  rocblas_int       strideA2,
                                                                  rocblas_int       strideB1,
                                                                  rocblas_int       strideB2,
                                                                  rocblas_int       sizeI,
                                                                  rocblas_int       sizeJ,
                                                                  rocblas_int       sizeK,
                                                                  rocblas_int       sizeL)
{
    switch(GetTransposeMode(trans_a, trans_b))
    {
    case NN:
        return tensileGetSolutionName_Cijk_Ailk_Bljk_ZB(TENSILE_ARG_NAMES);
    case NT:
        return tensileGetSolutionName_Cijk_Ailk_Bjlk_ZB(TENSILE_ARG_NAMES);
    case TN:
        return tensileGetSolutionName_Cijk_Alik_Bljk_ZB(TENSILE_ARG_NAMES);
    case TT:
        return tensileGetSolutionName_Cijk_Alik_Bjlk_ZB(TENSILE_ARG_NAMES);
    case NC:
        return tensileGetSolutionName_Cijk_Ailk_BjlkC_ZB(TENSILE_ARG_NAMES);
    case CN:
        return tensileGetSolutionName_Cijk_AlikC_Bljk_ZB(TENSILE_ARG_NAMES);
    case TC:
        return tensileGetSolutionName_Cijk_Alik_BjlkC_ZB(TENSILE_ARG_NAMES);
    case CT:
        return tensileGetSolutionName_Cijk_AlikC_Bjlk_ZB(TENSILE_ARG_NAMES);
    case CC:
        return tensileGetSolutionName_Cijk_AlikC_BjlkC_ZB(TENSILE_ARG_NAMES);
    }
}

#undef TENSILE_ARG_NAMES

#endif // USE_TENSILE_HOST

/*
 * ===========================================================================
 *    template interface
 * ===========================================================================
 */

template <bool BATCHED, bool STRIDED, typename T, typename U, typename V>
rocblas_status rocblas_gemm_template(rocblas_handle    handle,
                                     rocblas_operation trans_a,
                                     rocblas_operation trans_b,
                                     rocblas_int       m,
                                     rocblas_int       n,
                                     rocblas_int       k,
                                     const T*          alpha,
                                     const U*          A,
                                     rocblas_int       offset_a,
                                     rocblas_int       ld_a,
                                     rocblas_stride    stride_a,
                                     const U*          B,
                                     rocblas_int       offset_b,
                                     rocblas_int       ld_b,
                                     rocblas_stride    stride_b,
                                     const T*          beta,
                                     V*                C,
                                     rocblas_int       offset_c,
                                     rocblas_int       ld_c,
                                     rocblas_stride    stride_c,
                                     rocblas_int       batch_count)
{
    // Early exit. Note: k==0 is not an early exit, since C still needs to be multiplied by beta.
    if(m == 0 || n == 0 || batch_count == 0)
        return rocblas_status_success;

    T alpha_h, beta_h;

    // Right now Tensile requires alpha and beta to be passed by value.
    // If in device pointer mode, copy alpha and beta to host.
    if(handle->pointer_mode == rocblas_pointer_mode_device)
    {
        RETURN_IF_HIP_ERROR(hipMemcpy(&alpha_h, alpha, sizeof(T), hipMemcpyDeviceToHost));
        RETURN_IF_HIP_ERROR(hipMemcpy(&beta_h, beta, sizeof(T), hipMemcpyDeviceToHost));
        alpha = &alpha_h;
        beta  = &beta_h;
    }

    // When beta == 1 and either k == 0 or alpha == 0, the operation is a no-op
    if(*beta == 1 && (k == 0 || *alpha == 0))
        return rocblas_status_success;

    rocblas_status status = rocblas_status_success;
    if(BATCHED)
    {
<<<<<<< HEAD
        // We cannot do this with a device array, so array of pointers must be on host for now
=======
        sizeK           = 1;
        size_t sizecopy = b_c * sizeof(T*);
>>>>>>> a854459d

        // Host arrays of device pointers.
        T* hostA[batch_count];
        T* hostB[batch_count];
        T* hostC[batch_count];

        RETURN_IF_HIP_ERROR(hipMemcpy(hostA, A, sizeof(hostA), hipMemcpyDeviceToHost));
        RETURN_IF_HIP_ERROR(hipMemcpy(hostB, B, sizeof(hostB), hipMemcpyDeviceToHost));
        RETURN_IF_HIP_ERROR(hipMemcpy(hostC, C, sizeof(hostC), hipMemcpyDeviceToHost));

        for(rocblas_int b = 0; b < batch_count; b++)
        {
            status = call_tensile(handle,
                                  alpha,
                                  beta,
                                  hostA[b] + offset_a,
                                  hostB[b] + offset_b,
                                  hostC[b] + offset_c,
                                  trans_a,
                                  trans_b,
                                  ld_c,
                                  stride_c,
                                  ld_a,
                                  stride_a,
                                  ld_b,
                                  stride_b,
                                  m,
                                  n,
                                  k);

            if(status != rocblas_status_success)
                break;
        }
    }
    else
    {
        // If STRIDED == false, compute the strides from the sizes of the arrays
        // so that they are interpreted as consecutive matrices in memory
        if(!STRIDED)
        {
            stride_a = ld_a * (trans_a == rocblas_operation_none ? k : m);
            stride_b = ld_b * (trans_b == rocblas_operation_none ? n : k);
            stride_c = ld_c * n;
        }

        // The (T*) casts are to prevent template deduction errors when BATCHED==true and the A, B, C
        // pointers are pointers to arrays of pointers. constexpr if(BATCHED) above could avoid this.
        status = call_tensile(handle,
                              alpha,
                              beta,
                              (T*)A + offset_a,
                              (T*)B + offset_b,
                              (T*)C + offset_c,
                              trans_a,
                              trans_b,
                              ld_c,
                              stride_c,
                              ld_a,
                              stride_a,
                              ld_b,
                              stride_b,
                              m,
                              n,
                              k,
                              batch_count);
    }

    return status;
}

#ifndef USE_TENSILE_HOST
/* ============================================================================================ */
template <bool BATCHED, typename T>
inline void rocblas_gemm_kernel_name_template(rocblas_operation trans_a,
                                              rocblas_operation trans_b,
                                              rocblas_int       m,
                                              rocblas_int       n,
                                              rocblas_int       k,
                                              rocblas_int       ld_a,
                                              rocblas_stride    stride_a,
                                              rocblas_int       ld_b,
                                              rocblas_stride    stride_b,
                                              rocblas_int       ld_c,
                                              rocblas_stride    stride_c,
                                              rocblas_int       batch_count)
{
    std::cout << "gemm kernel Name: ";
    if(BATCHED)
    {
        std::cout << "batched kernels have not yet been implemented" << std::endl;
        return;
    }

    const char* solution_name = tensileGetSolutionName<T>(
        trans_a, trans_b, ld_c, stride_c, ld_a, stride_a, ld_b, stride_b, m, n, batch_count, k);

    std::cout << solution_name << std::endl;
}
#endif // USE_TENSILE_HOST

#endif // _GEMM_HOST_HPP_<|MERGE_RESOLUTION|>--- conflicted
+++ resolved
@@ -541,8 +541,8 @@
 }
 
 #ifndef USE_TENSILE_HOST
-
-/*******************************************************************************
+/
+*******************************************************************************
  * Tensile Solution Name (debug only)
  ******************************************************************************/
 template <typename T>
@@ -794,12 +794,7 @@
     rocblas_status status = rocblas_status_success;
     if(BATCHED)
     {
-<<<<<<< HEAD
         // We cannot do this with a device array, so array of pointers must be on host for now
-=======
-        sizeK           = 1;
-        size_t sizecopy = b_c * sizeof(T*);
->>>>>>> a854459d
 
         // Host arrays of device pointers.
         T* hostA[batch_count];
