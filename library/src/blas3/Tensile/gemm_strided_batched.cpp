/* ************************************************************************
 * Copyright 2016-2019 Advanced Micro Devices, Inc.
 * ************************************************************************ */
#include "Tensile.h"
#include "gemm.hpp"
#include "handle.h"
#include "logging.h"
#include "rocblas.h"
#include "utility.h"
#include <limits>
#include <sys/time.h>

namespace
{
    template <typename>
    constexpr char rocblas_gemm_strided_batched_name[] = "unknown";

    template <>
    constexpr char rocblas_gemm_strided_batched_name<rocblas_half>[]
        = "rocblas_hgemm_strided_batched";

    template <>
    constexpr char rocblas_gemm_strided_batched_name<float>[] = "rocblas_sgemm_strided_batched";

    template <>
    constexpr char rocblas_gemm_strided_batched_name<double>[] = "rocblas_dgemm_strided_batched";

    template <>
    constexpr char rocblas_gemm_strided_batched_name<rocblas_float_complex>[]
        = "rocblas_cgemm_strided_batched";

    template <>
    constexpr char rocblas_gemm_strided_batched_name<rocblas_double_complex>[]
        = "rocblas_zgemm_strided_batched";

    /*******************************************************************************
    * Strided / Batched GEMM implementation
    ******************************************************************************/
    template <typename T>
    rocblas_status rocblas_gemm_strided_batched_impl(rocblas_handle    handle,
                                                     rocblas_operation trans_a,
                                                     rocblas_operation trans_b,
                                                     rocblas_int       m,
                                                     rocblas_int       n,
                                                     rocblas_int       k,
                                                     const T*          alpha,
                                                     const T*          A,
                                                     rocblas_int       ld_a,
                                                     rocblas_stride    stride_a,
                                                     const T*          B,
                                                     rocblas_int       ld_b,
                                                     rocblas_stride    stride_b,
                                                     const T*          beta,
                                                     T*                C,
                                                     rocblas_int       ld_c,
                                                     rocblas_stride    stride_c,
                                                     rocblas_int       b_c)

    {
        if(!handle)
            return rocblas_status_invalid_handle;
        RETURN_ZERO_DEVICE_MEMORY_SIZE_IF_QUERIED(handle);

        auto layer_mode = handle->layer_mode;

        if(layer_mode
           & (rocblas_layer_mode_log_trace | rocblas_layer_mode_log_bench
              | rocblas_layer_mode_log_profile))
        {
            auto trans_a_letter = rocblas_transpose_letter(trans_a);
            auto trans_b_letter = rocblas_transpose_letter(trans_b);

            if(handle->pointer_mode == rocblas_pointer_mode_host)
            {
                if(layer_mode & rocblas_layer_mode_log_trace)
                    log_trace(handle,
                              rocblas_gemm_strided_batched_name<T>,
                              trans_a,
                              trans_b,
                              m,
                              n,
                              k,
                              log_trace_scalar_value(alpha),
                              A,
                              ld_a,
                              stride_a,
                              B,
                              ld_b,
                              stride_b,
                              log_trace_scalar_value(beta),
                              C,
                              ld_c,
                              stride_c,
                              b_c);
<<<<<<< HEAD

=======
>>>>>>> 6c7a24dc
                if(layer_mode & rocblas_layer_mode_log_bench)
                {
                    log_bench(handle,
                              "./rocblas-bench -f gemm_strided_batched -r",
                              rocblas_precision_string<T>,
                              "--transposeA",
                              trans_a_letter,
                              "--transposeB",
                              trans_b_letter,
                              "-m",
                              m,
                              "-n",
                              n,
                              "-k",
                              k,
                              LOG_BENCH_SCALAR_VALUE(alpha),
                              "--lda",
                              ld_a,
                              "--stride_a",
                              stride_a,
                              "--ldb",
                              ld_b,
                              "--stride_b",
                              stride_b,
                              LOG_BENCH_SCALAR_VALUE(beta),
                              "--ldc",
                              ld_c,
                              "--stride_c",
                              stride_c,
                              "--batch",
                              b_c);
                }
            }
            else
            {
                if(layer_mode & rocblas_layer_mode_log_trace)
                {
                    log_trace(handle,
                              rocblas_gemm_strided_batched_name<T>,
                              trans_a,
                              trans_b,
                              m,
                              n,
                              k,
                              alpha,
                              A,
                              ld_a,
                              stride_a,
                              B,
                              ld_b,
                              stride_b,
                              beta,
                              C,
                              ld_c,
                              stride_c,
                              b_c);
                }
            }

            if(layer_mode & rocblas_layer_mode_log_profile)
            {
                log_profile(handle,
                            rocblas_gemm_strided_batched_name<T>,
                            "transA",
                            trans_a_letter,
                            "transB",
                            trans_b_letter,
                            "M",
                            m,
                            "N",
                            n,
                            "K",
                            k,
                            "lda",
                            ld_a,
                            "stride_a",
                            stride_a,
                            "ldb",
                            ld_b,
                            "stride_b",
                            stride_b,
                            "ldc",
                            ld_c,
                            "stride_c",
                            stride_c,
                            "batch_count",
                            b_c);
            }
        }

        rocblas_status validArgs = validateArgs(handle,
                                                trans_a,
                                                trans_b,
                                                m,
                                                n,
                                                k,
                                                alpha,
                                                A,
                                                ld_a,
                                                stride_a,
                                                B,
                                                ld_b,
                                                stride_b,
                                                beta,
                                                C,
                                                ld_c,
                                                stride_c,
                                                b_c);

        if(validArgs != rocblas_status_success)
            return validArgs;

<<<<<<< HEAD
=======
#ifdef USE_TENSILE_HOST


        if(m == 0 || n == 0 || k == 0 || b_c == 0)
        {
            return rocblas_status_success;
        }

        T alpha_h;
        T beta_h;
        if(rocblas_pointer_mode_host == handle->pointer_mode)
        {
            alpha_h = *alpha;
            beta_h  = *beta;
        }
        else
        {
            hipMemcpy(&alpha_h, alpha, sizeof(T), hipMemcpyDeviceToHost);
            hipMemcpy(&beta_h, beta, sizeof(T), hipMemcpyDeviceToHost);
        }

        RocblasContractionProblem<T> problem(ContractionProblemType::GEMMStridedBatch,
                                             trans_a,
                                             trans_b,
                                             m,
                                             n,
                                             k,
                                             alpha_h,
                                             A,
                                             ld_a,
                                             stride_a,
                                             B,
                                             ld_b,
                                             stride_b,
                                             beta_h,
                                             C,
                                             ld_c,
                                             stride_c,
                                             b_c);

        return handle->host->runContractionProblem(problem);

#else
>>>>>>> 6c7a24dc
        return rocblas_gemm_template<false, true>(handle,
                                                  trans_a,
                                                  trans_b,
                                                  m,
                                                  n,
                                                  k,
                                                  alpha,
                                                  0,
                                                  A,
                                                  0,
                                                  ld_a,
                                                  stride_a,
                                                  B,
                                                  0,
                                                  ld_b,
                                                  stride_b,
                                                  beta,
                                                  0,
                                                  C,
                                                  0,
                                                  ld_c,
                                                  stride_c,
                                                  b_c);
<<<<<<< HEAD
=======
#endif
>>>>>>> 6c7a24dc
    }

#ifndef USE_TENSILE_HOST
    /*******************************************************************************
    * Batched / Strided GEMM Kernel name implementation
    ******************************************************************************/
    template <typename T>
    rocblas_status rocblas_gemm_strided_batched_kernel_name_impl(rocblas_handle    handle,
                                                                 rocblas_operation trans_a,
                                                                 rocblas_operation trans_b,
                                                                 rocblas_int       m,
                                                                 rocblas_int       n,
                                                                 rocblas_int       k,
                                                                 const T*          alpha,
                                                                 const T*          A,
                                                                 rocblas_int       ld_a,
                                                                 rocblas_stride    stride_a,
                                                                 const T*          B,
                                                                 rocblas_int       ld_b,
                                                                 rocblas_stride    stride_b,
                                                                 const T*          beta,
                                                                 T*                C,
                                                                 rocblas_int       ld_c,
                                                                 rocblas_stride    stride_c,
                                                                 rocblas_int       b_c)
    {
        if(!handle)
            return rocblas_status_invalid_handle;
        RETURN_ZERO_DEVICE_MEMORY_SIZE_IF_QUERIED(handle);

        auto layer_mode = handle->layer_mode;

        if(layer_mode
           & (rocblas_layer_mode_log_trace | rocblas_layer_mode_log_bench
              | rocblas_layer_mode_log_profile))
        {
            auto trans_a_letter = rocblas_transpose_letter(trans_a);
            auto trans_b_letter = rocblas_transpose_letter(trans_b);

            if(handle->pointer_mode == rocblas_pointer_mode_host)
            {
                if(layer_mode & rocblas_layer_mode_log_trace)
                    log_trace(handle,
                              rocblas_gemm_strided_batched_name<T>,
                              trans_a,
                              trans_b,
                              m,
                              n,
                              k,
                              log_trace_scalar_value(alpha),
                              A,
                              ld_a,
                              stride_a,
                              B,
                              ld_b,
                              stride_b,
                              log_trace_scalar_value(beta),
                              C,
                              ld_c,
                              stride_c,
                              b_c);

                if(layer_mode & rocblas_layer_mode_log_bench)
                    log_bench(handle,
                              "./rocblas-bench -f gemm_strided_batched -r",
                              rocblas_precision_string<T>,
                              "--transposeA",
                              trans_a_letter,
                              "--transposeB",
                              trans_b_letter,
                              "-m",
                              m,
                              "-n",
                              n,
                              "-k",
                              k,
                              LOG_BENCH_SCALAR_VALUE(alpha),
                              "--lda",
                              ld_a,
                              "--bsa",
                              stride_a,
                              "--ldb",
                              ld_b,
                              "--bsb",
                              stride_b,
                              LOG_BENCH_SCALAR_VALUE(beta),
                              "--ldc",
                              ld_c,
                              "--bsc",
                              stride_c,
                              "--batch",
                              b_c);
            }
            else
            {
                if(layer_mode & rocblas_layer_mode_log_trace)
                    log_trace(handle,
                              rocblas_gemm_strided_batched_name<T>,
                              trans_a,
                              trans_b,
                              m,
                              n,
                              k,
                              alpha,
                              A,
                              ld_a,
                              stride_a,
                              B,
                              ld_b,
                              stride_b,
                              beta,
                              C,
                              ld_c,
                              stride_c,
                              b_c);
            }

            if(layer_mode & rocblas_layer_mode_log_profile)
                log_profile(handle,
                            rocblas_gemm_strided_batched_name<T>,
                            "transA",
                            trans_a_letter,
                            "transB",
                            trans_b_letter,
                            "M",
                            m,
                            "N",
                            n,
                            "K",
                            k,
                            "lda",
                            ld_a,
                            "stride_a",
                            stride_a,
                            "ldb",
                            ld_b,
                            "stride_b",
                            stride_b,
                            "ldc",
                            ld_c,
                            "stride_c",
                            stride_c,
                            "batch_count",
                            b_c);
        }

        rocblas_status validArgs = validateArgs(handle,
                                                trans_a,
                                                trans_b,
                                                m,
                                                n,
                                                k,
                                                alpha,
                                                A,
                                                ld_a,
                                                stride_a,
                                                B,
                                                ld_b,
                                                stride_b,
                                                beta,
                                                C,
                                                ld_c,
                                                stride_c,
                                                b_c);

        if(validArgs != rocblas_status_success)
            return validArgs;

        rocblas_gemm_kernel_name_template<false, T>(
            trans_a, trans_b, m, n, k, ld_a, stride_a, ld_b, stride_b, ld_c, stride_c, b_c);

        return validArgs;
    }
#endif

}

extern "C" {

/*******************************************************************************
 * Strided_Batched GEMM APIs
 ******************************************************************************/

rocblas_status rocblas_hgemm_strided_batched(rocblas_handle      handle,
                                             rocblas_operation   trans_a,
                                             rocblas_operation   trans_b,
                                             rocblas_int         m,
                                             rocblas_int         n,
                                             rocblas_int         k,
                                             const rocblas_half* alpha,
                                             const rocblas_half* A,
                                             rocblas_int         ld_a,
                                             rocblas_stride      stride_a,
                                             const rocblas_half* B,
                                             rocblas_int         ld_b,
                                             rocblas_stride      stride_b,
                                             const rocblas_half* beta,
                                             rocblas_half*       C,
                                             rocblas_int         ld_c,
                                             rocblas_stride      stride_c,
                                             rocblas_int         b_c)
{
<<<<<<< HEAD
    return rocblas_gemm_strided_batched_impl<rocblas_half>(handle,
                                                           trans_a,
                                                           trans_b,
                                                           m,
                                                           n,
                                                           k,
                                                           alpha,
                                                           A,
                                                           ld_a,
                                                           stride_a,
                                                           B,
                                                           ld_b,
                                                           stride_b,
                                                           beta,
                                                           C,
                                                           ld_c,
                                                           stride_c,
                                                           b_c);
=======
    return rocblas_gemm_strided_batched_impl(handle,
                                             trans_a,
                                             trans_b,
                                             m,
                                             n,
                                             k,
                                             alpha,
                                             A,
                                             ld_a,
                                             stride_a,
                                             B,
                                             ld_b,
                                             stride_b,
                                             beta,
                                             C,
                                             ld_c,
                                             stride_c,
                                             b_c);
>>>>>>> 6c7a24dc
}

rocblas_status rocblas_sgemm_strided_batched(rocblas_handle    handle,
                                             rocblas_operation trans_a,
                                             rocblas_operation trans_b,
                                             rocblas_int       m,
                                             rocblas_int       n,
                                             rocblas_int       k,
                                             const float*      alpha,
                                             const float*      A,
                                             rocblas_int       ld_a,
                                             rocblas_stride    stride_a,
                                             const float*      B,
                                             rocblas_int       ld_b,
                                             rocblas_stride    stride_b,
                                             const float*      beta,
                                             float*            C,
                                             rocblas_int       ld_c,
                                             rocblas_stride    stride_c,
                                             rocblas_int       b_c)
{
<<<<<<< HEAD
    return rocblas_gemm_strided_batched_impl<float>(handle,
                                                    trans_a,
                                                    trans_b,
                                                    m,
                                                    n,
                                                    k,
                                                    alpha,
                                                    A,
                                                    ld_a,
                                                    stride_a,
                                                    B,
                                                    ld_b,
                                                    stride_b,
                                                    beta,
                                                    C,
                                                    ld_c,
                                                    stride_c,
                                                    b_c);
=======
    return rocblas_gemm_strided_batched_impl(handle,
                                             trans_a,
                                             trans_b,
                                             m,
                                             n,
                                             k,
                                             alpha,
                                             A,
                                             ld_a,
                                             stride_a,
                                             B,
                                             ld_b,
                                             stride_b,
                                             beta,
                                             C,
                                             ld_c,
                                             stride_c,
                                             b_c);
>>>>>>> 6c7a24dc
}

rocblas_status rocblas_dgemm_strided_batched(rocblas_handle    handle,
                                             rocblas_operation trans_a,
                                             rocblas_operation trans_b,
                                             rocblas_int       m,
                                             rocblas_int       n,
                                             rocblas_int       k,
                                             const double*     alpha,
                                             const double*     A,
                                             rocblas_int       ld_a,
                                             rocblas_stride    stride_a,
                                             const double*     B,
                                             rocblas_int       ld_b,
                                             rocblas_stride    stride_b,
                                             const double*     beta,
                                             double*           C,
                                             rocblas_int       ld_c,
                                             rocblas_stride    stride_c,
                                             rocblas_int       b_c)
{
<<<<<<< HEAD
    return rocblas_gemm_strided_batched_impl<double>(handle,
                                                     trans_a,
                                                     trans_b,
                                                     m,
                                                     n,
                                                     k,
                                                     alpha,
                                                     A,
                                                     ld_a,
                                                     stride_a,
                                                     B,
                                                     ld_b,
                                                     stride_b,
                                                     beta,
                                                     C,
                                                     ld_c,
                                                     stride_c,
                                                     b_c);
=======
    return rocblas_gemm_strided_batched_impl(handle,
                                             trans_a,
                                             trans_b,
                                             m,
                                             n,
                                             k,
                                             alpha,
                                             A,
                                             ld_a,
                                             stride_a,
                                             B,
                                             ld_b,
                                             stride_b,
                                             beta,
                                             C,
                                             ld_c,
                                             stride_c,
                                             b_c);
>>>>>>> 6c7a24dc
}

rocblas_status rocblas_cgemm_strided_batched(rocblas_handle               handle,
                                             rocblas_operation            trans_a,
                                             rocblas_operation            trans_b,
                                             rocblas_int                  m,
                                             rocblas_int                  n,
                                             rocblas_int                  k,
                                             const rocblas_float_complex* alpha,
                                             const rocblas_float_complex* A,
                                             rocblas_int                  ld_a,
                                             rocblas_stride               stride_a,
                                             const rocblas_float_complex* B,
                                             rocblas_int                  ld_b,
                                             rocblas_stride               stride_b,
                                             const rocblas_float_complex* beta,
                                             rocblas_float_complex*       C,
                                             rocblas_int                  ld_c,
                                             rocblas_stride               stride_c,
                                             rocblas_int                  b_c)
{
<<<<<<< HEAD
    return rocblas_gemm_strided_batched_impl<rocblas_float_complex>(handle,
                                                                    trans_a,
                                                                    trans_b,
                                                                    m,
                                                                    n,
                                                                    k,
                                                                    alpha,
                                                                    A,
                                                                    ld_a,
                                                                    stride_a,
                                                                    B,
                                                                    ld_b,
                                                                    stride_b,
                                                                    beta,
                                                                    C,
                                                                    ld_c,
                                                                    stride_c,
                                                                    b_c);
=======
    return rocblas_gemm_strided_batched_impl(handle,
                                             trans_a,
                                             trans_b,
                                             m,
                                             n,
                                             k,
                                             alpha,
                                             A,
                                             ld_a,
                                             stride_a,
                                             B,
                                             ld_b,
                                             stride_b,
                                             beta,
                                             C,
                                             ld_c,
                                             stride_c,
                                             b_c);
>>>>>>> 6c7a24dc
}

rocblas_status rocblas_zgemm_strided_batched(rocblas_handle                handle,
                                             rocblas_operation             trans_a,
                                             rocblas_operation             trans_b,
                                             rocblas_int                   m,
                                             rocblas_int                   n,
                                             rocblas_int                   k,
                                             const rocblas_double_complex* alpha,
                                             const rocblas_double_complex* A,
                                             rocblas_int                   ld_a,
                                             rocblas_stride                stride_a,
                                             const rocblas_double_complex* B,
                                             rocblas_int                   ld_b,
                                             rocblas_stride                stride_b,
                                             const rocblas_double_complex* beta,
                                             rocblas_double_complex*       C,
                                             rocblas_int                   ld_c,
                                             rocblas_stride                stride_c,
                                             rocblas_int                   b_c)
{
<<<<<<< HEAD
    return rocblas_gemm_strided_batched_impl<rocblas_double_complex>(handle,
                                                                     trans_a,
                                                                     trans_b,
                                                                     m,
                                                                     n,
                                                                     k,
                                                                     alpha,
                                                                     A,
                                                                     ld_a,
                                                                     stride_a,
                                                                     B,
                                                                     ld_b,
                                                                     stride_b,
                                                                     beta,
                                                                     C,
                                                                     ld_c,
                                                                     stride_c,
                                                                     b_c);
=======
    return rocblas_gemm_strided_batched_impl(handle,
                                             trans_a,
                                             trans_b,
                                             m,
                                             n,
                                             k,
                                             alpha,
                                             A,
                                             ld_a,
                                             stride_a,
                                             B,
                                             ld_b,
                                             stride_b,
                                             beta,
                                             C,
                                             ld_c,
                                             stride_c,
                                             b_c);
>>>>>>> 6c7a24dc
}

#ifndef USE_TENSILE_HOST
/*******************************************************************************
 * Strided Batched GEMM Kernel name APIs
 ******************************************************************************/
rocblas_status rocblas_hgemm_strided_batched_kernel_name(rocblas_handle      handle,
                                                         rocblas_operation   trans_a,
                                                         rocblas_operation   trans_b,
                                                         rocblas_int         m,
                                                         rocblas_int         n,
                                                         rocblas_int         k,
                                                         const rocblas_half* alpha,
                                                         const rocblas_half* A,
                                                         rocblas_int         ld_a,
                                                         rocblas_stride      stride_a,
                                                         const rocblas_half* B,
                                                         rocblas_int         ld_b,
                                                         rocblas_stride      stride_b,
                                                         const rocblas_half* beta,
                                                         rocblas_half*       C,
                                                         rocblas_int         ld_c,
                                                         rocblas_stride      stride_c,
                                                         rocblas_int         b_c)
{
    return rocblas_gemm_strided_batched_kernel_name_impl<rocblas_half>(handle,
                                                                       trans_a,
                                                                       trans_b,
                                                                       m,
                                                                       n,
                                                                       k,
                                                                       alpha,
                                                                       A,
                                                                       ld_a,
                                                                       stride_a,
                                                                       B,
                                                                       ld_b,
                                                                       stride_b,
                                                                       beta,
                                                                       C,
                                                                       ld_c,
                                                                       stride_c,
                                                                       b_c);
}

rocblas_status rocblas_sgemm_strided_batched_kernel_name(rocblas_handle    handle,
                                                         rocblas_operation trans_a,
                                                         rocblas_operation trans_b,
                                                         rocblas_int       m,
                                                         rocblas_int       n,
                                                         rocblas_int       k,
                                                         const float*      alpha,
                                                         const float*      A,
                                                         rocblas_int       ld_a,
                                                         rocblas_stride    stride_a,
                                                         const float*      B,
                                                         rocblas_int       ld_b,
                                                         rocblas_stride    stride_b,
                                                         const float*      beta,
                                                         float*            C,
                                                         rocblas_int       ld_c,
                                                         rocblas_stride    stride_c,
                                                         rocblas_int       b_c)
{
    return rocblas_gemm_strided_batched_kernel_name_impl<float>(handle,
                                                                trans_a,
                                                                trans_b,
                                                                m,
                                                                n,
                                                                k,
                                                                alpha,
                                                                A,
                                                                ld_a,
                                                                stride_a,
                                                                B,
                                                                ld_b,
                                                                stride_b,
                                                                beta,
                                                                C,
                                                                ld_c,
                                                                stride_c,
                                                                b_c);
}

rocblas_status rocblas_dgemm_strided_batched_kernel_name(rocblas_handle    handle,
                                                         rocblas_operation trans_a,
                                                         rocblas_operation trans_b,
                                                         rocblas_int       m,
                                                         rocblas_int       n,
                                                         rocblas_int       k,
                                                         const double*     alpha,
                                                         const double*     A,
                                                         rocblas_int       ld_a,
                                                         rocblas_stride    stride_a,
                                                         const double*     B,
                                                         rocblas_int       ld_b,
                                                         rocblas_stride    stride_b,
                                                         const double*     beta,
                                                         double*           C,
                                                         rocblas_int       ld_c,
                                                         rocblas_stride    stride_c,
                                                         rocblas_int       b_c)
{
    return rocblas_gemm_strided_batched_kernel_name_impl<double>(handle,
                                                                 trans_a,
                                                                 trans_b,
                                                                 m,
                                                                 n,
                                                                 k,
                                                                 alpha,
                                                                 A,
                                                                 ld_a,
                                                                 stride_a,
                                                                 B,
                                                                 ld_b,
                                                                 stride_b,
                                                                 beta,
                                                                 C,
                                                                 ld_c,
                                                                 stride_c,
                                                                 b_c);
}
<<<<<<< HEAD
=======
#endif
>>>>>>> 6c7a24dc
}<|MERGE_RESOLUTION|>--- conflicted
+++ resolved
@@ -54,7 +54,7 @@
                                                      T*                C,
                                                      rocblas_int       ld_c,
                                                      rocblas_stride    stride_c,
-                                                     rocblas_int       b_c)
+                                                     rocblas_int       batch_count)
 
     {
         if(!handle)
@@ -91,11 +91,8 @@
                               C,
                               ld_c,
                               stride_c,
-                              b_c);
-<<<<<<< HEAD
-
-=======
->>>>>>> 6c7a24dc
+                              batch_count);
+
                 if(layer_mode & rocblas_layer_mode_log_bench)
                 {
                     log_bench(handle,
@@ -125,8 +122,8 @@
                               ld_c,
                               "--stride_c",
                               stride_c,
-                              "--batch",
-                              b_c);
+                              "--batch_count",
+                              batch_count);
                 }
             }
             else
@@ -151,7 +148,7 @@
                               C,
                               ld_c,
                               stride_c,
-                              b_c);
+                              batch_count);
                 }
             }
 
@@ -182,7 +179,7 @@
                             "stride_c",
                             stride_c,
                             "batch_count",
-                            b_c);
+                            batch_count);
             }
         }
 
@@ -203,20 +200,15 @@
                                                 C,
                                                 ld_c,
                                                 stride_c,
-                                                b_c);
+                                                batch_count);
 
         if(validArgs != rocblas_status_success)
             return validArgs;
 
-<<<<<<< HEAD
-=======
 #ifdef USE_TENSILE_HOST
 
-
-        if(m == 0 || n == 0 || k == 0 || b_c == 0)
-        {
+        if(m == 0 || n == 0 || batch_count == 0)
             return rocblas_status_success;
-        }
 
         T alpha_h;
         T beta_h;
@@ -227,9 +219,13 @@
         }
         else
         {
+            // TODO: Need to avoid hipMemcpy() and load alpha, beta on device
             hipMemcpy(&alpha_h, alpha, sizeof(T), hipMemcpyDeviceToHost);
             hipMemcpy(&beta_h, beta, sizeof(T), hipMemcpyDeviceToHost);
         }
+
+        if(alpha_h == 0 && beta_h == 1)
+            return rocblas_status_success;
 
         RocblasContractionProblem<T> problem(ContractionProblemType::GEMMStridedBatch,
                                              trans_a,
@@ -248,12 +244,12 @@
                                              C,
                                              ld_c,
                                              stride_c,
-                                             b_c);
+                                             batch_count);
 
         return handle->host->runContractionProblem(problem);
 
 #else
->>>>>>> 6c7a24dc
+
         return rocblas_gemm_template<false, true>(handle,
                                                   trans_a,
                                                   trans_b,
@@ -276,11 +272,8 @@
                                                   0,
                                                   ld_c,
                                                   stride_c,
-                                                  b_c);
-<<<<<<< HEAD
-=======
+                                                  batch_count);
 #endif
->>>>>>> 6c7a24dc
     }
 
 #ifndef USE_TENSILE_HOST
@@ -305,7 +298,7 @@
                                                                  T*                C,
                                                                  rocblas_int       ld_c,
                                                                  rocblas_stride    stride_c,
-                                                                 rocblas_int       b_c)
+                                                                 rocblas_int       batch_count)
     {
         if(!handle)
             return rocblas_status_invalid_handle;
@@ -341,7 +334,7 @@
                               C,
                               ld_c,
                               stride_c,
-                              b_c);
+                              batch_count);
 
                 if(layer_mode & rocblas_layer_mode_log_bench)
                     log_bench(handle,
@@ -371,8 +364,8 @@
                               ld_c,
                               "--bsc",
                               stride_c,
-                              "--batch",
-                              b_c);
+                              "--batch_count",
+                              batch_count);
             }
             else
             {
@@ -395,7 +388,7 @@
                               C,
                               ld_c,
                               stride_c,
-                              b_c);
+                              batch_count);
             }
 
             if(layer_mode & rocblas_layer_mode_log_profile)
@@ -424,7 +417,7 @@
                             "stride_c",
                             stride_c,
                             "batch_count",
-                            b_c);
+                            batch_count);
         }
 
         rocblas_status validArgs = validateArgs(handle,
@@ -444,13 +437,13 @@
                                                 C,
                                                 ld_c,
                                                 stride_c,
-                                                b_c);
+                                                batch_count);
 
         if(validArgs != rocblas_status_success)
             return validArgs;
 
-        rocblas_gemm_kernel_name_template<false, T>(
-            trans_a, trans_b, m, n, k, ld_a, stride_a, ld_b, stride_b, ld_c, stride_c, b_c);
+        rocblas_gemm_kernel_name_template<false>(
+            trans_a, trans_b, m, n, k, ld_a, stride_a, ld_b, stride_b, ld_c, stride_c, batch_count);
 
         return validArgs;
     }
@@ -481,28 +474,8 @@
                                              rocblas_half*       C,
                                              rocblas_int         ld_c,
                                              rocblas_stride      stride_c,
-                                             rocblas_int         b_c)
-{
-<<<<<<< HEAD
-    return rocblas_gemm_strided_batched_impl<rocblas_half>(handle,
-                                                           trans_a,
-                                                           trans_b,
-                                                           m,
-                                                           n,
-                                                           k,
-                                                           alpha,
-                                                           A,
-                                                           ld_a,
-                                                           stride_a,
-                                                           B,
-                                                           ld_b,
-                                                           stride_b,
-                                                           beta,
-                                                           C,
-                                                           ld_c,
-                                                           stride_c,
-                                                           b_c);
-=======
+                                             rocblas_int         batch_count)
+{
     return rocblas_gemm_strided_batched_impl(handle,
                                              trans_a,
                                              trans_b,
@@ -520,8 +493,7 @@
                                              C,
                                              ld_c,
                                              stride_c,
-                                             b_c);
->>>>>>> 6c7a24dc
+                                             batch_count);
 }
 
 rocblas_status rocblas_sgemm_strided_batched(rocblas_handle    handle,
@@ -541,28 +513,8 @@
                                              float*            C,
                                              rocblas_int       ld_c,
                                              rocblas_stride    stride_c,
-                                             rocblas_int       b_c)
-{
-<<<<<<< HEAD
-    return rocblas_gemm_strided_batched_impl<float>(handle,
-                                                    trans_a,
-                                                    trans_b,
-                                                    m,
-                                                    n,
-                                                    k,
-                                                    alpha,
-                                                    A,
-                                                    ld_a,
-                                                    stride_a,
-                                                    B,
-                                                    ld_b,
-                                                    stride_b,
-                                                    beta,
-                                                    C,
-                                                    ld_c,
-                                                    stride_c,
-                                                    b_c);
-=======
+                                             rocblas_int       batch_count)
+{
     return rocblas_gemm_strided_batched_impl(handle,
                                              trans_a,
                                              trans_b,
@@ -580,8 +532,7 @@
                                              C,
                                              ld_c,
                                              stride_c,
-                                             b_c);
->>>>>>> 6c7a24dc
+                                             batch_count);
 }
 
 rocblas_status rocblas_dgemm_strided_batched(rocblas_handle    handle,
@@ -601,28 +552,8 @@
                                              double*           C,
                                              rocblas_int       ld_c,
                                              rocblas_stride    stride_c,
-                                             rocblas_int       b_c)
-{
-<<<<<<< HEAD
-    return rocblas_gemm_strided_batched_impl<double>(handle,
-                                                     trans_a,
-                                                     trans_b,
-                                                     m,
-                                                     n,
-                                                     k,
-                                                     alpha,
-                                                     A,
-                                                     ld_a,
-                                                     stride_a,
-                                                     B,
-                                                     ld_b,
-                                                     stride_b,
-                                                     beta,
-                                                     C,
-                                                     ld_c,
-                                                     stride_c,
-                                                     b_c);
-=======
+                                             rocblas_int       batch_count)
+{
     return rocblas_gemm_strided_batched_impl(handle,
                                              trans_a,
                                              trans_b,
@@ -640,8 +571,7 @@
                                              C,
                                              ld_c,
                                              stride_c,
-                                             b_c);
->>>>>>> 6c7a24dc
+                                             batch_count);
 }
 
 rocblas_status rocblas_cgemm_strided_batched(rocblas_handle               handle,
@@ -661,28 +591,8 @@
                                              rocblas_float_complex*       C,
                                              rocblas_int                  ld_c,
                                              rocblas_stride               stride_c,
-                                             rocblas_int                  b_c)
-{
-<<<<<<< HEAD
-    return rocblas_gemm_strided_batched_impl<rocblas_float_complex>(handle,
-                                                                    trans_a,
-                                                                    trans_b,
-                                                                    m,
-                                                                    n,
-                                                                    k,
-                                                                    alpha,
-                                                                    A,
-                                                                    ld_a,
-                                                                    stride_a,
-                                                                    B,
-                                                                    ld_b,
-                                                                    stride_b,
-                                                                    beta,
-                                                                    C,
-                                                                    ld_c,
-                                                                    stride_c,
-                                                                    b_c);
-=======
+                                             rocblas_int                  batch_count)
+{
     return rocblas_gemm_strided_batched_impl(handle,
                                              trans_a,
                                              trans_b,
@@ -700,8 +610,7 @@
                                              C,
                                              ld_c,
                                              stride_c,
-                                             b_c);
->>>>>>> 6c7a24dc
+                                             batch_count);
 }
 
 rocblas_status rocblas_zgemm_strided_batched(rocblas_handle                handle,
@@ -721,28 +630,8 @@
                                              rocblas_double_complex*       C,
                                              rocblas_int                   ld_c,
                                              rocblas_stride                stride_c,
-                                             rocblas_int                   b_c)
-{
-<<<<<<< HEAD
-    return rocblas_gemm_strided_batched_impl<rocblas_double_complex>(handle,
-                                                                     trans_a,
-                                                                     trans_b,
-                                                                     m,
-                                                                     n,
-                                                                     k,
-                                                                     alpha,
-                                                                     A,
-                                                                     ld_a,
-                                                                     stride_a,
-                                                                     B,
-                                                                     ld_b,
-                                                                     stride_b,
-                                                                     beta,
-                                                                     C,
-                                                                     ld_c,
-                                                                     stride_c,
-                                                                     b_c);
-=======
+                                             rocblas_int                   batch_count)
+{
     return rocblas_gemm_strided_batched_impl(handle,
                                              trans_a,
                                              trans_b,
@@ -760,8 +649,7 @@
                                              C,
                                              ld_c,
                                              stride_c,
-                                             b_c);
->>>>>>> 6c7a24dc
+                                             batch_count);
 }
 
 #ifndef USE_TENSILE_HOST
@@ -785,26 +673,26 @@
                                                          rocblas_half*       C,
                                                          rocblas_int         ld_c,
                                                          rocblas_stride      stride_c,
-                                                         rocblas_int         b_c)
-{
-    return rocblas_gemm_strided_batched_kernel_name_impl<rocblas_half>(handle,
-                                                                       trans_a,
-                                                                       trans_b,
-                                                                       m,
-                                                                       n,
-                                                                       k,
-                                                                       alpha,
-                                                                       A,
-                                                                       ld_a,
-                                                                       stride_a,
-                                                                       B,
-                                                                       ld_b,
-                                                                       stride_b,
-                                                                       beta,
-                                                                       C,
-                                                                       ld_c,
-                                                                       stride_c,
-                                                                       b_c);
+                                                         rocblas_int         batch_count)
+{
+    return rocblas_gemm_strided_batched_kernel_name_impl(handle,
+                                                         trans_a,
+                                                         trans_b,
+                                                         m,
+                                                         n,
+                                                         k,
+                                                         alpha,
+                                                         A,
+                                                         ld_a,
+                                                         stride_a,
+                                                         B,
+                                                         ld_b,
+                                                         stride_b,
+                                                         beta,
+                                                         C,
+                                                         ld_c,
+                                                         stride_c,
+                                                         batch_count);
 }
 
 rocblas_status rocblas_sgemm_strided_batched_kernel_name(rocblas_handle    handle,
@@ -824,26 +712,26 @@
                                                          float*            C,
                                                          rocblas_int       ld_c,
                                                          rocblas_stride    stride_c,
-                                                         rocblas_int       b_c)
-{
-    return rocblas_gemm_strided_batched_kernel_name_impl<float>(handle,
-                                                                trans_a,
-                                                                trans_b,
-                                                                m,
-                                                                n,
-                                                                k,
-                                                                alpha,
-                                                                A,
-                                                                ld_a,
-                                                                stride_a,
-                                                                B,
-                                                                ld_b,
-                                                                stride_b,
-                                                                beta,
-                                                                C,
-                                                                ld_c,
-                                                                stride_c,
-                                                                b_c);
+                                                         rocblas_int       batch_count)
+{
+    return rocblas_gemm_strided_batched_kernel_name_impl(handle,
+                                                         trans_a,
+                                                         trans_b,
+                                                         m,
+                                                         n,
+                                                         k,
+                                                         alpha,
+                                                         A,
+                                                         ld_a,
+                                                         stride_a,
+                                                         B,
+                                                         ld_b,
+                                                         stride_b,
+                                                         beta,
+                                                         C,
+                                                         ld_c,
+                                                         stride_c,
+                                                         batch_count);
 }
 
 rocblas_status rocblas_dgemm_strided_batched_kernel_name(rocblas_handle    handle,
@@ -863,29 +751,28 @@
                                                          double*           C,
                                                          rocblas_int       ld_c,
                                                          rocblas_stride    stride_c,
-                                                         rocblas_int       b_c)
-{
-    return rocblas_gemm_strided_batched_kernel_name_impl<double>(handle,
-                                                                 trans_a,
-                                                                 trans_b,
-                                                                 m,
-                                                                 n,
-                                                                 k,
-                                                                 alpha,
-                                                                 A,
-                                                                 ld_a,
-                                                                 stride_a,
-                                                                 B,
-                                                                 ld_b,
-                                                                 stride_b,
-                                                                 beta,
-                                                                 C,
-                                                                 ld_c,
-                                                                 stride_c,
-                                                                 b_c);
-}
-<<<<<<< HEAD
-=======
+                                                         rocblas_int       batch_count)
+{
+    return rocblas_gemm_strided_batched_kernel_name_impl(handle,
+                                                         trans_a,
+                                                         trans_b,
+                                                         m,
+                                                         n,
+                                                         k,
+                                                         alpha,
+                                                         A,
+                                                         ld_a,
+                                                         stride_a,
+                                                         B,
+                                                         ld_b,
+                                                         stride_b,
+                                                         beta,
+                                                         C,
+                                                         ld_c,
+                                                         stride_c,
+                                                         batch_count);
+}
+
 #endif
->>>>>>> 6c7a24dc
-}+
+} // extern "C"