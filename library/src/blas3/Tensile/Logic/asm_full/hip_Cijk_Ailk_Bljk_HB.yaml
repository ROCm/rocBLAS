- {MinimumRequiredVersion: 4.3.0}
- hip
- fallback
- [Device 0000]
- AssignedDerivedParameters: true
  Batched: true
  ComplexConjugateA: false
  ComplexConjugateB: false
  DataType: 4
  HighPrecisionAccumulate: false
  Index0: 0
  Index01A: 0
  Index01B: 1
  Index1: 1
  IndexAssignmentsA: [0, 3, 2]
  IndexAssignmentsB: [3, 1, 2]
  IndexUnroll: 3
  IndexUnrollA: 1
  IndexUnrollB: 0
  IndicesBatch: [2]
  IndicesFree: [0, 1]
  IndicesSummation: [3]
  NumIndicesBatch: 1
  NumIndicesC: 3
  NumIndicesFree: 2
  NumIndicesSummation: 1
  OperationType: GEMM
  SilentHighPrecisionAccumulate: false
  TLUA: true
  TLUB: false
  Tensor0: 0
  Tensor1: 1
  TileA: 0
  TileB: 1
  TotalIndices: 4
  TransposeA: false
  TransposeB: false
  UseBeta: true
  UseInitialStrides: false
- - AssertFree0ElementMultiple: 1
    AssertSummationElementMultiple: 1
    AssignedDerivedParameters: true
    AssignedProblemIndependentDerivedParameters: true
    BufferLoad: false
    BufferStore: true
    CheckTensorDimAsserts: false
    DepthU: 16
    DirectToLds: false
    DirectToLdsA: false
    DirectToLdsB: false
    DisableKernelPieces: 0
    EdgeType: ShiftPtr
    FractionalLoad: false
    GlobalLoadVectorWidthA: 2
    GlobalLoadVectorWidthB: 2
    GlobalRead2A: true
    GlobalRead2B: true
    GlobalReadCoalesceGroupA: true
    GlobalReadCoalesceGroupB: true
    GlobalReadCoalesceVectorA: true
    GlobalReadCoalesceVectorB: true
    GlobalReadVectorWidth: 2
    GlobalSplitU: 1
    GlobalSplitUSummationAssignmentRoundRobin: true
    GlobalSplitUWorkGroupMappingRoundRobin: false
    GlobalWriteVectorWidth: 2
    InnerUnroll: 1
    KernelLanguage: Source
    LSCA: 128
    LSCB: 16
    LSPA: 4
    LSPB: 32
    LVCA: 64
    LVCB: 8
    LVPA: 2
    LVPB: 16
    LdsNumElements: 4096
    LdsOffsetA: 0
    LdsOffsetB: 2048
    LdsPadA: 0
    LdsPadB: 0
<<<<<<< HEAD
=======
    LocalRead2A: true
    LocalRead2B: true
    LocalSplitU: 1
    LocalWrite2A: true
    LocalWrite2B: true
    LocalWriteUseSgprA: false
    LocalWriteUseSgprB: false
    LoopDoWhile: false
    LoopTail: true
    LoopUnroll: 16
    MacroTile0: 128
    MacroTile1: 128
    MacroTileA: 128
    MacroTileB: 128
    MacroTileShapeMax: 64
    MacroTileShapeMin: 1
    MaxOccupancy: 40
    MinGlobalWriteVectorWidth: 2
    NonTemporalA: 0
    NonTemporalB: 0
    NonTemporalC: 0
    NumElementsPerThread: 64
    NumGlobalWriteVectorsPerThread: 32
    NumLoadsA: 4
    NumLoadsB: 4
    NumLoadsCoalescedA: 1
    NumLoadsCoalescedB: 1
    NumLoadsPerpendicularA: 4
    NumLoadsPerpendicularB: 4
    NumThreads: 256
    PerformanceSyncLocation: -1
    PerformanceWaitCount: -1
    PerformanceWaitLocation: -1
    PersistentKernel: 0
    PreciseBoundsCheck: false
    PrefetchGlobalRead: false
    PrefetchLocalRead: false
    ProblemType:
      AssignedDerivedParameters: true
      Batched: true
      ComplexConjugateA: false
      ComplexConjugateB: false
      DataType: 4
      HighPrecisionAccumulate: false
      Index0: 0
      Index01A: 0
      Index01B: 1
      Index1: 1
      IndexAssignmentsA: [0, 3, 2]
      IndexAssignmentsB: [3, 1, 2]
      IndexUnroll: 3
      IndexUnrollA: 1
      IndexUnrollB: 0
      IndicesBatch: [2]
      IndicesFree: [0, 1]
      IndicesSummation: [3]
      NumIndicesBatch: 1
      NumIndicesC: 3
      NumIndicesFree: 2
      NumIndicesSummation: 1
      OperationType: GEMM
      SilentHighPrecisionAccumulate: false
      TLUA: true
      TLUB: false
      Tensor0: 0
      Tensor1: 1
      TileA: 0
      TileB: 1
      TotalIndices: 4
      TransposeA: false
      TransposeB: false
      UseBeta: true
      UseInitialStrides: false
    SolutionIndex: 0
    SolutionNameMin: Cijk_Ailk_Bljk_HB_MT128x128x16_PGR0_PLR0_TT08_08
    SubGroup0: 16
    SubGroup1: 16
    SubGroupA: 16
    SubGroupB: 16
    ThreadTile: [8, 8]
    ThreadTile0: 8
    ThreadTile1: 8
    ThreadTileA: 8
    ThreadTileB: 8
    UnrollMemFence: false
    UseSgprForGRO: 0
    Valid: true
    VectorAtomicWidth: 1
    VectorStore: true
    VectorWidth: 2
    WorkGroup: [16, 16, 1]
    WorkGroupMapping: 8
    WorkGroupMappingType: B
  - AssertFree0ElementMultiple: 1
    AssertSummationElementMultiple: 1
    AssignedDerivedParameters: true
    AssignedProblemIndependentDerivedParameters: true
    BufferLoad: false
    BufferStore: true
    CheckTensorDimAsserts: false
    DepthU: 8
    DirectToLds: false
    DirectToLdsA: false
    DirectToLdsB: false
    DisableKernelPieces: 0
    EdgeType: ShiftPtr
    FractionalLoad: false
    GlobalLoadVectorWidthA: 2
    GlobalLoadVectorWidthB: 2
    GlobalRead2A: true
    GlobalRead2B: true
    GlobalReadCoalesceGroupA: true
    GlobalReadCoalesceGroupB: true
    GlobalReadCoalesceVectorA: true
    GlobalReadCoalesceVectorB: true
    GlobalReadVectorWidth: 2
    GlobalSplitU: 1
    GlobalSplitUSummationAssignmentRoundRobin: true
    GlobalSplitUWorkGroupMappingRoundRobin: false
    GlobalWriteVectorWidth: 1
    InnerUnroll: 1
    KernelLanguage: Source
    LSCA: 64
    LSCB: 8
    LSPA: 8
    LSPB: 64
    LVCA: 32
    LVCB: 4
    LVPA: 4
    LVPB: 32
    LdsNumElements: 1024
    LdsOffsetA: 0
    LdsOffsetB: 512
    LdsPadA: 0
    LdsPadB: 0
>>>>>>> 90d52d22
    LocalRead2A: true
    LocalRead2B: true
    LocalSplitU: 1
    LocalWrite2A: true
    LocalWrite2B: true
    LocalWriteUseSgprA: false
    LocalWriteUseSgprB: false
    LoopDoWhile: false
    LoopTail: true
<<<<<<< HEAD
    LoopUnroll: 16
    MacroTile0: 128
    MacroTile1: 128
    MacroTileA: 128
    MacroTileB: 128
=======
    LoopUnroll: 8
    MacroTile0: 64
    MacroTile1: 64
    MacroTileA: 64
    MacroTileB: 64
>>>>>>> 90d52d22
    MacroTileShapeMax: 64
    MacroTileShapeMin: 1
    MaxOccupancy: 40
    MinGlobalWriteVectorWidth: 2
    NonTemporalA: 0
    NonTemporalB: 0
    NonTemporalC: 0
<<<<<<< HEAD
    NumElementsPerThread: 64
    NumGlobalWriteVectorsPerThread: 32
    NumLoadsA: 4
    NumLoadsB: 4
    NumLoadsCoalescedA: 1
    NumLoadsCoalescedB: 1
    NumLoadsPerpendicularA: 4
    NumLoadsPerpendicularB: 4
=======
    NumElementsPerThread: 16
    NumGlobalWriteVectorsPerThread: 16
    NumLoadsA: 1
    NumLoadsB: 1
    NumLoadsCoalescedA: 1
    NumLoadsCoalescedB: 1
    NumLoadsPerpendicularA: 1
    NumLoadsPerpendicularB: 1
>>>>>>> 90d52d22
    NumThreads: 256
    PerformanceSyncLocation: -1
    PerformanceWaitCount: -1
    PerformanceWaitLocation: -1
    PersistentKernel: 0
    PreciseBoundsCheck: false
    PrefetchGlobalRead: false
    PrefetchLocalRead: false
    ProblemType:
      AssignedDerivedParameters: true
      Batched: true
      ComplexConjugateA: false
      ComplexConjugateB: false
      DataType: 4
      HighPrecisionAccumulate: false
      Index0: 0
      Index01A: 0
      Index01B: 1
      Index1: 1
      IndexAssignmentsA: [0, 3, 2]
      IndexAssignmentsB: [3, 1, 2]
      IndexUnroll: 3
      IndexUnrollA: 1
      IndexUnrollB: 0
      IndicesBatch: [2]
      IndicesFree: [0, 1]
      IndicesSummation: [3]
      NumIndicesBatch: 1
      NumIndicesC: 3
      NumIndicesFree: 2
      NumIndicesSummation: 1
      OperationType: GEMM
      SilentHighPrecisionAccumulate: false
      TLUA: true
      TLUB: false
      Tensor0: 0
      Tensor1: 1
      TileA: 0
      TileB: 1
      TotalIndices: 4
      TransposeA: false
      TransposeB: false
      UseBeta: true
      UseInitialStrides: false
<<<<<<< HEAD
    SolutionIndex: 0
    SolutionNameMin: Cijk_Ailk_Bljk_HB_MT128x128x16_PGR0_PLR0_TT08_08
=======
    SolutionIndex: 1
    SolutionNameMin: Cijk_Ailk_Bljk_HB_MT064x064x08_PGR0_PLR0_TT04_04
>>>>>>> 90d52d22
    SubGroup0: 16
    SubGroup1: 16
    SubGroupA: 16
    SubGroupB: 16
<<<<<<< HEAD
    ThreadTile: [8, 8]
    ThreadTile0: 8
    ThreadTile1: 8
    ThreadTileA: 8
    ThreadTileB: 8
    UnrollMemFence: false
    UseSgprForGRO: 0
    Valid: true
    VectorAtomicWidth: 1
    VectorStore: true
    VectorWidth: 2
    WorkGroup: [16, 16, 1]
    WorkGroupMapping: 8
    WorkGroupMappingType: B
  - AssertFree0ElementMultiple: 1
    AssertSummationElementMultiple: 1
    AssignedDerivedParameters: true
    AssignedProblemIndependentDerivedParameters: true
    BufferLoad: false
    BufferStore: true
    CheckTensorDimAsserts: false
    DepthU: 16
    DirectToLds: false
    DirectToLdsA: false
    DirectToLdsB: false
    DisableKernelPieces: 0
    EdgeType: ShiftPtr
    FractionalLoad: false
    GlobalLoadVectorWidthA: 2
    GlobalLoadVectorWidthB: 2
    GlobalRead2A: true
    GlobalRead2B: true
    GlobalReadCoalesceGroupA: true
    GlobalReadCoalesceGroupB: true
    GlobalReadCoalesceVectorA: true
    GlobalReadCoalesceVectorB: true
    GlobalReadVectorWidth: 2
    GlobalSplitU: 1
    GlobalSplitUSummationAssignmentRoundRobin: true
    GlobalSplitUWorkGroupMappingRoundRobin: false
    GlobalWriteVectorWidth: 1
    InnerUnroll: 1
    KernelLanguage: Source
    LSCA: 64
    LSCB: 16
    LSPA: 8
    LSPB: 32
    LVCA: 32
    LVCB: 8
    LVPA: 4
    LVPB: 16
    LdsNumElements: 4096
    LdsNumElementsAlignedA: 1024
    LdsNumElementsAlignedB: 1024
    LdsOffsetA: 0
    LdsOffsetA_Blk: 2048
    LdsOffsetB: 1024
    LdsOffsetB_Blk: 3072
    LdsPadA: 0
    LdsPadB: 0
    LocalRead2A: true
    LocalRead2B: true
    LocalSplitU: 1
    LocalWrite2A: true
    LocalWrite2B: true
    LocalWriteUseSgprA: false
    LocalWriteUseSgprB: false
    LoopDoWhile: false
    LoopTail: true
    LoopUnroll: 16
    MacroTile0: 64
    MacroTile1: 64
    MacroTileA: 64
    MacroTileB: 64
    MacroTileShapeMax: 64
    MacroTileShapeMin: 1
    MaxOccupancy: 40
    MinGlobalWriteVectorWidth: 2
    NonTemporalA: 0
    NonTemporalB: 0
    NonTemporalC: 0
    NumElementsPerThread: 16
    NumGlobalWriteVectorsPerThread: 16
    NumLoadsA: 2
    NumLoadsB: 2
    NumLoadsCoalescedA: 1
    NumLoadsCoalescedB: 1
    NumLoadsPerpendicularA: 2
    NumLoadsPerpendicularB: 2
    NumThreads: 256
    PerformanceSyncLocation: -1
    PerformanceWaitCount: -1
    PerformanceWaitLocation: -1
    PersistentKernel: 0
    PreciseBoundsCheck: false
    PrefetchGlobalRead: true
    PrefetchLocalRead: true
    ProblemType:
      AssignedDerivedParameters: true
      Batched: true
      ComplexConjugateA: false
      ComplexConjugateB: false
      DataType: 4
      HighPrecisionAccumulate: false
      Index0: 0
      Index01A: 0
      Index01B: 1
      Index1: 1
      IndexAssignmentsA: [0, 3, 2]
      IndexAssignmentsB: [3, 1, 2]
      IndexUnroll: 3
      IndexUnrollA: 1
      IndexUnrollB: 0
      IndicesBatch: [2]
      IndicesFree: [0, 1]
      IndicesSummation: [3]
      NumIndicesBatch: 1
      NumIndicesC: 3
      NumIndicesFree: 2
      NumIndicesSummation: 1
      OperationType: GEMM
      SilentHighPrecisionAccumulate: false
      TLUA: true
      TLUB: false
      Tensor0: 0
      Tensor1: 1
      TileA: 0
      TileB: 1
      TotalIndices: 4
      TransposeA: false
      TransposeB: false
      UseBeta: true
      UseInitialStrides: false
    SolutionIndex: 1
    SolutionNameMin: Cijk_Ailk_Bljk_HB_MT064x064x16_PGR1_PLR1_TT04_04
    SubGroup0: 16
    SubGroup1: 16
    SubGroupA: 16
    SubGroupB: 16
=======
>>>>>>> 90d52d22
    ThreadTile: [4, 4]
    ThreadTile0: 4
    ThreadTile1: 4
    ThreadTileA: 4
    ThreadTileB: 4
    UnrollMemFence: false
    UseSgprForGRO: 0
    Valid: true
    VectorAtomicWidth: 1
    VectorStore: true
    VectorWidth: 1
    WorkGroup: [16, 16, 1]
    WorkGroupMapping: 8
    WorkGroupMappingType: B
  - AssertFree0ElementMultiple: 1
    AssertSummationElementMultiple: 1
    AssignedDerivedParameters: true
    AssignedProblemIndependentDerivedParameters: true
    BufferLoad: false
    BufferStore: true
    CheckTensorDimAsserts: false
    DepthU: 8
    DirectToLds: false
    DirectToLdsA: false
    DirectToLdsB: false
    DisableKernelPieces: 0
    EdgeType: ShiftPtr
    FractionalLoad: false
    GlobalLoadVectorWidthA: 2
    GlobalLoadVectorWidthB: 2
    GlobalRead2A: true
    GlobalRead2B: true
    GlobalReadCoalesceGroupA: true
    GlobalReadCoalesceGroupB: true
    GlobalReadCoalesceVectorA: true
    GlobalReadCoalesceVectorB: true
    GlobalReadVectorWidth: 2
    GlobalSplitU: 1
    GlobalSplitUSummationAssignmentRoundRobin: true
    GlobalSplitUWorkGroupMappingRoundRobin: false
    GlobalWriteVectorWidth: 1
    InnerUnroll: 1
    KernelLanguage: Source
<<<<<<< HEAD
    LSCA: 128
    LSCB: 8
    LSPA: 4
    LSPB: 64
    LVCA: 64
    LVCB: 4
    LVPA: 2
    LVPB: 32
    LdsNumElements: 2048
    LdsOffsetA: 0
    LdsOffsetB: 1024
=======
    LSCA: 64
    LSCB: 8
    LSPA: 8
    LSPB: 64
    LVCA: 32
    LVCB: 4
    LVPA: 4
    LVPB: 32
    LdsNumElements: 2048
    LdsNumElementsAlignedA: 512
    LdsNumElementsAlignedB: 512
    LdsOffsetA: 0
    LdsOffsetA_Blk: 1024
    LdsOffsetB: 512
    LdsOffsetB_Blk: 1536
>>>>>>> 90d52d22
    LdsPadA: 0
    LdsPadB: 0
    LocalRead2A: true
    LocalRead2B: true
    LocalSplitU: 1
    LocalWrite2A: true
    LocalWrite2B: true
    LocalWriteUseSgprA: false
    LocalWriteUseSgprB: false
    LoopDoWhile: false
    LoopTail: true
    LoopUnroll: 8
<<<<<<< HEAD
    MacroTile0: 128
    MacroTile1: 128
    MacroTileA: 128
    MacroTileB: 128
=======
    MacroTile0: 64
    MacroTile1: 64
    MacroTileA: 64
    MacroTileB: 64
>>>>>>> 90d52d22
    MacroTileShapeMax: 64
    MacroTileShapeMin: 1
    MaxOccupancy: 40
    MinGlobalWriteVectorWidth: 2
    NonTemporalA: 0
    NonTemporalB: 0
    NonTemporalC: 0
<<<<<<< HEAD
    NumElementsPerThread: 64
    NumGlobalWriteVectorsPerThread: 64
    NumLoadsA: 2
    NumLoadsB: 2
    NumLoadsCoalescedA: 1
    NumLoadsCoalescedB: 1
    NumLoadsPerpendicularA: 2
    NumLoadsPerpendicularB: 2
=======
    NumElementsPerThread: 16
    NumGlobalWriteVectorsPerThread: 16
    NumLoadsA: 1
    NumLoadsB: 1
    NumLoadsCoalescedA: 1
    NumLoadsCoalescedB: 1
    NumLoadsPerpendicularA: 1
    NumLoadsPerpendicularB: 1
>>>>>>> 90d52d22
    NumThreads: 256
    PerformanceSyncLocation: -1
    PerformanceWaitCount: -1
    PerformanceWaitLocation: -1
    PersistentKernel: 0
    PreciseBoundsCheck: false
<<<<<<< HEAD
    PrefetchGlobalRead: false
=======
    PrefetchGlobalRead: true
>>>>>>> 90d52d22
    PrefetchLocalRead: true
    ProblemType:
      AssignedDerivedParameters: true
      Batched: true
      ComplexConjugateA: false
      ComplexConjugateB: false
      DataType: 4
      HighPrecisionAccumulate: false
      Index0: 0
      Index01A: 0
      Index01B: 1
      Index1: 1
      IndexAssignmentsA: [0, 3, 2]
      IndexAssignmentsB: [3, 1, 2]
      IndexUnroll: 3
      IndexUnrollA: 1
      IndexUnrollB: 0
      IndicesBatch: [2]
      IndicesFree: [0, 1]
      IndicesSummation: [3]
      NumIndicesBatch: 1
      NumIndicesC: 3
      NumIndicesFree: 2
      NumIndicesSummation: 1
      OperationType: GEMM
      SilentHighPrecisionAccumulate: false
      TLUA: true
      TLUB: false
      Tensor0: 0
      Tensor1: 1
      TileA: 0
      TileB: 1
      TotalIndices: 4
      TransposeA: false
      TransposeB: false
      UseBeta: true
      UseInitialStrides: false
    SolutionIndex: 2
<<<<<<< HEAD
    SolutionNameMin: Cijk_Ailk_Bljk_HB_MT128x128x08_PGR0_PLR1_TT08_08
=======
    SolutionNameMin: Cijk_Ailk_Bljk_HB_MT064x064x08_PGR1_PLR1_TT04_04
>>>>>>> 90d52d22
    SubGroup0: 16
    SubGroup1: 16
    SubGroupA: 16
    SubGroupB: 16
<<<<<<< HEAD
    ThreadTile: [8, 8]
    ThreadTile0: 8
    ThreadTile1: 8
    ThreadTileA: 8
    ThreadTileB: 8
=======
    ThreadTile: [4, 4]
    ThreadTile0: 4
    ThreadTile1: 4
    ThreadTileA: 4
    ThreadTileB: 4
>>>>>>> 90d52d22
    UnrollMemFence: false
    UseSgprForGRO: 0
    Valid: true
    VectorAtomicWidth: 1
    VectorStore: true
    VectorWidth: 1
    WorkGroup: [16, 16, 1]
    WorkGroupMapping: 8
    WorkGroupMappingType: B
- [2, 3, 0, 1]
- []
- - - -1
    - - - 1
        - - - -1
<<<<<<< HEAD
            - - [-1, 2]
      - - -1
        - - - 1
            - - [-1, 1]
          - - -1
            - - [1, 1]
=======
            - - [-1, 1]
      - - -1
        - - - 1
            - - [-1, 2]
          - - -1
            - - [1, 2]
>>>>>>> 90d52d22
              - [-1, 0]<|MERGE_RESOLUTION|>--- conflicted
+++ resolved
@@ -79,8 +79,6 @@
     LdsOffsetB: 2048
     LdsPadA: 0
     LdsPadB: 0
-<<<<<<< HEAD
-=======
     LocalRead2A: true
     LocalRead2B: true
     LocalSplitU: 1
@@ -216,7 +214,6 @@
     LdsOffsetB: 512
     LdsPadA: 0
     LdsPadB: 0
->>>>>>> 90d52d22
     LocalRead2A: true
     LocalRead2B: true
     LocalSplitU: 1
@@ -226,19 +223,11 @@
     LocalWriteUseSgprB: false
     LoopDoWhile: false
     LoopTail: true
-<<<<<<< HEAD
-    LoopUnroll: 16
-    MacroTile0: 128
-    MacroTile1: 128
-    MacroTileA: 128
-    MacroTileB: 128
-=======
     LoopUnroll: 8
     MacroTile0: 64
     MacroTile1: 64
     MacroTileA: 64
     MacroTileB: 64
->>>>>>> 90d52d22
     MacroTileShapeMax: 64
     MacroTileShapeMin: 1
     MaxOccupancy: 40
@@ -246,16 +235,6 @@
     NonTemporalA: 0
     NonTemporalB: 0
     NonTemporalC: 0
-<<<<<<< HEAD
-    NumElementsPerThread: 64
-    NumGlobalWriteVectorsPerThread: 32
-    NumLoadsA: 4
-    NumLoadsB: 4
-    NumLoadsCoalescedA: 1
-    NumLoadsCoalescedB: 1
-    NumLoadsPerpendicularA: 4
-    NumLoadsPerpendicularB: 4
-=======
     NumElementsPerThread: 16
     NumGlobalWriteVectorsPerThread: 16
     NumLoadsA: 1
@@ -264,7 +243,6 @@
     NumLoadsCoalescedB: 1
     NumLoadsPerpendicularA: 1
     NumLoadsPerpendicularB: 1
->>>>>>> 90d52d22
     NumThreads: 256
     PerformanceSyncLocation: -1
     PerformanceWaitCount: -1
@@ -309,29 +287,23 @@
       TransposeB: false
       UseBeta: true
       UseInitialStrides: false
-<<<<<<< HEAD
-    SolutionIndex: 0
-    SolutionNameMin: Cijk_Ailk_Bljk_HB_MT128x128x16_PGR0_PLR0_TT08_08
-=======
     SolutionIndex: 1
     SolutionNameMin: Cijk_Ailk_Bljk_HB_MT064x064x08_PGR0_PLR0_TT04_04
->>>>>>> 90d52d22
     SubGroup0: 16
     SubGroup1: 16
     SubGroupA: 16
     SubGroupB: 16
-<<<<<<< HEAD
-    ThreadTile: [8, 8]
-    ThreadTile0: 8
-    ThreadTile1: 8
-    ThreadTileA: 8
-    ThreadTileB: 8
+    ThreadTile: [4, 4]
+    ThreadTile0: 4
+    ThreadTile1: 4
+    ThreadTileA: 4
+    ThreadTileB: 4
     UnrollMemFence: false
     UseSgprForGRO: 0
     Valid: true
     VectorAtomicWidth: 1
     VectorStore: true
-    VectorWidth: 2
+    VectorWidth: 1
     WorkGroup: [16, 16, 1]
     WorkGroupMapping: 8
     WorkGroupMappingType: B
@@ -342,7 +314,7 @@
     BufferLoad: false
     BufferStore: true
     CheckTensorDimAsserts: false
-    DepthU: 16
+    DepthU: 8
     DirectToLds: false
     DirectToLdsA: false
     DirectToLdsB: false
@@ -365,20 +337,20 @@
     InnerUnroll: 1
     KernelLanguage: Source
     LSCA: 64
-    LSCB: 16
+    LSCB: 8
     LSPA: 8
-    LSPB: 32
+    LSPB: 64
     LVCA: 32
-    LVCB: 8
+    LVCB: 4
     LVPA: 4
-    LVPB: 16
-    LdsNumElements: 4096
-    LdsNumElementsAlignedA: 1024
-    LdsNumElementsAlignedB: 1024
+    LVPB: 32
+    LdsNumElements: 2048
+    LdsNumElementsAlignedA: 512
+    LdsNumElementsAlignedB: 512
     LdsOffsetA: 0
-    LdsOffsetA_Blk: 2048
-    LdsOffsetB: 1024
-    LdsOffsetB_Blk: 3072
+    LdsOffsetA_Blk: 1024
+    LdsOffsetB: 512
+    LdsOffsetB_Blk: 1536
     LdsPadA: 0
     LdsPadB: 0
     LocalRead2A: true
@@ -390,7 +362,7 @@
     LocalWriteUseSgprB: false
     LoopDoWhile: false
     LoopTail: true
-    LoopUnroll: 16
+    LoopUnroll: 8
     MacroTile0: 64
     MacroTile1: 64
     MacroTileA: 64
@@ -404,12 +376,12 @@
     NonTemporalC: 0
     NumElementsPerThread: 16
     NumGlobalWriteVectorsPerThread: 16
-    NumLoadsA: 2
-    NumLoadsB: 2
+    NumLoadsA: 1
+    NumLoadsB: 1
     NumLoadsCoalescedA: 1
     NumLoadsCoalescedB: 1
-    NumLoadsPerpendicularA: 2
-    NumLoadsPerpendicularB: 2
+    NumLoadsPerpendicularA: 1
+    NumLoadsPerpendicularB: 1
     NumThreads: 256
     PerformanceSyncLocation: -1
     PerformanceWaitCount: -1
@@ -454,14 +426,12 @@
       TransposeB: false
       UseBeta: true
       UseInitialStrides: false
-    SolutionIndex: 1
-    SolutionNameMin: Cijk_Ailk_Bljk_HB_MT064x064x16_PGR1_PLR1_TT04_04
+    SolutionIndex: 2
+    SolutionNameMin: Cijk_Ailk_Bljk_HB_MT064x064x08_PGR1_PLR1_TT04_04
     SubGroup0: 16
     SubGroup1: 16
     SubGroupA: 16
     SubGroupB: 16
-=======
->>>>>>> 90d52d22
     ThreadTile: [4, 4]
     ThreadTile0: 4
     ThreadTile1: 4
@@ -476,211 +446,15 @@
     WorkGroup: [16, 16, 1]
     WorkGroupMapping: 8
     WorkGroupMappingType: B
-  - AssertFree0ElementMultiple: 1
-    AssertSummationElementMultiple: 1
-    AssignedDerivedParameters: true
-    AssignedProblemIndependentDerivedParameters: true
-    BufferLoad: false
-    BufferStore: true
-    CheckTensorDimAsserts: false
-    DepthU: 8
-    DirectToLds: false
-    DirectToLdsA: false
-    DirectToLdsB: false
-    DisableKernelPieces: 0
-    EdgeType: ShiftPtr
-    FractionalLoad: false
-    GlobalLoadVectorWidthA: 2
-    GlobalLoadVectorWidthB: 2
-    GlobalRead2A: true
-    GlobalRead2B: true
-    GlobalReadCoalesceGroupA: true
-    GlobalReadCoalesceGroupB: true
-    GlobalReadCoalesceVectorA: true
-    GlobalReadCoalesceVectorB: true
-    GlobalReadVectorWidth: 2
-    GlobalSplitU: 1
-    GlobalSplitUSummationAssignmentRoundRobin: true
-    GlobalSplitUWorkGroupMappingRoundRobin: false
-    GlobalWriteVectorWidth: 1
-    InnerUnroll: 1
-    KernelLanguage: Source
-<<<<<<< HEAD
-    LSCA: 128
-    LSCB: 8
-    LSPA: 4
-    LSPB: 64
-    LVCA: 64
-    LVCB: 4
-    LVPA: 2
-    LVPB: 32
-    LdsNumElements: 2048
-    LdsOffsetA: 0
-    LdsOffsetB: 1024
-=======
-    LSCA: 64
-    LSCB: 8
-    LSPA: 8
-    LSPB: 64
-    LVCA: 32
-    LVCB: 4
-    LVPA: 4
-    LVPB: 32
-    LdsNumElements: 2048
-    LdsNumElementsAlignedA: 512
-    LdsNumElementsAlignedB: 512
-    LdsOffsetA: 0
-    LdsOffsetA_Blk: 1024
-    LdsOffsetB: 512
-    LdsOffsetB_Blk: 1536
->>>>>>> 90d52d22
-    LdsPadA: 0
-    LdsPadB: 0
-    LocalRead2A: true
-    LocalRead2B: true
-    LocalSplitU: 1
-    LocalWrite2A: true
-    LocalWrite2B: true
-    LocalWriteUseSgprA: false
-    LocalWriteUseSgprB: false
-    LoopDoWhile: false
-    LoopTail: true
-    LoopUnroll: 8
-<<<<<<< HEAD
-    MacroTile0: 128
-    MacroTile1: 128
-    MacroTileA: 128
-    MacroTileB: 128
-=======
-    MacroTile0: 64
-    MacroTile1: 64
-    MacroTileA: 64
-    MacroTileB: 64
->>>>>>> 90d52d22
-    MacroTileShapeMax: 64
-    MacroTileShapeMin: 1
-    MaxOccupancy: 40
-    MinGlobalWriteVectorWidth: 2
-    NonTemporalA: 0
-    NonTemporalB: 0
-    NonTemporalC: 0
-<<<<<<< HEAD
-    NumElementsPerThread: 64
-    NumGlobalWriteVectorsPerThread: 64
-    NumLoadsA: 2
-    NumLoadsB: 2
-    NumLoadsCoalescedA: 1
-    NumLoadsCoalescedB: 1
-    NumLoadsPerpendicularA: 2
-    NumLoadsPerpendicularB: 2
-=======
-    NumElementsPerThread: 16
-    NumGlobalWriteVectorsPerThread: 16
-    NumLoadsA: 1
-    NumLoadsB: 1
-    NumLoadsCoalescedA: 1
-    NumLoadsCoalescedB: 1
-    NumLoadsPerpendicularA: 1
-    NumLoadsPerpendicularB: 1
->>>>>>> 90d52d22
-    NumThreads: 256
-    PerformanceSyncLocation: -1
-    PerformanceWaitCount: -1
-    PerformanceWaitLocation: -1
-    PersistentKernel: 0
-    PreciseBoundsCheck: false
-<<<<<<< HEAD
-    PrefetchGlobalRead: false
-=======
-    PrefetchGlobalRead: true
->>>>>>> 90d52d22
-    PrefetchLocalRead: true
-    ProblemType:
-      AssignedDerivedParameters: true
-      Batched: true
-      ComplexConjugateA: false
-      ComplexConjugateB: false
-      DataType: 4
-      HighPrecisionAccumulate: false
-      Index0: 0
-      Index01A: 0
-      Index01B: 1
-      Index1: 1
-      IndexAssignmentsA: [0, 3, 2]
-      IndexAssignmentsB: [3, 1, 2]
-      IndexUnroll: 3
-      IndexUnrollA: 1
-      IndexUnrollB: 0
-      IndicesBatch: [2]
-      IndicesFree: [0, 1]
-      IndicesSummation: [3]
-      NumIndicesBatch: 1
-      NumIndicesC: 3
-      NumIndicesFree: 2
-      NumIndicesSummation: 1
-      OperationType: GEMM
-      SilentHighPrecisionAccumulate: false
-      TLUA: true
-      TLUB: false
-      Tensor0: 0
-      Tensor1: 1
-      TileA: 0
-      TileB: 1
-      TotalIndices: 4
-      TransposeA: false
-      TransposeB: false
-      UseBeta: true
-      UseInitialStrides: false
-    SolutionIndex: 2
-<<<<<<< HEAD
-    SolutionNameMin: Cijk_Ailk_Bljk_HB_MT128x128x08_PGR0_PLR1_TT08_08
-=======
-    SolutionNameMin: Cijk_Ailk_Bljk_HB_MT064x064x08_PGR1_PLR1_TT04_04
->>>>>>> 90d52d22
-    SubGroup0: 16
-    SubGroup1: 16
-    SubGroupA: 16
-    SubGroupB: 16
-<<<<<<< HEAD
-    ThreadTile: [8, 8]
-    ThreadTile0: 8
-    ThreadTile1: 8
-    ThreadTileA: 8
-    ThreadTileB: 8
-=======
-    ThreadTile: [4, 4]
-    ThreadTile0: 4
-    ThreadTile1: 4
-    ThreadTileA: 4
-    ThreadTileB: 4
->>>>>>> 90d52d22
-    UnrollMemFence: false
-    UseSgprForGRO: 0
-    Valid: true
-    VectorAtomicWidth: 1
-    VectorStore: true
-    VectorWidth: 1
-    WorkGroup: [16, 16, 1]
-    WorkGroupMapping: 8
-    WorkGroupMappingType: B
 - [2, 3, 0, 1]
 - []
 - - - -1
     - - - 1
         - - - -1
-<<<<<<< HEAD
-            - - [-1, 2]
-      - - -1
-        - - - 1
-            - - [-1, 1]
-          - - -1
-            - - [1, 1]
-=======
             - - [-1, 1]
       - - -1
         - - - 1
             - - [-1, 2]
           - - -1
             - - [1, 2]
->>>>>>> 90d52d22
               - [-1, 0]