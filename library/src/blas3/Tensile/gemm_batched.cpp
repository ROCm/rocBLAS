--- conflicted
+++ resolved
@@ -49,10 +49,7 @@
             return rocblas_status_invalid_handle;
         RETURN_ZERO_DEVICE_MEMORY_SIZE_IF_QUERIED(handle);
 
-<<<<<<< HEAD
-=======
         // Perform logging
->>>>>>> 84bedf80
         auto layer_mode = handle->layer_mode;
         if(layer_mode
            & (rocblas_layer_mode_log_trace | rocblas_layer_mode_log_bench
@@ -65,50 +62,6 @@
             {
                 if(layer_mode & rocblas_layer_mode_log_trace)
                     log_trace(handle,
-<<<<<<< HEAD
-                            rocblas_gemm_batched_name<T>,
-                            trans_a,
-                            trans_b,
-                            m,
-                            n,
-                            k,
-                            alpha ? *alpha : std::numeric_limits<T>::quiet_NaN(),
-                            A,
-                            ld_a,
-                            B,
-                            ld_b,
-                            beta ? *beta : std::numeric_limits<T>::quiet_NaN(),
-                            C,
-                            ld_c,
-                            b_c);
-
-                if(layer_mode & rocblas_layer_mode_log_bench)
-                    log_bench(handle,
-                            "./rocblas-bench -f gemm_batched -r",
-                            rocblas_precision_string<T>,
-                            "--transposeA",
-                            trans_a_letter,
-                            "--transposeB",
-                            trans_b_letter,
-                            "-m",
-                            m,
-                            "-n",
-                            n,
-                            "-k",
-                            k,
-                            "--alpha",
-                            alpha ? *alpha : std::numeric_limits<T>::quiet_NaN(),
-                            "--lda",
-                            ld_a,
-                            "--ldb",
-                            ld_b,
-                            "--beta",
-                            beta ? *beta : std::numeric_limits<T>::quiet_NaN(),
-                            "--ldc",
-                            ld_c,
-                            "--batch",
-                            b_c);
-=======
                               rocblas_gemm_batched_name<T>,
                               trans_a,
                               trans_b,
@@ -149,7 +102,6 @@
                               ld_c,
                               "--batch",
                               b_c);
->>>>>>> 84bedf80
             }
             else
             {
@@ -262,50 +214,6 @@
             {
                 if(layer_mode & rocblas_layer_mode_log_trace)
                     log_trace(handle,
-<<<<<<< HEAD
-                            rocblas_gemm_batched_name<T>,
-                            trans_a,
-                            trans_b,
-                            m,
-                            n,
-                            k,
-                            alpha ? *alpha : std::numeric_limits<T>::quiet_NaN(),
-                            A,
-                            ld_a,
-                            B,
-                            ld_b,
-                            beta ? *beta : std::numeric_limits<T>::quiet_NaN(),
-                            C,
-                            ld_c,
-                            b_c);
-
-                if(layer_mode & rocblas_layer_mode_log_bench)
-                    log_bench(handle,
-                            "./rocblas-bench -f gemm_batched -r",
-                            rocblas_precision_string<T>,
-                            "--transposeA",
-                            trans_a_letter,
-                            "--transposeB",
-                            trans_b_letter,
-                            "-m",
-                            m,
-                            "-n",
-                            n,
-                            "-k",
-                            k,
-                            "--alpha",
-                            alpha ? *alpha : std::numeric_limits<T>::quiet_NaN(),
-                            "--lda",
-                            ld_a,
-                            "--ldb",
-                            ld_b,
-                            "--beta",
-                            beta ? *beta : std::numeric_limits<T>::quiet_NaN(),
-                            "--ldc",
-                            ld_c,
-                            "--batch",
-                            b_c);
-=======
                               rocblas_gemm_batched_name<T>,
                               trans_a,
                               trans_b,
@@ -346,7 +254,6 @@
                               ld_c,
                               "--batch",
                               b_c);
->>>>>>> 84bedf80
             }
             else
             {
@@ -392,10 +299,6 @@
                             b_c);
         }
 
-<<<<<<< HEAD
-
-=======
->>>>>>> 84bedf80
         rocblas_stride stride_a;
         rocblas_stride stride_b;
         rocblas_stride stride_c;
@@ -425,7 +328,7 @@
         if(validArgs != rocblas_status_success)
             return validArgs;
 
-        rocblas_gemm_kernel_name_template<true, T>(
+        rocblas_gemm_kernel_name_template<true>(
             trans_a, trans_b, m, n, k, ld_a, stride_a, ld_b, stride_b, ld_c, stride_c, b_c);
 
         return validArgs;
