--- conflicted
+++ resolved
@@ -7,14 +7,10 @@
 #ifndef __TRTRI_TRSM_HPP__
 #define __TRTRI_TRSM_HPP__
 
-#include "gemm_host.hpp"
+#include "gemm.hpp"
 #include "handle.h"
-<<<<<<< HEAD
-#include "trtri_host.hpp"
-
-=======
 #include "rocblas_trtri.hpp"
->>>>>>> f773fc1c
+
 
 static constexpr rocblas_int ROCBLAS_TRTRI_NB = 16;
 
@@ -75,68 +71,6 @@
                                 + ((2 * hipBlockIdx_x) / IBD) * (NB * NB)
                                 + ((2 * hipBlockIdx_x) % IBD) * (IB * NB + IB),
                             NB);
-}
-
-template <rocblas_int NB, typename T>
-rocblas_status rocblas_trtri_template(rocblas_handle   handle,
-                                      rocblas_fill     uplo,
-                                      rocblas_diagonal diag,
-                                      rocblas_int      n,
-                                      const T*         A,
-                                      rocblas_int      lda,
-                                      rocblas_int      stride_A,
-                                      T*               invA,
-                                      rocblas_int      ldinvA,
-                                      rocblas_int      stride_invA,
-                                      T*               C_tmp,
-                                      rocblas_int      batch_count)
-{
-    return rocblas_trtri_strided_batched_template<NB>(handle,
-                                                      uplo,
-                                                      diag,
-                                                      n,
-                                                      A,
-                                                      lda,
-                                                      stride_A,
-                                                      lda * n,
-                                                      invA,
-                                                      ldinvA,
-                                                      stride_invA,
-                                                      ldinvA * n,
-                                                      batch_count,
-                                                      1,
-                                                      C_tmp);
-}
-
-template <rocblas_int NB, typename T>
-rocblas_status rocblas_trtri_template(rocblas_handle   handle,
-                                      rocblas_fill     uplo,
-                                      rocblas_diagonal diag,
-                                      rocblas_int      n,
-                                      const T* const   A[],
-                                      rocblas_int      lda,
-                                      T*               invA[],
-                                      rocblas_int      ldinvA,
-                                      T*               C_tmp[],
-                                      rocblas_int      batch_count,
-                                      rocblas_int      offset_A,
-                                      rocblas_int      offset_invA)
-{
-    return rocblas_trtri_batched_template<NB>(handle,
-                                              uplo,
-                                              diag,
-                                              n,
-                                              A,
-                                              offset_A,
-                                              lda,
-                                              lda * n,
-                                              invA,
-                                              offset_invA,
-                                              ldinvA,
-                                              ldinvA * n,
-                                              batch_count,
-                                              1,
-                                              C_tmp);
 }
 
 /* ============================================================================================ */
@@ -257,21 +191,12 @@
                            invA,
                            stride_invA);
 
-<<<<<<< HEAD
         size_t sub_blockSize        = 128;
         size_t tri_elements_to_zero = num_non_tri_elements(NB) * sub_blocks;
         size_t num_sub_blocks       = (tri_elements_to_zero + sub_blockSize - 1) / sub_blockSize;
-        hipLaunchKernelGGL(rocblas_trtri_strided_batched_fill,
+        hipLaunchKernelGGL(rocblas_trtri_fill<T>,
                            dim3(num_sub_blocks, batch_count),
                            dim3(sub_blockSize),
-=======
-        size_t blockSize            = 128;
-        size_t tri_elements_to_zero = num_non_tri_elements(NB) * blocks;
-        size_t numBlocks            = (tri_elements_to_zero + blockSize - 1) / blockSize;
-        hipLaunchKernelGGL(rocblas_trtri_fill<T>,
-                           dim3(numBlocks),
-                           dim3(blockSize),
->>>>>>> f773fc1c
                            0,
                            handle->rocblas_stream,
                            handle,
@@ -281,57 +206,26 @@
                            NB,
                            NB * NB,
                            invA,
-<<<<<<< HEAD
+                           0,
                            stride_invA,
                            sub_blocks);
-=======
-                           0,
-                           0,
-                           blocks);
->>>>>>> f773fc1c
 
         constexpr rocblas_int JB              = IB * 4;
         rocblas_int           sub_stride_A    = NB * lda + NB;
         rocblas_int           sub_stride_invA = NB * NB;
         rocblas_int           sub_stride_C    = JB * JB;
 
-        trtri_gemm_block<false, false, T>(handle,
-                                          IB * 2,
-                                          IB * 2,
-                                          (const T*)A,
-                                          lda,
-                                          0,
-                                          stride_A,
-                                          (const T*)invA,
-                                          (const T*)invA,
-                                          (T*)invA,
-                                          NB,
-                                          0,
-                                          stride_invA,
-                                          (T*)C_tmp,
-                                          JB,
-                                          0,
-                                          stride_C,
-                                          1,
-                                          blocks,
-                                          uplo == rocblas_fill_lower ? IB * 2 : IB * 2 * lda,
-                                          uplo == rocblas_fill_lower ? 0 : IB * 2 * NB + IB * 2,
-                                          uplo == rocblas_fill_lower ? IB * 2 * NB + IB * 2 : 0,
-                                          uplo == rocblas_fill_lower ? IB * 2 : IB * 2 * NB,
-                                          0);
-
-        trtri_gemm_block<false, false, T>(
+        trtri_gemm_block<false, true, T>(
             handle,
             IB * 2,
             IB * 2,
             (const T*)A,
             lda,
-<<<<<<< HEAD
             stride_A,
             sub_stride_A,
-            (const T*)(invA + (uplo == rocblas_fill_lower ? 0 : IB * 2 * NB + IB * 2)),
-            (const T*)(invA + (uplo == rocblas_fill_lower ? IB * 2 * NB + IB * 2 : 0)),
-            (T*)(invA + (uplo == rocblas_fill_lower ? IB * 2 : IB * 2 * NB)),
+            (const T*)invA,
+            (const T*)invA,
+            (T*)invA,
             NB,
             stride_invA,
             sub_stride_invA,
@@ -340,25 +234,24 @@
             0,
             sub_stride_C,
             batch_count,
-            sub_blocks);
-
-        trtri_strided_batched_gemm_block(
+            sub_blocks,
+            uplo == rocblas_fill_lower ? IB * 2 : IB * 2 * lda,
+            uplo == rocblas_fill_lower ? 0 : IB * 2 * NB + IB * 2,
+            uplo == rocblas_fill_lower ? IB * 2 * NB + IB * 2 : 0,
+            uplo == rocblas_fill_lower ? IB * 2 : IB * 2 * NB,
+            0);
+
+        trtri_gemm_block<false, true, T>(
             handle,
             IB * 2,
             IB * 2,
-            (const T*)(A
-                       + (uplo == rocblas_fill_lower ? IB * 4 * lda + IB * 6
-                                                     : IB * 6 * lda + IB * 4)),
+            (const T*)A,
             lda,
             stride_A,
             sub_stride_A,
-            (const T*)(invA
-                       + (uplo == rocblas_fill_lower ? IB * 4 * NB + IB * 4
-                                                     : IB * 6 * NB + IB * 6)),
-            (const T*)(invA
-                       + (uplo == rocblas_fill_lower ? IB * 6 * NB + IB * 6
-                                                     : IB * 4 * NB + IB * 4)),
-            (T*)(invA + (uplo == rocblas_fill_lower ? IB * 4 * NB + IB * 6 : IB * 6 * NB + IB * 4)),
+            (const T*)invA,
+            (const T*)invA,
+            (T*)invA,
             NB,
             stride_invA,
             sub_stride_invA,
@@ -367,18 +260,23 @@
             0,
             sub_stride_C,
             batch_count,
-            sub_blocks);
-
-        trtri_strided_batched_gemm_block(handle,
+            sub_blocks,
+            uplo == rocblas_fill_lower ? IB * 4 * lda + IB * 6 : IB * 6 * lda + IB * 4,
+            uplo == rocblas_fill_lower ? IB * 4 * NB + IB * 4 : IB * 6 * NB + IB * 6,
+            uplo == rocblas_fill_lower ? IB * 6 * NB + IB * 6 : IB * 4 * NB + IB * 4,
+            uplo == rocblas_fill_lower ? IB * 4 * NB + IB * 6 : IB * 6 * NB + IB * 4,
+            0);
+
+        trtri_gemm_block<false, true, T>(handle,
                                  JB,
                                  JB,
-                                 (const T*)(A + (uplo == rocblas_fill_lower ? JB : JB * lda)),
+                                 (const T*)A,
                                  lda,
                                  stride_A,
                                  sub_stride_A,
-                                 (const T*)(invA + (uplo == rocblas_fill_lower ? 0 : JB * NB + JB)),
-                                 (const T*)(invA + (uplo == rocblas_fill_lower ? JB * NB + JB : 0)),
-                                 (T*)(invA + (uplo == rocblas_fill_lower ? JB : JB * NB)),
+                                 (const T*)invA,
+                                 (const T*)invA,
+                                 (T*)invA,
                                  NB,
                                  stride_invA,
                                  sub_stride_invA,
@@ -387,53 +285,12 @@
                                  0,
                                  sub_stride_C,
                                  batch_count,
-                                 sub_blocks);
-=======
-            0,
-            stride_A,
-            (const T*)invA,
-            (const T*)invA,
-            (T*)invA,
-            NB,
-            0,
-            stride_invA,
-            (T*)C_tmp,
-            JB,
-            0,
-            stride_C,
-            1,
-            blocks,
-            uplo == rocblas_fill_lower ? IB * 4 * lda + IB * 6 : IB * 6 * lda + IB * 4,
-            uplo == rocblas_fill_lower ? IB * 4 * NB + IB * 4 : IB * 6 * NB + IB * 6,
-            uplo == rocblas_fill_lower ? IB * 6 * NB + IB * 6 : IB * 4 * NB + IB * 4,
-            uplo == rocblas_fill_lower ? IB * 4 * NB + IB * 6 : IB * 6 * NB + IB * 4,
-            0);
-
-        trtri_gemm_block<false, false, T>(handle,
-                                          JB,
-                                          JB,
-                                          (const T*)A,
-                                          lda,
-                                          0,
-                                          stride_A,
-                                          (const T*)invA,
-                                          (const T*)invA,
-                                          (T*)invA,
-                                          NB,
-                                          0,
-                                          stride_invA,
-                                          (T*)C_tmp,
-                                          JB,
-                                          0,
-                                          stride_C,
-                                          1,
-                                          blocks,
-                                          uplo == rocblas_fill_lower ? JB : JB * lda,
-                                          uplo == rocblas_fill_lower ? 0 : JB * NB + JB,
-                                          uplo == rocblas_fill_lower ? JB * NB + JB : 0,
-                                          uplo == rocblas_fill_lower ? JB : JB * NB,
-                                          0);
->>>>>>> f773fc1c
+                                 sub_blocks,
+                                 uplo == rocblas_fill_lower ? JB : JB * lda,
+                                 uplo == rocblas_fill_lower ? 0 : JB * NB + JB,
+                                 uplo == rocblas_fill_lower ? JB * NB + JB : 0,
+                                 uplo == rocblas_fill_lower ? JB : JB * NB,
+                                 0);
 
     } // end if
 
@@ -443,18 +300,11 @@
     {
         size_t sub_blockSize        = 128;
         size_t tri_elements_to_zero = num_non_tri_elements(rem);
-<<<<<<< HEAD
         size_t num_sub_blocks       = (tri_elements_to_zero + sub_blockSize - 1) / sub_blockSize;
 
-        hipLaunchKernelGGL(rocblas_trtri_strided_batched_fill,
+        hipLaunchKernelGGL(rocblas_trtri_fill<T>,
                            dim3(num_sub_blocks, batch_count),
                            dim3(sub_blockSize),
-=======
-        size_t numBlocks            = (tri_elements_to_zero + blockSize - 1) / blockSize;
-        hipLaunchKernelGGL(rocblas_trtri_fill<T>,
-                           dim3(numBlocks),
-                           dim3(blockSize),
->>>>>>> f773fc1c
                            0,
                            handle->rocblas_stream,
                            handle,
@@ -463,24 +313,30 @@
                            num_non_tri_elements(rem),
                            NB,
                            0,
-<<<<<<< HEAD
-                           invA + sub_blocks * NB * NB,
+                           invA,
+                           sub_blocks * NB * NB,
                            stride_invA,
                            1);
 
         status
-            = rocblas_trtri_template<ROCBLAS_TRTRI_NB>(handle,
+            = rocblas_trtri_template<ROCBLAS_TRTRI_NB, false, true, T>(handle,
                                                        uplo,
                                                        diag,
                                                        rem,
-                                                       A + sub_blocks * NB * lda + sub_blocks * NB,
+                                                       A,
+                                                       sub_blocks * NB * lda + sub_blocks * NB,
                                                        lda,
                                                        stride_A,
-                                                       invA + sub_blocks * NB * NB,
+                                                       0,
+                                                       invA,
+                                                       sub_blocks * NB * NB,
                                                        NB,
                                                        stride_invA,
-                                                       C_tmp,
-                                                       batch_count);
+                                                       0,
+                                                       batch_count,
+                                                       1,
+                                                       C_tmp);
+
         if(status != rocblas_status_success)
             return status;
     }
@@ -532,7 +388,7 @@
         size_t sub_blockSize        = 128;
         size_t tri_elements_to_zero = num_non_tri_elements(NB) * sub_blocks;
         size_t num_sub_blocks       = (tri_elements_to_zero + sub_blockSize - 1) / sub_blockSize;
-        hipLaunchKernelGGL(rocblas_trtri_batched_fill,
+        hipLaunchKernelGGL(rocblas_trtri_fill<T>,
                            dim3(num_sub_blocks, batch_count),
                            dim3(sub_blockSize),
                            0,
@@ -544,8 +400,9 @@
                            NB,
                            NB * NB,
                            invA,
-                           sub_blocks,
-                           0);
+                           0,
+                           0,
+                           sub_blocks);
 
         constexpr rocblas_int JB              = IB * 4;
         rocblas_int           sub_stride_A    = NB * lda + NB;
@@ -556,20 +413,23 @@
         rocblas_int           offset_invA2    = (uplo == rocblas_fill_lower ? IB * 2 * NB + IB * 2 : 0);
         rocblas_int           offset_invA3    = (uplo == rocblas_fill_lower ? IB * 2 : IB * 2 * NB);
 
-        trtri_batched_gemm_block(
+        trtri_gemm_block<true, false, T>(
             handle,
             IB * 2,
             IB * 2,
             (const T**)A,
             lda,
+            0,
             sub_stride_A,
             (const T**)invA,
             (const T**)invA,
             (T**)invA,
             NB,
+            0,
             sub_stride_invA,
             (T**)C_tmp,
             JB,
+            0,
             sub_stride_C,
             batch_count,
             sub_blocks,
@@ -584,20 +444,23 @@
         offset_invA2 = (uplo == rocblas_fill_lower ? IB * 6 * NB + IB * 6 : IB * 4 * NB + IB * 4);
         offset_invA3 = (uplo == rocblas_fill_lower ? IB * 4 * NB + IB * 6 : IB * 6 * NB + IB * 4);
 
-        trtri_batched_gemm_block(
+        trtri_gemm_block<true, false, T>(
             handle,
             IB * 2,
             IB * 2,
             (const T**)A,
             lda,
+            0,
             sub_stride_A,
             (const T**)invA,
             (const T**)invA,
             (T**)invA,
             NB,
+            0,
             sub_stride_invA,
             (T**)C_tmp,
             JB,
+            0,
             sub_stride_C,
             batch_count,
             sub_blocks,
@@ -612,19 +475,22 @@
         offset_invA2 = (uplo == rocblas_fill_lower ? JB * NB + JB : 0);
         offset_invA3 = (uplo == rocblas_fill_lower ? JB : JB * NB);
 
-        trtri_batched_gemm_block(handle,
+        trtri_gemm_block<true, false, T>(handle,
                                  JB,
                                  JB,
                                  (const T**)A,
                                  lda,
+                                 0,
                                  sub_stride_A,
                                  (const T**)invA,
                                  (const T**)invA,
                                  (T**)invA,
                                  NB,
+                                 0,
                                  sub_stride_invA,
                                  (T**)C_tmp,
                                  JB,
+                                 0,
                                  sub_stride_C,
                                  batch_count,
                                  sub_blocks,
@@ -633,6 +499,7 @@
                                  offset_invA2,
                                  offset_invA3,
                                  0);
+
     } // end if
 
     // the last digaonal block is handled separately if n is not divisible by NB
@@ -643,7 +510,7 @@
         size_t tri_elements_to_zero = num_non_tri_elements(rem);
         size_t num_sub_blocks       = (tri_elements_to_zero + sub_blockSize - 1) / sub_blockSize;
 
-        hipLaunchKernelGGL(rocblas_trtri_batched_fill,
+        hipLaunchKernelGGL(rocblas_trtri_fill<T>,
                            dim3(num_sub_blocks, batch_count),
                            dim3(sub_blockSize),
                            0,
@@ -655,47 +522,29 @@
                            NB,
                            0,
                            invA,
-                           1,
-                           sub_blocks * NB * NB);
+                           sub_blocks * NB * NB,
+                           0,
+                           1);
 
         status
-            = rocblas_trtri_template<ROCBLAS_TRTRI_NB>(handle,
+            = rocblas_trtri_template<ROCBLAS_TRTRI_NB, true, false, T>(handle,
                                                        uplo,
                                                        diag,
                                                        rem,
                                                        (const T* const *)A,
+                                                       sub_blocks * NB * lda + sub_blocks * NB,
                                                        lda,
+                                                       0,
+                                                       0,
                                                        invA,
+                                                       sub_blocks * NB * NB,
                                                        NB,
-                                                       C_tmp,
+                                                       0,
+                                                       0,
                                                        batch_count,
-                                                       sub_blocks * NB * lda + sub_blocks * NB,
-                                                       sub_blocks * NB * NB);
-
-=======
-                           invA,
-                           blocks * NB * NB,
-                           0,
-                           1);
-        status = rocblas_trtri_template<ROCBLAS_TRTRI_NB, false, false, T>(handle,
-                                                                           uplo,
-                                                                           diag,
-                                                                           rem,
-                                                                           A,
-                                                                           blocks * NB * lda
-                                                                               + blocks * NB,
-                                                                           lda,
-                                                                           lda * n,
-                                                                           0,
-                                                                           invA,
-                                                                           blocks * NB * NB,
-                                                                           NB,
-                                                                           NB * n,
-                                                                           0,
-                                                                           1,
-                                                                           1,
-                                                                           C_tmp);
->>>>>>> f773fc1c
+                                                       1,
+                                                       C_tmp);
+
         if(status != rocblas_status_success)
             return status;
     }
