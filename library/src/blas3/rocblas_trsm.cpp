/* ************************************************************************
 * Copyright 2019 Advanced Micro Devices, Inc.
 * ************************************************************************ */

#include "gemm.hpp"
#include "handle.h"
#include "logging.h"
#include "rocblas.h"
#include "rocblas_trsm.hpp"
#include "trtri_trsm.hpp"
#include "utility.h"
#include <algorithm>
#include <cstdio>
#include <tuple>

<<<<<<< HEAD
// Shared memory usuage is (128/2)^2 * sizeof(float) = 32K. LDS is 64K per CU. Theoretically
// you can use all 64K, but in practice no.
constexpr rocblas_int STRSM_BLOCK = 128;
constexpr rocblas_int DTRSM_BLOCK = 128;

namespace
{
=======
// #define A(ii, jj) (A + (ii) + (jj)*lda)
// #define B(ii, jj) (B + (ii) + (jj)*ldb)
// #define X(ii, jj) (X + (ii) + (jj)*m)
// #define invA(ii) (invA + (ii)*BLOCK)

namespace
{
    using std::max;
    using std::min;

    // Shared memory usuage is (128/2)^2 * sizeof(float) = 32K. LDS is 64K per CU. Theoretically
    // you can use all 64K, but in practice no.
    constexpr rocblas_int STRSM_BLOCK = 128;
    constexpr rocblas_int DTRSM_BLOCK = 128;

    template <typename T>
    constexpr T negative_one = -1;
    template <typename T>
    constexpr T zero = 0;
    template <typename T>
    constexpr T one = 1;

    /* ===============left==================================================== */

    template <rocblas_int BLOCK, typename T>
    rocblas_status rocblas_trsm_left(rocblas_handle    handle,
                                     rocblas_fill      uplo,
                                     rocblas_operation transA,
                                     rocblas_int       m,
                                     rocblas_int       n,
                                     const T*          alpha,
                                     const T*          A,
                                     rocblas_int       lda,
                                     T*                B,
                                     rocblas_int       ldb,
                                     const T*          invA,
                                     T*                X)
    {
        rocblas_int i, jb;

        // transB is always non-transpose
        static constexpr rocblas_operation transB = rocblas_operation_none;

        if(transA == transB)
        {
            if(uplo == rocblas_fill_lower)
            {
                // left, lower no-transpose
                jb = min(BLOCK, m);
                rocblas_gemm_template<false, false>(handle,
                                                    transA,
                                                    transB,
                                                    jb,
                                                    n,
                                                    jb,
                                                    alpha,
                                                    0,
                                                    invA,
                                                    0,
                                                    BLOCK,
                                                    0,
                                                    (const T*)B,
                                                    0,
                                                    ldb,
                                                    0,
                                                    &zero<T>,
                                                    0,
                                                    X,
                                                    0,
                                                    m,
                                                    0,
                                                    1);
                if(BLOCK < m)
                {
                    rocblas_gemm_template<false, false>(handle,
                                                        transA,
                                                        transB,
                                                        m - BLOCK,
                                                        n,
                                                        BLOCK,
                                                        &negative_one<T>,
                                                        0,
                                                        A,
                                                        BLOCK,
                                                        lda,
                                                        0,
                                                        (const T*)X,
                                                        0,
                                                        m,
                                                        0,
                                                        alpha,
                                                        0,
                                                        B,
                                                        BLOCK,
                                                        ldb,
                                                        0,
                                                        1);
                    // remaining blocks
                    for(i = BLOCK; i < m; i += BLOCK)
                    {
                        jb = min(m - i, BLOCK);

                        rocblas_gemm_template<false, false>(handle,
                                                            transA,
                                                            transB,
                                                            jb,
                                                            n,
                                                            jb,
                                                            &one<T>,
                                                            0,
                                                            invA,
                                                            i * BLOCK,
                                                            BLOCK,
                                                            0,
                                                            (const T*)B,
                                                            i,
                                                            ldb,
                                                            0,
                                                            &zero<T>,
                                                            0,
                                                            X,
                                                            i,
                                                            m,
                                                            0,
                                                            1);
                        if(i + BLOCK
                           >= m) // this condition is not necessary at all and can be changed
                            // as if (i+BLOCK<m)
                            break;

                        rocblas_gemm_template<false, false>(handle,
                                                            transA,
                                                            transB,
                                                            m - i - BLOCK,
                                                            n,
                                                            BLOCK,
                                                            &negative_one<T>,
                                                            0,
                                                            A,
                                                            i + BLOCK + i * lda,
                                                            lda,
                                                            0,
                                                            (const T*)X,
                                                            i,
                                                            m,
                                                            0,
                                                            &one<T>,
                                                            0,
                                                            B,
                                                            i + BLOCK,
                                                            ldb,
                                                            0,
                                                            1);
                    }
                }

#if 0
            for( i=0; i < m; i += BLOCK ) {
                jb = min(m-i, BLOCK);
                T *tmp = (i == 0) ? alpha : one;
                rocblas_gemm_template<false, false>(handle, transA, transB, jb, n, jb, tmp, 0, invA, i * BLOCK, BLOCK, 0, B, i, ldb, 0, &zero<T>, 0, X, i, ldb, 0, 1);
                if(i + BLOCK < m){
                    rocblas_gemm_template<false, false>(handle, transA, transB, m-i-BLOCK, n, BLOCK, &negative_one<T>, 0, A,i + BLOCK + i * lda, lda, 0, X, i, ldb, 0, tmp, 0, B, i + BLOCK, ldb, 0, 1);
                }
            }

#endif
            }
            else
            {
                // left, upper no-transpose
                jb = (m % BLOCK == 0) ? BLOCK : (m % BLOCK);
                i  = m - jb;

                // if m=n=35=lda=ldb, BLOCK =32, then jb = 3, i = 32; {3, 35, 3, 32, 35, 35}
                rocblas_gemm_template<false, false>(handle,
                                                    transA,
                                                    transB,
                                                    jb,
                                                    n,
                                                    jb,
                                                    alpha,
                                                    0,
                                                    invA,
                                                    i * BLOCK,
                                                    BLOCK,
                                                    0,
                                                    (const T*)B,
                                                    i,
                                                    ldb,
                                                    0,
                                                    &zero<T>,
                                                    0,
                                                    X,
                                                    i,
                                                    m,
                                                    0,
                                                    1);
                if(i - BLOCK >= 0)
                {

                    rocblas_gemm_template<false, false>(handle,
                                                        transA,
                                                        transB,
                                                        i,
                                                        n,
                                                        jb,
                                                        &negative_one<T>,
                                                        0,
                                                        A,
                                                        i * lda,
                                                        lda,
                                                        0,
                                                        (const T*)X,
                                                        i,
                                                        m,
                                                        0,
                                                        alpha,
                                                        0,
                                                        B,
                                                        0,
                                                        ldb,
                                                        0,
                                                        1);

                    // remaining blocks
                    for(i = m - jb - BLOCK; i >= 0; i -= BLOCK)
                    {
                        //{32, 35, 32, 32, 35, 35}
                        rocblas_gemm_template<false, false>(handle,
                                                            transA,
                                                            transB,
                                                            BLOCK,
                                                            n,
                                                            BLOCK,
                                                            &one<T>,
                                                            0,
                                                            invA,
                                                            i * BLOCK,
                                                            BLOCK,
                                                            0,
                                                            (const T*)B,
                                                            i,
                                                            ldb,
                                                            0,
                                                            &zero<T>,
                                                            0,
                                                            X,
                                                            i,
                                                            m,
                                                            0,
                                                            1);
                        if(i - BLOCK < 0)
                            break;
                        rocblas_gemm_template<false, false>(handle,
                                                            transA,
                                                            transB,
                                                            i,
                                                            n,
                                                            BLOCK,
                                                            &negative_one<T>,
                                                            0,
                                                            A,
                                                            i * lda,
                                                            lda,
                                                            0,
                                                            (const T*)X,
                                                            i,
                                                            m,
                                                            0,
                                                            &one<T>,
                                                            0,
                                                            B,
                                                            0,
                                                            ldb,
                                                            0,
                                                            1);
                    }
                }
            }
        }
        else
        { // transA == rocblas_operation_transpose || transA == rocblas_operation_conjugate_transpose
            if(uplo == rocblas_fill_lower)
            {
                // left, lower transpose
                jb = (m % BLOCK == 0) ? BLOCK : (m % BLOCK);
                i  = m - jb;
                rocblas_gemm_template<false, false>(handle,
                                                    transA,
                                                    transB,
                                                    jb,
                                                    n,
                                                    jb,
                                                    alpha,
                                                    0,
                                                    invA,
                                                    i * BLOCK,
                                                    BLOCK,
                                                    0,
                                                    (const T*)B,
                                                    i,
                                                    ldb,
                                                    0,
                                                    &zero<T>,
                                                    0,
                                                    X,
                                                    i,
                                                    m,
                                                    0,
                                                    1);
                if(i - BLOCK >= 0)
                {
                    rocblas_gemm_template<false, false>(handle,
                                                        transA,
                                                        transB,
                                                        i,
                                                        n,
                                                        jb,
                                                        &negative_one<T>,
                                                        0,
                                                        A,
                                                        i,
                                                        lda,
                                                        0,
                                                        (const T*)X,
                                                        i,
                                                        m,
                                                        0,
                                                        alpha,
                                                        0,
                                                        B,
                                                        0,
                                                        ldb,
                                                        0,
                                                        1);

                    // remaining blocks
                    for(i = m - jb - BLOCK; i >= 0; i -= BLOCK)
                    {
                        rocblas_gemm_template<false, false>(handle,
                                                            transA,
                                                            transB,
                                                            BLOCK,
                                                            n,
                                                            BLOCK,
                                                            &one<T>,
                                                            0,
                                                            invA,
                                                            i * BLOCK,
                                                            BLOCK,
                                                            0,
                                                            (const T*)B,
                                                            i,
                                                            ldb,
                                                            0,
                                                            &zero<T>,
                                                            0,
                                                            X,
                                                            i,
                                                            m,
                                                            0,
                                                            1);
                        if(i - BLOCK < 0)
                            break;
                        rocblas_gemm_template<false, false>(handle,
                                                            transA,
                                                            transB,
                                                            i,
                                                            n,
                                                            BLOCK,
                                                            &negative_one<T>,
                                                            0,
                                                            A,
                                                            i,
                                                            lda,
                                                            0,
                                                            (const T*)X,
                                                            i,
                                                            m,
                                                            0,
                                                            &one<T>,
                                                            0,
                                                            B,
                                                            0,
                                                            ldb,
                                                            0,
                                                            1);
                    }
                }
            }
            else
            {
                // left, upper transpose
                jb = min(BLOCK, m);
                rocblas_gemm_template<false, false>(handle,
                                                    transA,
                                                    transB,
                                                    jb,
                                                    n,
                                                    jb,
                                                    alpha,
                                                    0,
                                                    invA,
                                                    0,
                                                    BLOCK,
                                                    0,
                                                    (const T*)B,
                                                    0,
                                                    ldb,
                                                    0,
                                                    &zero<T>,
                                                    0,
                                                    X,
                                                    0,
                                                    m,
                                                    0,
                                                    1);
                if(BLOCK < m)
                {
                    rocblas_gemm_template<false, false>(handle,
                                                        transA,
                                                        transB,
                                                        m - BLOCK,
                                                        n,
                                                        BLOCK,
                                                        &negative_one<T>,
                                                        0,
                                                        A,
                                                        BLOCK * lda,
                                                        lda,
                                                        0,
                                                        (const T*)X,
                                                        0,
                                                        m,
                                                        0,
                                                        alpha,
                                                        0,
                                                        B,
                                                        BLOCK,
                                                        ldb,
                                                        0,
                                                        1);

                    // remaining blocks
                    for(i = BLOCK; i < m; i += BLOCK)
                    {
                        jb = min(m - i, BLOCK);
                        rocblas_gemm_template<false, false>(handle,
                                                            transA,
                                                            transB,
                                                            jb,
                                                            n,
                                                            jb,
                                                            &one<T>,
                                                            0,
                                                            invA,
                                                            i * BLOCK,
                                                            BLOCK,
                                                            0,
                                                            (const T*)B,
                                                            i,
                                                            ldb,
                                                            0,
                                                            &zero<T>,
                                                            0,
                                                            X,
                                                            i,
                                                            m,
                                                            0,
                                                            1);
                        if(i + BLOCK >= m)
                            break;
                        rocblas_gemm_template<false, false>(handle,
                                                            transA,
                                                            transB,
                                                            m - i - BLOCK,
                                                            n,
                                                            BLOCK,
                                                            &negative_one<T>,
                                                            0,
                                                            A,
                                                            i + (i + BLOCK) * lda,
                                                            lda,
                                                            0,
                                                            (const T*)X,
                                                            i,
                                                            m,
                                                            0,
                                                            &one<T>,
                                                            0,
                                                            B,
                                                            i + BLOCK,
                                                            ldb,
                                                            0,
                                                            1);
                    }
                }
            }
        } // transpose

        return rocblas_status_success;
    }

    /* ===============right==================================================== */

    template <rocblas_int BLOCK, typename T>
    rocblas_status rocblas_trsm_right(rocblas_handle    handle,
                                      rocblas_fill      uplo,
                                      rocblas_operation transA,
                                      rocblas_int       m,
                                      rocblas_int       n,
                                      const T*          alpha,
                                      const T*          A,
                                      rocblas_int       lda,
                                      T*                B,
                                      rocblas_int       ldb,
                                      const T*          invA,
                                      T*                X)
    {
        rocblas_int i, jb;

        // transB is always non-transpose
        static constexpr rocblas_operation transB = rocblas_operation_none;

        if(transA == transB)
        {
            if(uplo == rocblas_fill_lower)
            {
                // right, lower no-transpose
                jb = (n % BLOCK == 0) ? BLOCK : (n % BLOCK);
                i  = n - jb;
                rocblas_gemm_template<false, false>(handle,
                                                    transB,
                                                    transA,
                                                    m,
                                                    jb,
                                                    jb,
                                                    alpha,
                                                    0,
                                                    (const T*)B,
                                                    i * ldb,
                                                    ldb,
                                                    0,
                                                    invA,
                                                    i * BLOCK,
                                                    BLOCK,
                                                    0,
                                                    &zero<T>,
                                                    0,
                                                    X,
                                                    i * m,
                                                    m,
                                                    0,
                                                    1);
                if(i - BLOCK >= 0)
                {
                    rocblas_gemm_template<false, false>(handle,
                                                        transB,
                                                        transA,
                                                        m,
                                                        i,
                                                        jb,
                                                        &negative_one<T>,
                                                        0,
                                                        (const T*)X,
                                                        i * m,
                                                        m,
                                                        0,
                                                        A,
                                                        i,
                                                        lda,
                                                        0,
                                                        alpha,
                                                        0,
                                                        B,
                                                        0,
                                                        ldb,
                                                        0,
                                                        1);

                    // remaining blocks
                    for(i = n - jb - BLOCK; i >= 0; i -= BLOCK)
                    {
                        rocblas_gemm_template<false, false>(handle,
                                                            transB,
                                                            transA,
                                                            m,
                                                            BLOCK,
                                                            BLOCK,
                                                            &one<T>,
                                                            0,
                                                            (const T*)B,
                                                            i * m,
                                                            ldb,
                                                            0,
                                                            invA,
                                                            i * BLOCK,
                                                            BLOCK,
                                                            0,
                                                            &zero<T>,
                                                            0,
                                                            X,
                                                            i * m,
                                                            m,
                                                            0,
                                                            1);
                        if(i - BLOCK < 0)
                            break;
                        rocblas_gemm_template<false, false>(handle,
                                                            transB,
                                                            transA,
                                                            m,
                                                            i,
                                                            BLOCK,
                                                            &negative_one<T>,
                                                            0,
                                                            (const T*)X,
                                                            i * m,
                                                            m,
                                                            0,
                                                            A,
                                                            i,
                                                            lda,
                                                            0,
                                                            &one<T>,
                                                            0,
                                                            B,
                                                            0,
                                                            ldb,
                                                            0,
                                                            1);
                    }
                }
            }
            else
            {
                // right, upper no-transpose
                jb = min(BLOCK, n);
                rocblas_gemm_template<false, false>(handle,
                                                    transB,
                                                    transA,
                                                    m,
                                                    jb,
                                                    jb,
                                                    alpha,
                                                    0,
                                                    (const T*)B,
                                                    0,
                                                    ldb,
                                                    0,
                                                    invA,
                                                    0,
                                                    BLOCK,
                                                    0,
                                                    &zero<T>,
                                                    0,
                                                    X,
                                                    0,
                                                    m,
                                                    0,
                                                    1);
                if(BLOCK < n)
                {
                    rocblas_gemm_template<false, false>(handle,
                                                        transB,
                                                        transA,
                                                        m,
                                                        n - BLOCK,
                                                        BLOCK,
                                                        &negative_one<T>,
                                                        0,
                                                        (const T*)X,
                                                        0,
                                                        m,
                                                        0,
                                                        A,
                                                        BLOCK * lda,
                                                        lda,
                                                        0,
                                                        alpha,
                                                        0,
                                                        B,
                                                        BLOCK * ldb,
                                                        ldb,
                                                        0,
                                                        1);

                    // remaining blocks
                    for(i = BLOCK; i < n; i += BLOCK)
                    {
                        jb = min(BLOCK, n - i);
                        rocblas_gemm_template<false, false>(handle,
                                                            transB,
                                                            transA,
                                                            m,
                                                            jb,
                                                            jb,
                                                            &one<T>,
                                                            0,
                                                            (const T*)B,
                                                            i * ldb,
                                                            ldb,
                                                            0,
                                                            invA,
                                                            i * BLOCK,
                                                            BLOCK,
                                                            0,
                                                            &zero<T>,
                                                            0,
                                                            X,
                                                            i * m,
                                                            m,
                                                            0,
                                                            1);
                        if(i + BLOCK >= n)
                            break;
                        rocblas_gemm_template<false, false>(handle,
                                                            transB,
                                                            transA,
                                                            m,
                                                            n - i - BLOCK,
                                                            BLOCK,
                                                            &negative_one<T>,
                                                            0,
                                                            (const T*)X,
                                                            i * m,
                                                            m,
                                                            0,
                                                            A,
                                                            i + (i + BLOCK) * lda,
                                                            lda,
                                                            0,
                                                            &one<T>,
                                                            0,
                                                            B,
                                                            (i + BLOCK) * ldb,
                                                            ldb,
                                                            0,
                                                            1);
                    }
                }
            }
        }
        else
        { // transA == rocblas_operation_transpose || transA == rocblas_operation_conjugate_transpose
            if(uplo == rocblas_fill_lower)
            {
                // right, lower transpose
                jb = min(BLOCK, n);
                rocblas_gemm_template<false, false>(handle,
                                                    transB,
                                                    transA,
                                                    m,
                                                    jb,
                                                    jb,
                                                    alpha,
                                                    0,
                                                    (const T*)B,
                                                    0,
                                                    ldb,
                                                    0,
                                                    invA,
                                                    0,
                                                    BLOCK,
                                                    0,
                                                    &zero<T>,
                                                    0,
                                                    X,
                                                    0,
                                                    m,
                                                    0,
                                                    1);
                if(BLOCK < n)
                {
                    rocblas_gemm_template<false, false>(handle,
                                                        transB,
                                                        transA,
                                                        m,
                                                        n - BLOCK,
                                                        BLOCK,
                                                        &negative_one<T>,
                                                        0,
                                                        (const T*)X,
                                                        0,
                                                        m,
                                                        0,
                                                        A,
                                                        BLOCK,
                                                        lda,
                                                        0,
                                                        alpha,
                                                        0,
                                                        B,
                                                        BLOCK * ldb,
                                                        ldb,
                                                        0,
                                                        1);

                    // remaining blocks
                    for(i = BLOCK; i < n; i += BLOCK)
                    {
                        jb = min(BLOCK, n - i);
                        rocblas_gemm_template<false, false>(handle,
                                                            transB,
                                                            transA,
                                                            m,
                                                            jb,
                                                            jb,
                                                            &one<T>,
                                                            0,
                                                            (const T*)B,
                                                            i * ldb,
                                                            ldb,
                                                            0,
                                                            invA,
                                                            i * BLOCK,
                                                            BLOCK,
                                                            0,
                                                            &zero<T>,
                                                            0,
                                                            X,
                                                            i * m,
                                                            m,
                                                            0,
                                                            1);
                        if(i + BLOCK >= n)
                            break;
                        rocblas_gemm_template<false, false>(handle,
                                                            transB,
                                                            transA,
                                                            m,
                                                            n - i - BLOCK,
                                                            BLOCK,
                                                            &negative_one<T>,
                                                            0,
                                                            (const T*)X,
                                                            i * m,
                                                            m,
                                                            0,
                                                            A,
                                                            BLOCK + i + i * lda,
                                                            lda,
                                                            0,
                                                            &one<T>,
                                                            0,
                                                            B,
                                                            (i + BLOCK) * ldb,
                                                            ldb,
                                                            0,
                                                            1);
                    }
                }
            }
            else
            {
                // right, upper transpose
                jb = (n % BLOCK == 0) ? BLOCK : (n % BLOCK);
                i  = n - jb;
                rocblas_gemm_template<false, false>(handle,
                                                    transB,
                                                    transA,
                                                    m,
                                                    jb,
                                                    jb,
                                                    alpha,
                                                    0,
                                                    (const T*)B,
                                                    i * ldb,
                                                    ldb,
                                                    0,
                                                    invA,
                                                    i * BLOCK,
                                                    BLOCK,
                                                    0,
                                                    &zero<T>,
                                                    0,
                                                    X,
                                                    i * m,
                                                    m,
                                                    0,
                                                    1);
                if(i - BLOCK >= 0)
                {
                    rocblas_gemm_template<false, false>(handle,
                                                        transB,
                                                        transA,
                                                        m,
                                                        i,
                                                        jb,
                                                        &negative_one<T>,
                                                        0,
                                                        (const T*)X,
                                                        i * m,
                                                        m,
                                                        0,
                                                        A,
                                                        i * lda,
                                                        lda,
                                                        0,
                                                        alpha,
                                                        0,
                                                        B,
                                                        0,
                                                        ldb,
                                                        0,
                                                        1);

                    // remaining blocks
                    for(i = n - jb - BLOCK; i >= 0; i -= BLOCK)
                    {
                        rocblas_gemm_template<false, false>(handle,
                                                            transB,
                                                            transA,
                                                            m,
                                                            BLOCK,
                                                            BLOCK,
                                                            &one<T>,
                                                            0,
                                                            (const T*)B,
                                                            i * ldb,
                                                            ldb,
                                                            0,
                                                            invA,
                                                            i * BLOCK,
                                                            BLOCK,
                                                            0,
                                                            &zero<T>,
                                                            0,
                                                            X,
                                                            i * m,
                                                            m,
                                                            0,
                                                            1);
                        if(i - BLOCK < 0)
                            break;
                        rocblas_gemm_template<false, false>(handle,
                                                            transB,
                                                            transA,
                                                            m,
                                                            i,
                                                            BLOCK,
                                                            &negative_one<T>,
                                                            0,
                                                            (const T*)X,
                                                            i * m,
                                                            m,
                                                            0,
                                                            A,
                                                            i * lda,
                                                            lda,
                                                            0,
                                                            &one<T>,
                                                            0,
                                                            B,
                                                            0,
                                                            ldb,
                                                            0,
                                                            1);
                    }
                }
            }
        } // tranpsose

        return rocblas_status_success;
    }

    template <typename T>
    __global__ void copy_matrix_trsm(rocblas_int rows,
                                     rocblas_int cols,
                                     rocblas_int elem_size,
                                     const T*    a,
                                     rocblas_int lda,
                                     T*          b,
                                     rocblas_int ldb)
    {
        size_t tx = hipBlockIdx_x * hipBlockDim_x + hipThreadIdx_x;
        size_t ty = hipBlockIdx_y * hipBlockDim_y + hipThreadIdx_y;

        if(tx < rows && ty < cols)
            b[tx + ldb * ty] = a[tx + lda * ty];
    }

    template <typename T>
    void copy_block_unit(rocblas_handle handle,
                         rocblas_int    m,
                         rocblas_int    n,
                         const T*       src,
                         rocblas_int    src_ld,
                         T*             dst,
                         rocblas_int    dst_ld)
    {
        rocblas_int blocksX = (m - 1) / 128 + 1; // parameters for device kernel
        rocblas_int blocksY = (n - 1) / 8 + 1;
        dim3        grid(blocksX, blocksY);
        dim3        threads(128, 8);

        hipLaunchKernelGGL(copy_matrix_trsm,
                           grid,
                           threads,
                           0,
                           handle->rocblas_stream,
                           m,
                           n,
                           sizeof(T),
                           src,
                           src_ld,
                           dst,
                           dst_ld);
    }

    template <rocblas_int BLOCK, typename T>
    rocblas_status special_trsm_template(rocblas_handle    handle,
                                         rocblas_side      side,
                                         rocblas_fill      uplo,
                                         rocblas_operation transA,
                                         rocblas_diagonal  diag,
                                         rocblas_int       m,
                                         rocblas_int       n,
                                         const T*          alpha,
                                         const T*          A,
                                         rocblas_int       lda,
                                         T*                B,
                                         rocblas_int       ldb,
                                         const T*          invA,
                                         size_t            B_chunk_size,
                                         T*                x_temp)
    {
        bool   parity     = (transA == rocblas_operation_none) ^ (uplo == rocblas_fill_upper);
        size_t k          = side == rocblas_side_left ? m : n;
        size_t R          = k / BLOCK;
        size_t bsize      = side == rocblas_side_left ? n : m;
        size_t W          = 1 + (bsize - 1) / B_chunk_size;
        bool   arch_lt906 = handle->device_arch_id() < 906;

        for(size_t w = 0; w < W; w++)
        {
            size_t width = min(bsize - w * B_chunk_size, B_chunk_size);

            if(side == rocblas_side_left)
            {
                T* Bw = B + w * B_chunk_size * ldb;

                for(size_t r = 0; r < R; r++)
                {
                    size_t q = R - 1 - r;
                    size_t j = parity ? r : q;

                    // copy a BLOCK*n piece we are solving at a time
                    if(!r || arch_lt906)
                        copy_block_unit(handle, BLOCK, width, Bw + j * BLOCK, ldb, x_temp, BLOCK);

                    if(r)
                    {
                        rocblas_int offA;
                        rocblas_int offB = parity ? 0 : (q + 1) * BLOCK;

                        if(transA == rocblas_operation_none)
                            offA = parity ? r * BLOCK : BLOCK * (q * lda + q + lda);
                        else
                            offA = parity ? r * BLOCK * lda : BLOCK * (q * lda + q + 1);
                        const T* A_current = A + offA;
                        T*       B_current = Bw + offB;

                        if(arch_lt906)
                        {
                            rocblas_gemm_template<false, false>(handle,
                                                                transA,
                                                                rocblas_operation_none,
                                                                BLOCK,
                                                                width,
                                                                r * BLOCK,
                                                                &negative_one<T>,
                                                                0,
                                                                (const T*)A,
                                                                offA,
                                                                lda,
                                                                0,
                                                                (const T*)Bw,
                                                                offB,
                                                                ldb,
                                                                0,
                                                                alpha,
                                                                0,
                                                                x_temp,
                                                                0,
                                                                BLOCK,
                                                                0,
                                                                1);
                        }
                        else
                        {
                            rocblas_datatype  compute_type   = rocblas_datatype_from_type<T>;
                            rocblas_gemm_algo algo           = rocblas_gemm_algo_standard;
                            int32_t           solution_index = 0;
                            uint32_t          flags          = 0;

                            rocblas_gemm_ex(handle,
                                            transA,
                                            rocblas_operation_none,
                                            BLOCK,
                                            width,
                                            r * BLOCK,
                                            &negative_one<T>,
                                            A_current,
                                            compute_type,
                                            lda,
                                            B_current,
                                            compute_type,
                                            ldb,
                                            alpha,
                                            Bw + j * BLOCK,
                                            compute_type,
                                            ldb,
                                            x_temp,
                                            compute_type,
                                            BLOCK,
                                            compute_type,
                                            algo,
                                            solution_index,
                                            flags);
                        }
                    }

                    rocblas_gemm_template<false, false>(handle,
                                                        transA,
                                                        rocblas_operation_none,
                                                        BLOCK,
                                                        width,
                                                        BLOCK,
                                                        r ? &one<T> : alpha,
                                                        0,
                                                        invA,
                                                        j * BLOCK * BLOCK,
                                                        BLOCK,
                                                        0,
                                                        (const T*)x_temp,
                                                        0,
                                                        BLOCK,
                                                        0,
                                                        &zero<T>,
                                                        0,
                                                        Bw,
                                                        j * BLOCK,
                                                        ldb,
                                                        0,
                                                        1);
                }
            }
            else
            {
                T* Bw = B + w * B_chunk_size;
                for(size_t r = 0; r < R; r++)
                {
                    size_t q = R - 1 - r;
                    size_t j = parity ? q : r;

                    // copy a m*BLOCK piece we are solving at a time
                    if(!r || arch_lt906)
                        copy_block_unit(
                            handle, width, BLOCK, Bw + j * BLOCK * ldb, ldb, x_temp, width);

                    if(r)
                    {
                        const T* A_current;
                        T*       B_current = parity ? Bw + (q + 1) * BLOCK * ldb : Bw;
                        if(transA == rocblas_operation_none)
                            A_current
                                = parity ? A + BLOCK * (q * lda + q + 1) : A + r * BLOCK * lda;
                        else
                            A_current = parity ? A + BLOCK * (q * lda + q + lda) : A + r * BLOCK;

                        if(arch_lt906)
                        {
                            rocblas_gemm_template<false, false>(handle,
                                                                rocblas_operation_none,
                                                                transA,
                                                                width,
                                                                BLOCK,
                                                                r * BLOCK,
                                                                &negative_one<T>,
                                                                0,
                                                                (const T*)B_current,
                                                                0,
                                                                ldb,
                                                                0,
                                                                A_current,
                                                                0,
                                                                lda,
                                                                0,
                                                                alpha,
                                                                0,
                                                                x_temp,
                                                                0,
                                                                width,
                                                                0,
                                                                1);
                        }
                        else
                        {
                            rocblas_datatype  compute_type   = rocblas_datatype_from_type<T>;
                            rocblas_gemm_algo algo           = rocblas_gemm_algo_standard;
                            int32_t           solution_index = 0;
                            uint32_t          flags          = 0;

                            rocblas_gemm_ex(handle,
                                            rocblas_operation_none,
                                            transA,
                                            width,
                                            BLOCK,
                                            r * BLOCK,
                                            &negative_one<T>,
                                            B_current,
                                            compute_type,
                                            ldb,
                                            A_current,
                                            compute_type,
                                            lda,
                                            alpha,
                                            Bw + j * BLOCK * ldb,
                                            compute_type,
                                            ldb,
                                            x_temp,
                                            compute_type,
                                            width,
                                            compute_type,
                                            algo,
                                            solution_index,
                                            flags);
                        }
                    }

                    rocblas_gemm_template<false, false>(handle,
                                                        rocblas_operation_none,
                                                        transA,
                                                        width,
                                                        BLOCK,
                                                        BLOCK,
                                                        r ? &one<T> : alpha,
                                                        0,
                                                        (const T*)x_temp,
                                                        0,
                                                        width,
                                                        0,
                                                        invA,
                                                        j * BLOCK * BLOCK,
                                                        BLOCK,
                                                        0,
                                                        &zero<T>,
                                                        0,
                                                        Bw,
                                                        j * BLOCK * ldb,
                                                        ldb,
                                                        0,
                                                        1);
                }
            }
        }

        return rocblas_status_success;
    }

>>>>>>> f773fc1c
    template <typename>
    constexpr char rocblas_trsm_name[] = "unknown";
    template <>
    constexpr char rocblas_trsm_name<float>[] = "rocblas_strsm";
    template <>
    constexpr char rocblas_trsm_name<double>[] = "rocblas_dtrsm";

    /* ============================================================================================ */

    template <rocblas_int BLOCK, typename T>
    rocblas_status rocblas_trsm_ex_impl(rocblas_handle    handle,
                                        rocblas_side      side,
                                        rocblas_fill      uplo,
                                        rocblas_operation transA,
                                        rocblas_diagonal  diag,
                                        rocblas_int       m,
                                        rocblas_int       n,
                                        const T*          alpha,
                                        const T*          A,
                                        rocblas_int       lda,
                                        T*                B,
                                        rocblas_int       ldb,
                                        const T*          supplied_invA      = nullptr,
                                        rocblas_int       supplied_invA_size = 0)
    {
        if(!handle)
            return rocblas_status_invalid_handle;

        /////////////
        // LOGGING //
        /////////////
        auto layer_mode = handle->layer_mode;
        if(layer_mode
            & (rocblas_layer_mode_log_trace | rocblas_layer_mode_log_bench
                | rocblas_layer_mode_log_profile))
        {
            auto side_letter   = rocblas_side_letter(side);
            auto uplo_letter   = rocblas_fill_letter(uplo);
            auto transA_letter = rocblas_transpose_letter(transA);
            auto diag_letter   = rocblas_diag_letter(diag);

            if(handle->pointer_mode == rocblas_pointer_mode_host)
            {
                if(layer_mode & rocblas_layer_mode_log_trace)
                    log_trace(handle,
                                rocblas_trsm_name<T>,
                                side,
                                uplo,
                                transA,
                                diag,
                                m,
                                n,
                                *alpha,
                                A,
                                lda,
                                B,
                                ldb);

                if(layer_mode & rocblas_layer_mode_log_bench)
                {
                    log_bench(handle,
                                "./rocblas-bench -f trsm -r",
                                rocblas_precision_string<T>,
                                "--side",
                                side_letter,
                                "--uplo",
                                uplo_letter,
                                "--transposeA",
                                transA_letter,
                                "--diag",
                                diag_letter,
                                "-m",
                                m,
                                "-n",
                                n,
                                "--alpha",
                                *alpha,
                                "--lda",
                                lda,
                                "--ldb",
                                ldb);
                }
            }
            else
            {
                if(layer_mode & rocblas_layer_mode_log_trace)
                    log_trace(handle,
                                rocblas_trsm_name<T>,
                                side,
                                uplo,
                                transA,
                                diag,
                                m,
                                n,
                                alpha,
                                A,
                                lda,
                                B,
                                ldb);
            }

            if(layer_mode & rocblas_layer_mode_log_profile)
            {
                log_profile(handle,
                            rocblas_trsm_name<T>,
                            "side",
                            side_letter,
                            "uplo",
                            uplo_letter,
                            "transA",
                            transA_letter,
                            "diag",
                            diag_letter,
                            "m",
                            m,
                            "n",
                            n,
                            "lda",
                            lda,
                            "ldb",
                            ldb);
            }
        }

        /////////////////////
        // ARGUMENT CHECKS //
        /////////////////////
        if(uplo != rocblas_fill_lower && uplo != rocblas_fill_upper)
            return rocblas_status_not_implemented;
        if(m < 0 || n < 0)
            return rocblas_status_invalid_size;
        if(!alpha || !A)
            return rocblas_status_invalid_pointer;

        // A is of size lda*k
        rocblas_int k = side == rocblas_side_left ? m : n;

        if(lda < k)
            return rocblas_status_invalid_size;
        if(!B)
            return rocblas_status_invalid_pointer;
        if(ldb < m)
            return rocblas_status_invalid_size;

        //////////////////////
        // MEMORY MANAGEMENT//
        //////////////////////
        // quick return if possible.
        // return status_size_unchanged if device memory size query
        if(!m || !n)
            return handle->is_device_memory_size_query() ? rocblas_status_size_unchanged
                                                            : rocblas_status_success;

        return rocblas_trsm_strided_batched_template<BLOCK, T>(handle,
                                                                side,
                                                                uplo,
                                                                transA,
                                                                diag,
                                                                m,
                                                                n,
                                                                alpha,
                                                                A,
                                                                lda,
                                                                0,
                                                                B,
                                                                ldb,
                                                                0,
                                                                1,
                                                                supplied_invA,
                                                                supplied_invA_size);
    }

}

/*
 * ===========================================================================
 *    C wrapper
 * ===========================================================================
 */

extern "C" {

rocblas_status rocblas_strsm(rocblas_handle    handle,
                             rocblas_side      side,
                             rocblas_fill      uplo,
                             rocblas_operation transA,
                             rocblas_diagonal  diag,
                             rocblas_int       m,
                             rocblas_int       n,
                             const float*      alpha,
                             const float*      A,
                             rocblas_int       lda,
                             float*            B,
                             rocblas_int       ldb)
{
    return rocblas_trsm_ex_impl<STRSM_BLOCK>(
        handle, side, uplo, transA, diag, m, n, alpha, A, lda, B, ldb);
}

rocblas_status rocblas_dtrsm(rocblas_handle    handle,
                             rocblas_side      side,
                             rocblas_fill      uplo,
                             rocblas_operation transA,
                             rocblas_diagonal  diag,
                             rocblas_int       m,
                             rocblas_int       n,
                             const double*     alpha,
                             const double*     A,
                             rocblas_int       lda,
                             double*           B,
                             rocblas_int       ldb)
{
    return rocblas_trsm_ex_impl<DTRSM_BLOCK>(
        handle, side, uplo, transA, diag, m, n, alpha, A, lda, B, ldb);
}

rocblas_status rocblas_trsm_ex(rocblas_handle    handle,
                               rocblas_side      side,
                               rocblas_fill      uplo,
                               rocblas_operation transA,
                               rocblas_diagonal  diag,
                               rocblas_int       m,
                               rocblas_int       n,
                               const void*       alpha,
                               const void*       A,
                               rocblas_int       lda,
                               void*             B,
                               rocblas_int       ldb,
                               const void*       invA,
                               rocblas_int       invA_size,
                               rocblas_datatype  compute_type)
{
    switch(compute_type)
    {
    case rocblas_datatype_f64_r:
        return rocblas_trsm_ex_impl<DTRSM_BLOCK>(handle,
                                                 side,
                                                 uplo,
                                                 transA,
                                                 diag,
                                                 m,
                                                 n,
                                                 static_cast<const double*>(alpha),
                                                 static_cast<const double*>(A),
                                                 lda,
                                                 static_cast<double*>(B),
                                                 ldb,
                                                 static_cast<const double*>(invA),
                                                 invA_size);

    case rocblas_datatype_f32_r:
        return rocblas_trsm_ex_impl<STRSM_BLOCK>(handle,
                                                 side,
                                                 uplo,
                                                 transA,
                                                 diag,
                                                 m,
                                                 n,
                                                 static_cast<const float*>(alpha),
                                                 static_cast<const float*>(A),
                                                 lda,
                                                 static_cast<float*>(B),
                                                 ldb,
                                                 static_cast<const float*>(invA),
                                                 invA_size);

    default:
        return rocblas_status_not_implemented;
    }
}

} // extern "C"<|MERGE_RESOLUTION|>--- conflicted
+++ resolved
@@ -13,1278 +13,13 @@
 #include <cstdio>
 #include <tuple>
 
-<<<<<<< HEAD
-// Shared memory usuage is (128/2)^2 * sizeof(float) = 32K. LDS is 64K per CU. Theoretically
-// you can use all 64K, but in practice no.
-constexpr rocblas_int STRSM_BLOCK = 128;
-constexpr rocblas_int DTRSM_BLOCK = 128;
-
 namespace
 {
-=======
-// #define A(ii, jj) (A + (ii) + (jj)*lda)
-// #define B(ii, jj) (B + (ii) + (jj)*ldb)
-// #define X(ii, jj) (X + (ii) + (jj)*m)
-// #define invA(ii) (invA + (ii)*BLOCK)
-
-namespace
-{
-    using std::max;
-    using std::min;
-
     // Shared memory usuage is (128/2)^2 * sizeof(float) = 32K. LDS is 64K per CU. Theoretically
     // you can use all 64K, but in practice no.
     constexpr rocblas_int STRSM_BLOCK = 128;
     constexpr rocblas_int DTRSM_BLOCK = 128;
 
-    template <typename T>
-    constexpr T negative_one = -1;
-    template <typename T>
-    constexpr T zero = 0;
-    template <typename T>
-    constexpr T one = 1;
-
-    /* ===============left==================================================== */
-
-    template <rocblas_int BLOCK, typename T>
-    rocblas_status rocblas_trsm_left(rocblas_handle    handle,
-                                     rocblas_fill      uplo,
-                                     rocblas_operation transA,
-                                     rocblas_int       m,
-                                     rocblas_int       n,
-                                     const T*          alpha,
-                                     const T*          A,
-                                     rocblas_int       lda,
-                                     T*                B,
-                                     rocblas_int       ldb,
-                                     const T*          invA,
-                                     T*                X)
-    {
-        rocblas_int i, jb;
-
-        // transB is always non-transpose
-        static constexpr rocblas_operation transB = rocblas_operation_none;
-
-        if(transA == transB)
-        {
-            if(uplo == rocblas_fill_lower)
-            {
-                // left, lower no-transpose
-                jb = min(BLOCK, m);
-                rocblas_gemm_template<false, false>(handle,
-                                                    transA,
-                                                    transB,
-                                                    jb,
-                                                    n,
-                                                    jb,
-                                                    alpha,
-                                                    0,
-                                                    invA,
-                                                    0,
-                                                    BLOCK,
-                                                    0,
-                                                    (const T*)B,
-                                                    0,
-                                                    ldb,
-                                                    0,
-                                                    &zero<T>,
-                                                    0,
-                                                    X,
-                                                    0,
-                                                    m,
-                                                    0,
-                                                    1);
-                if(BLOCK < m)
-                {
-                    rocblas_gemm_template<false, false>(handle,
-                                                        transA,
-                                                        transB,
-                                                        m - BLOCK,
-                                                        n,
-                                                        BLOCK,
-                                                        &negative_one<T>,
-                                                        0,
-                                                        A,
-                                                        BLOCK,
-                                                        lda,
-                                                        0,
-                                                        (const T*)X,
-                                                        0,
-                                                        m,
-                                                        0,
-                                                        alpha,
-                                                        0,
-                                                        B,
-                                                        BLOCK,
-                                                        ldb,
-                                                        0,
-                                                        1);
-                    // remaining blocks
-                    for(i = BLOCK; i < m; i += BLOCK)
-                    {
-                        jb = min(m - i, BLOCK);
-
-                        rocblas_gemm_template<false, false>(handle,
-                                                            transA,
-                                                            transB,
-                                                            jb,
-                                                            n,
-                                                            jb,
-                                                            &one<T>,
-                                                            0,
-                                                            invA,
-                                                            i * BLOCK,
-                                                            BLOCK,
-                                                            0,
-                                                            (const T*)B,
-                                                            i,
-                                                            ldb,
-                                                            0,
-                                                            &zero<T>,
-                                                            0,
-                                                            X,
-                                                            i,
-                                                            m,
-                                                            0,
-                                                            1);
-                        if(i + BLOCK
-                           >= m) // this condition is not necessary at all and can be changed
-                            // as if (i+BLOCK<m)
-                            break;
-
-                        rocblas_gemm_template<false, false>(handle,
-                                                            transA,
-                                                            transB,
-                                                            m - i - BLOCK,
-                                                            n,
-                                                            BLOCK,
-                                                            &negative_one<T>,
-                                                            0,
-                                                            A,
-                                                            i + BLOCK + i * lda,
-                                                            lda,
-                                                            0,
-                                                            (const T*)X,
-                                                            i,
-                                                            m,
-                                                            0,
-                                                            &one<T>,
-                                                            0,
-                                                            B,
-                                                            i + BLOCK,
-                                                            ldb,
-                                                            0,
-                                                            1);
-                    }
-                }
-
-#if 0
-            for( i=0; i < m; i += BLOCK ) {
-                jb = min(m-i, BLOCK);
-                T *tmp = (i == 0) ? alpha : one;
-                rocblas_gemm_template<false, false>(handle, transA, transB, jb, n, jb, tmp, 0, invA, i * BLOCK, BLOCK, 0, B, i, ldb, 0, &zero<T>, 0, X, i, ldb, 0, 1);
-                if(i + BLOCK < m){
-                    rocblas_gemm_template<false, false>(handle, transA, transB, m-i-BLOCK, n, BLOCK, &negative_one<T>, 0, A,i + BLOCK + i * lda, lda, 0, X, i, ldb, 0, tmp, 0, B, i + BLOCK, ldb, 0, 1);
-                }
-            }
-
-#endif
-            }
-            else
-            {
-                // left, upper no-transpose
-                jb = (m % BLOCK == 0) ? BLOCK : (m % BLOCK);
-                i  = m - jb;
-
-                // if m=n=35=lda=ldb, BLOCK =32, then jb = 3, i = 32; {3, 35, 3, 32, 35, 35}
-                rocblas_gemm_template<false, false>(handle,
-                                                    transA,
-                                                    transB,
-                                                    jb,
-                                                    n,
-                                                    jb,
-                                                    alpha,
-                                                    0,
-                                                    invA,
-                                                    i * BLOCK,
-                                                    BLOCK,
-                                                    0,
-                                                    (const T*)B,
-                                                    i,
-                                                    ldb,
-                                                    0,
-                                                    &zero<T>,
-                                                    0,
-                                                    X,
-                                                    i,
-                                                    m,
-                                                    0,
-                                                    1);
-                if(i - BLOCK >= 0)
-                {
-
-                    rocblas_gemm_template<false, false>(handle,
-                                                        transA,
-                                                        transB,
-                                                        i,
-                                                        n,
-                                                        jb,
-                                                        &negative_one<T>,
-                                                        0,
-                                                        A,
-                                                        i * lda,
-                                                        lda,
-                                                        0,
-                                                        (const T*)X,
-                                                        i,
-                                                        m,
-                                                        0,
-                                                        alpha,
-                                                        0,
-                                                        B,
-                                                        0,
-                                                        ldb,
-                                                        0,
-                                                        1);
-
-                    // remaining blocks
-                    for(i = m - jb - BLOCK; i >= 0; i -= BLOCK)
-                    {
-                        //{32, 35, 32, 32, 35, 35}
-                        rocblas_gemm_template<false, false>(handle,
-                                                            transA,
-                                                            transB,
-                                                            BLOCK,
-                                                            n,
-                                                            BLOCK,
-                                                            &one<T>,
-                                                            0,
-                                                            invA,
-                                                            i * BLOCK,
-                                                            BLOCK,
-                                                            0,
-                                                            (const T*)B,
-                                                            i,
-                                                            ldb,
-                                                            0,
-                                                            &zero<T>,
-                                                            0,
-                                                            X,
-                                                            i,
-                                                            m,
-                                                            0,
-                                                            1);
-                        if(i - BLOCK < 0)
-                            break;
-                        rocblas_gemm_template<false, false>(handle,
-                                                            transA,
-                                                            transB,
-                                                            i,
-                                                            n,
-                                                            BLOCK,
-                                                            &negative_one<T>,
-                                                            0,
-                                                            A,
-                                                            i * lda,
-                                                            lda,
-                                                            0,
-                                                            (const T*)X,
-                                                            i,
-                                                            m,
-                                                            0,
-                                                            &one<T>,
-                                                            0,
-                                                            B,
-                                                            0,
-                                                            ldb,
-                                                            0,
-                                                            1);
-                    }
-                }
-            }
-        }
-        else
-        { // transA == rocblas_operation_transpose || transA == rocblas_operation_conjugate_transpose
-            if(uplo == rocblas_fill_lower)
-            {
-                // left, lower transpose
-                jb = (m % BLOCK == 0) ? BLOCK : (m % BLOCK);
-                i  = m - jb;
-                rocblas_gemm_template<false, false>(handle,
-                                                    transA,
-                                                    transB,
-                                                    jb,
-                                                    n,
-                                                    jb,
-                                                    alpha,
-                                                    0,
-                                                    invA,
-                                                    i * BLOCK,
-                                                    BLOCK,
-                                                    0,
-                                                    (const T*)B,
-                                                    i,
-                                                    ldb,
-                                                    0,
-                                                    &zero<T>,
-                                                    0,
-                                                    X,
-                                                    i,
-                                                    m,
-                                                    0,
-                                                    1);
-                if(i - BLOCK >= 0)
-                {
-                    rocblas_gemm_template<false, false>(handle,
-                                                        transA,
-                                                        transB,
-                                                        i,
-                                                        n,
-                                                        jb,
-                                                        &negative_one<T>,
-                                                        0,
-                                                        A,
-                                                        i,
-                                                        lda,
-                                                        0,
-                                                        (const T*)X,
-                                                        i,
-                                                        m,
-                                                        0,
-                                                        alpha,
-                                                        0,
-                                                        B,
-                                                        0,
-                                                        ldb,
-                                                        0,
-                                                        1);
-
-                    // remaining blocks
-                    for(i = m - jb - BLOCK; i >= 0; i -= BLOCK)
-                    {
-                        rocblas_gemm_template<false, false>(handle,
-                                                            transA,
-                                                            transB,
-                                                            BLOCK,
-                                                            n,
-                                                            BLOCK,
-                                                            &one<T>,
-                                                            0,
-                                                            invA,
-                                                            i * BLOCK,
-                                                            BLOCK,
-                                                            0,
-                                                            (const T*)B,
-                                                            i,
-                                                            ldb,
-                                                            0,
-                                                            &zero<T>,
-                                                            0,
-                                                            X,
-                                                            i,
-                                                            m,
-                                                            0,
-                                                            1);
-                        if(i - BLOCK < 0)
-                            break;
-                        rocblas_gemm_template<false, false>(handle,
-                                                            transA,
-                                                            transB,
-                                                            i,
-                                                            n,
-                                                            BLOCK,
-                                                            &negative_one<T>,
-                                                            0,
-                                                            A,
-                                                            i,
-                                                            lda,
-                                                            0,
-                                                            (const T*)X,
-                                                            i,
-                                                            m,
-                                                            0,
-                                                            &one<T>,
-                                                            0,
-                                                            B,
-                                                            0,
-                                                            ldb,
-                                                            0,
-                                                            1);
-                    }
-                }
-            }
-            else
-            {
-                // left, upper transpose
-                jb = min(BLOCK, m);
-                rocblas_gemm_template<false, false>(handle,
-                                                    transA,
-                                                    transB,
-                                                    jb,
-                                                    n,
-                                                    jb,
-                                                    alpha,
-                                                    0,
-                                                    invA,
-                                                    0,
-                                                    BLOCK,
-                                                    0,
-                                                    (const T*)B,
-                                                    0,
-                                                    ldb,
-                                                    0,
-                                                    &zero<T>,
-                                                    0,
-                                                    X,
-                                                    0,
-                                                    m,
-                                                    0,
-                                                    1);
-                if(BLOCK < m)
-                {
-                    rocblas_gemm_template<false, false>(handle,
-                                                        transA,
-                                                        transB,
-                                                        m - BLOCK,
-                                                        n,
-                                                        BLOCK,
-                                                        &negative_one<T>,
-                                                        0,
-                                                        A,
-                                                        BLOCK * lda,
-                                                        lda,
-                                                        0,
-                                                        (const T*)X,
-                                                        0,
-                                                        m,
-                                                        0,
-                                                        alpha,
-                                                        0,
-                                                        B,
-                                                        BLOCK,
-                                                        ldb,
-                                                        0,
-                                                        1);
-
-                    // remaining blocks
-                    for(i = BLOCK; i < m; i += BLOCK)
-                    {
-                        jb = min(m - i, BLOCK);
-                        rocblas_gemm_template<false, false>(handle,
-                                                            transA,
-                                                            transB,
-                                                            jb,
-                                                            n,
-                                                            jb,
-                                                            &one<T>,
-                                                            0,
-                                                            invA,
-                                                            i * BLOCK,
-                                                            BLOCK,
-                                                            0,
-                                                            (const T*)B,
-                                                            i,
-                                                            ldb,
-                                                            0,
-                                                            &zero<T>,
-                                                            0,
-                                                            X,
-                                                            i,
-                                                            m,
-                                                            0,
-                                                            1);
-                        if(i + BLOCK >= m)
-                            break;
-                        rocblas_gemm_template<false, false>(handle,
-                                                            transA,
-                                                            transB,
-                                                            m - i - BLOCK,
-                                                            n,
-                                                            BLOCK,
-                                                            &negative_one<T>,
-                                                            0,
-                                                            A,
-                                                            i + (i + BLOCK) * lda,
-                                                            lda,
-                                                            0,
-                                                            (const T*)X,
-                                                            i,
-                                                            m,
-                                                            0,
-                                                            &one<T>,
-                                                            0,
-                                                            B,
-                                                            i + BLOCK,
-                                                            ldb,
-                                                            0,
-                                                            1);
-                    }
-                }
-            }
-        } // transpose
-
-        return rocblas_status_success;
-    }
-
-    /* ===============right==================================================== */
-
-    template <rocblas_int BLOCK, typename T>
-    rocblas_status rocblas_trsm_right(rocblas_handle    handle,
-                                      rocblas_fill      uplo,
-                                      rocblas_operation transA,
-                                      rocblas_int       m,
-                                      rocblas_int       n,
-                                      const T*          alpha,
-                                      const T*          A,
-                                      rocblas_int       lda,
-                                      T*                B,
-                                      rocblas_int       ldb,
-                                      const T*          invA,
-                                      T*                X)
-    {
-        rocblas_int i, jb;
-
-        // transB is always non-transpose
-        static constexpr rocblas_operation transB = rocblas_operation_none;
-
-        if(transA == transB)
-        {
-            if(uplo == rocblas_fill_lower)
-            {
-                // right, lower no-transpose
-                jb = (n % BLOCK == 0) ? BLOCK : (n % BLOCK);
-                i  = n - jb;
-                rocblas_gemm_template<false, false>(handle,
-                                                    transB,
-                                                    transA,
-                                                    m,
-                                                    jb,
-                                                    jb,
-                                                    alpha,
-                                                    0,
-                                                    (const T*)B,
-                                                    i * ldb,
-                                                    ldb,
-                                                    0,
-                                                    invA,
-                                                    i * BLOCK,
-                                                    BLOCK,
-                                                    0,
-                                                    &zero<T>,
-                                                    0,
-                                                    X,
-                                                    i * m,
-                                                    m,
-                                                    0,
-                                                    1);
-                if(i - BLOCK >= 0)
-                {
-                    rocblas_gemm_template<false, false>(handle,
-                                                        transB,
-                                                        transA,
-                                                        m,
-                                                        i,
-                                                        jb,
-                                                        &negative_one<T>,
-                                                        0,
-                                                        (const T*)X,
-                                                        i * m,
-                                                        m,
-                                                        0,
-                                                        A,
-                                                        i,
-                                                        lda,
-                                                        0,
-                                                        alpha,
-                                                        0,
-                                                        B,
-                                                        0,
-                                                        ldb,
-                                                        0,
-                                                        1);
-
-                    // remaining blocks
-                    for(i = n - jb - BLOCK; i >= 0; i -= BLOCK)
-                    {
-                        rocblas_gemm_template<false, false>(handle,
-                                                            transB,
-                                                            transA,
-                                                            m,
-                                                            BLOCK,
-                                                            BLOCK,
-                                                            &one<T>,
-                                                            0,
-                                                            (const T*)B,
-                                                            i * m,
-                                                            ldb,
-                                                            0,
-                                                            invA,
-                                                            i * BLOCK,
-                                                            BLOCK,
-                                                            0,
-                                                            &zero<T>,
-                                                            0,
-                                                            X,
-                                                            i * m,
-                                                            m,
-                                                            0,
-                                                            1);
-                        if(i - BLOCK < 0)
-                            break;
-                        rocblas_gemm_template<false, false>(handle,
-                                                            transB,
-                                                            transA,
-                                                            m,
-                                                            i,
-                                                            BLOCK,
-                                                            &negative_one<T>,
-                                                            0,
-                                                            (const T*)X,
-                                                            i * m,
-                                                            m,
-                                                            0,
-                                                            A,
-                                                            i,
-                                                            lda,
-                                                            0,
-                                                            &one<T>,
-                                                            0,
-                                                            B,
-                                                            0,
-                                                            ldb,
-                                                            0,
-                                                            1);
-                    }
-                }
-            }
-            else
-            {
-                // right, upper no-transpose
-                jb = min(BLOCK, n);
-                rocblas_gemm_template<false, false>(handle,
-                                                    transB,
-                                                    transA,
-                                                    m,
-                                                    jb,
-                                                    jb,
-                                                    alpha,
-                                                    0,
-                                                    (const T*)B,
-                                                    0,
-                                                    ldb,
-                                                    0,
-                                                    invA,
-                                                    0,
-                                                    BLOCK,
-                                                    0,
-                                                    &zero<T>,
-                                                    0,
-                                                    X,
-                                                    0,
-                                                    m,
-                                                    0,
-                                                    1);
-                if(BLOCK < n)
-                {
-                    rocblas_gemm_template<false, false>(handle,
-                                                        transB,
-                                                        transA,
-                                                        m,
-                                                        n - BLOCK,
-                                                        BLOCK,
-                                                        &negative_one<T>,
-                                                        0,
-                                                        (const T*)X,
-                                                        0,
-                                                        m,
-                                                        0,
-                                                        A,
-                                                        BLOCK * lda,
-                                                        lda,
-                                                        0,
-                                                        alpha,
-                                                        0,
-                                                        B,
-                                                        BLOCK * ldb,
-                                                        ldb,
-                                                        0,
-                                                        1);
-
-                    // remaining blocks
-                    for(i = BLOCK; i < n; i += BLOCK)
-                    {
-                        jb = min(BLOCK, n - i);
-                        rocblas_gemm_template<false, false>(handle,
-                                                            transB,
-                                                            transA,
-                                                            m,
-                                                            jb,
-                                                            jb,
-                                                            &one<T>,
-                                                            0,
-                                                            (const T*)B,
-                                                            i * ldb,
-                                                            ldb,
-                                                            0,
-                                                            invA,
-                                                            i * BLOCK,
-                                                            BLOCK,
-                                                            0,
-                                                            &zero<T>,
-                                                            0,
-                                                            X,
-                                                            i * m,
-                                                            m,
-                                                            0,
-                                                            1);
-                        if(i + BLOCK >= n)
-                            break;
-                        rocblas_gemm_template<false, false>(handle,
-                                                            transB,
-                                                            transA,
-                                                            m,
-                                                            n - i - BLOCK,
-                                                            BLOCK,
-                                                            &negative_one<T>,
-                                                            0,
-                                                            (const T*)X,
-                                                            i * m,
-                                                            m,
-                                                            0,
-                                                            A,
-                                                            i + (i + BLOCK) * lda,
-                                                            lda,
-                                                            0,
-                                                            &one<T>,
-                                                            0,
-                                                            B,
-                                                            (i + BLOCK) * ldb,
-                                                            ldb,
-                                                            0,
-                                                            1);
-                    }
-                }
-            }
-        }
-        else
-        { // transA == rocblas_operation_transpose || transA == rocblas_operation_conjugate_transpose
-            if(uplo == rocblas_fill_lower)
-            {
-                // right, lower transpose
-                jb = min(BLOCK, n);
-                rocblas_gemm_template<false, false>(handle,
-                                                    transB,
-                                                    transA,
-                                                    m,
-                                                    jb,
-                                                    jb,
-                                                    alpha,
-                                                    0,
-                                                    (const T*)B,
-                                                    0,
-                                                    ldb,
-                                                    0,
-                                                    invA,
-                                                    0,
-                                                    BLOCK,
-                                                    0,
-                                                    &zero<T>,
-                                                    0,
-                                                    X,
-                                                    0,
-                                                    m,
-                                                    0,
-                                                    1);
-                if(BLOCK < n)
-                {
-                    rocblas_gemm_template<false, false>(handle,
-                                                        transB,
-                                                        transA,
-                                                        m,
-                                                        n - BLOCK,
-                                                        BLOCK,
-                                                        &negative_one<T>,
-                                                        0,
-                                                        (const T*)X,
-                                                        0,
-                                                        m,
-                                                        0,
-                                                        A,
-                                                        BLOCK,
-                                                        lda,
-                                                        0,
-                                                        alpha,
-                                                        0,
-                                                        B,
-                                                        BLOCK * ldb,
-                                                        ldb,
-                                                        0,
-                                                        1);
-
-                    // remaining blocks
-                    for(i = BLOCK; i < n; i += BLOCK)
-                    {
-                        jb = min(BLOCK, n - i);
-                        rocblas_gemm_template<false, false>(handle,
-                                                            transB,
-                                                            transA,
-                                                            m,
-                                                            jb,
-                                                            jb,
-                                                            &one<T>,
-                                                            0,
-                                                            (const T*)B,
-                                                            i * ldb,
-                                                            ldb,
-                                                            0,
-                                                            invA,
-                                                            i * BLOCK,
-                                                            BLOCK,
-                                                            0,
-                                                            &zero<T>,
-                                                            0,
-                                                            X,
-                                                            i * m,
-                                                            m,
-                                                            0,
-                                                            1);
-                        if(i + BLOCK >= n)
-                            break;
-                        rocblas_gemm_template<false, false>(handle,
-                                                            transB,
-                                                            transA,
-                                                            m,
-                                                            n - i - BLOCK,
-                                                            BLOCK,
-                                                            &negative_one<T>,
-                                                            0,
-                                                            (const T*)X,
-                                                            i * m,
-                                                            m,
-                                                            0,
-                                                            A,
-                                                            BLOCK + i + i * lda,
-                                                            lda,
-                                                            0,
-                                                            &one<T>,
-                                                            0,
-                                                            B,
-                                                            (i + BLOCK) * ldb,
-                                                            ldb,
-                                                            0,
-                                                            1);
-                    }
-                }
-            }
-            else
-            {
-                // right, upper transpose
-                jb = (n % BLOCK == 0) ? BLOCK : (n % BLOCK);
-                i  = n - jb;
-                rocblas_gemm_template<false, false>(handle,
-                                                    transB,
-                                                    transA,
-                                                    m,
-                                                    jb,
-                                                    jb,
-                                                    alpha,
-                                                    0,
-                                                    (const T*)B,
-                                                    i * ldb,
-                                                    ldb,
-                                                    0,
-                                                    invA,
-                                                    i * BLOCK,
-                                                    BLOCK,
-                                                    0,
-                                                    &zero<T>,
-                                                    0,
-                                                    X,
-                                                    i * m,
-                                                    m,
-                                                    0,
-                                                    1);
-                if(i - BLOCK >= 0)
-                {
-                    rocblas_gemm_template<false, false>(handle,
-                                                        transB,
-                                                        transA,
-                                                        m,
-                                                        i,
-                                                        jb,
-                                                        &negative_one<T>,
-                                                        0,
-                                                        (const T*)X,
-                                                        i * m,
-                                                        m,
-                                                        0,
-                                                        A,
-                                                        i * lda,
-                                                        lda,
-                                                        0,
-                                                        alpha,
-                                                        0,
-                                                        B,
-                                                        0,
-                                                        ldb,
-                                                        0,
-                                                        1);
-
-                    // remaining blocks
-                    for(i = n - jb - BLOCK; i >= 0; i -= BLOCK)
-                    {
-                        rocblas_gemm_template<false, false>(handle,
-                                                            transB,
-                                                            transA,
-                                                            m,
-                                                            BLOCK,
-                                                            BLOCK,
-                                                            &one<T>,
-                                                            0,
-                                                            (const T*)B,
-                                                            i * ldb,
-                                                            ldb,
-                                                            0,
-                                                            invA,
-                                                            i * BLOCK,
-                                                            BLOCK,
-                                                            0,
-                                                            &zero<T>,
-                                                            0,
-                                                            X,
-                                                            i * m,
-                                                            m,
-                                                            0,
-                                                            1);
-                        if(i - BLOCK < 0)
-                            break;
-                        rocblas_gemm_template<false, false>(handle,
-                                                            transB,
-                                                            transA,
-                                                            m,
-                                                            i,
-                                                            BLOCK,
-                                                            &negative_one<T>,
-                                                            0,
-                                                            (const T*)X,
-                                                            i * m,
-                                                            m,
-                                                            0,
-                                                            A,
-                                                            i * lda,
-                                                            lda,
-                                                            0,
-                                                            &one<T>,
-                                                            0,
-                                                            B,
-                                                            0,
-                                                            ldb,
-                                                            0,
-                                                            1);
-                    }
-                }
-            }
-        } // tranpsose
-
-        return rocblas_status_success;
-    }
-
-    template <typename T>
-    __global__ void copy_matrix_trsm(rocblas_int rows,
-                                     rocblas_int cols,
-                                     rocblas_int elem_size,
-                                     const T*    a,
-                                     rocblas_int lda,
-                                     T*          b,
-                                     rocblas_int ldb)
-    {
-        size_t tx = hipBlockIdx_x * hipBlockDim_x + hipThreadIdx_x;
-        size_t ty = hipBlockIdx_y * hipBlockDim_y + hipThreadIdx_y;
-
-        if(tx < rows && ty < cols)
-            b[tx + ldb * ty] = a[tx + lda * ty];
-    }
-
-    template <typename T>
-    void copy_block_unit(rocblas_handle handle,
-                         rocblas_int    m,
-                         rocblas_int    n,
-                         const T*       src,
-                         rocblas_int    src_ld,
-                         T*             dst,
-                         rocblas_int    dst_ld)
-    {
-        rocblas_int blocksX = (m - 1) / 128 + 1; // parameters for device kernel
-        rocblas_int blocksY = (n - 1) / 8 + 1;
-        dim3        grid(blocksX, blocksY);
-        dim3        threads(128, 8);
-
-        hipLaunchKernelGGL(copy_matrix_trsm,
-                           grid,
-                           threads,
-                           0,
-                           handle->rocblas_stream,
-                           m,
-                           n,
-                           sizeof(T),
-                           src,
-                           src_ld,
-                           dst,
-                           dst_ld);
-    }
-
-    template <rocblas_int BLOCK, typename T>
-    rocblas_status special_trsm_template(rocblas_handle    handle,
-                                         rocblas_side      side,
-                                         rocblas_fill      uplo,
-                                         rocblas_operation transA,
-                                         rocblas_diagonal  diag,
-                                         rocblas_int       m,
-                                         rocblas_int       n,
-                                         const T*          alpha,
-                                         const T*          A,
-                                         rocblas_int       lda,
-                                         T*                B,
-                                         rocblas_int       ldb,
-                                         const T*          invA,
-                                         size_t            B_chunk_size,
-                                         T*                x_temp)
-    {
-        bool   parity     = (transA == rocblas_operation_none) ^ (uplo == rocblas_fill_upper);
-        size_t k          = side == rocblas_side_left ? m : n;
-        size_t R          = k / BLOCK;
-        size_t bsize      = side == rocblas_side_left ? n : m;
-        size_t W          = 1 + (bsize - 1) / B_chunk_size;
-        bool   arch_lt906 = handle->device_arch_id() < 906;
-
-        for(size_t w = 0; w < W; w++)
-        {
-            size_t width = min(bsize - w * B_chunk_size, B_chunk_size);
-
-            if(side == rocblas_side_left)
-            {
-                T* Bw = B + w * B_chunk_size * ldb;
-
-                for(size_t r = 0; r < R; r++)
-                {
-                    size_t q = R - 1 - r;
-                    size_t j = parity ? r : q;
-
-                    // copy a BLOCK*n piece we are solving at a time
-                    if(!r || arch_lt906)
-                        copy_block_unit(handle, BLOCK, width, Bw + j * BLOCK, ldb, x_temp, BLOCK);
-
-                    if(r)
-                    {
-                        rocblas_int offA;
-                        rocblas_int offB = parity ? 0 : (q + 1) * BLOCK;
-
-                        if(transA == rocblas_operation_none)
-                            offA = parity ? r * BLOCK : BLOCK * (q * lda + q + lda);
-                        else
-                            offA = parity ? r * BLOCK * lda : BLOCK * (q * lda + q + 1);
-                        const T* A_current = A + offA;
-                        T*       B_current = Bw + offB;
-
-                        if(arch_lt906)
-                        {
-                            rocblas_gemm_template<false, false>(handle,
-                                                                transA,
-                                                                rocblas_operation_none,
-                                                                BLOCK,
-                                                                width,
-                                                                r * BLOCK,
-                                                                &negative_one<T>,
-                                                                0,
-                                                                (const T*)A,
-                                                                offA,
-                                                                lda,
-                                                                0,
-                                                                (const T*)Bw,
-                                                                offB,
-                                                                ldb,
-                                                                0,
-                                                                alpha,
-                                                                0,
-                                                                x_temp,
-                                                                0,
-                                                                BLOCK,
-                                                                0,
-                                                                1);
-                        }
-                        else
-                        {
-                            rocblas_datatype  compute_type   = rocblas_datatype_from_type<T>;
-                            rocblas_gemm_algo algo           = rocblas_gemm_algo_standard;
-                            int32_t           solution_index = 0;
-                            uint32_t          flags          = 0;
-
-                            rocblas_gemm_ex(handle,
-                                            transA,
-                                            rocblas_operation_none,
-                                            BLOCK,
-                                            width,
-                                            r * BLOCK,
-                                            &negative_one<T>,
-                                            A_current,
-                                            compute_type,
-                                            lda,
-                                            B_current,
-                                            compute_type,
-                                            ldb,
-                                            alpha,
-                                            Bw + j * BLOCK,
-                                            compute_type,
-                                            ldb,
-                                            x_temp,
-                                            compute_type,
-                                            BLOCK,
-                                            compute_type,
-                                            algo,
-                                            solution_index,
-                                            flags);
-                        }
-                    }
-
-                    rocblas_gemm_template<false, false>(handle,
-                                                        transA,
-                                                        rocblas_operation_none,
-                                                        BLOCK,
-                                                        width,
-                                                        BLOCK,
-                                                        r ? &one<T> : alpha,
-                                                        0,
-                                                        invA,
-                                                        j * BLOCK * BLOCK,
-                                                        BLOCK,
-                                                        0,
-                                                        (const T*)x_temp,
-                                                        0,
-                                                        BLOCK,
-                                                        0,
-                                                        &zero<T>,
-                                                        0,
-                                                        Bw,
-                                                        j * BLOCK,
-                                                        ldb,
-                                                        0,
-                                                        1);
-                }
-            }
-            else
-            {
-                T* Bw = B + w * B_chunk_size;
-                for(size_t r = 0; r < R; r++)
-                {
-                    size_t q = R - 1 - r;
-                    size_t j = parity ? q : r;
-
-                    // copy a m*BLOCK piece we are solving at a time
-                    if(!r || arch_lt906)
-                        copy_block_unit(
-                            handle, width, BLOCK, Bw + j * BLOCK * ldb, ldb, x_temp, width);
-
-                    if(r)
-                    {
-                        const T* A_current;
-                        T*       B_current = parity ? Bw + (q + 1) * BLOCK * ldb : Bw;
-                        if(transA == rocblas_operation_none)
-                            A_current
-                                = parity ? A + BLOCK * (q * lda + q + 1) : A + r * BLOCK * lda;
-                        else
-                            A_current = parity ? A + BLOCK * (q * lda + q + lda) : A + r * BLOCK;
-
-                        if(arch_lt906)
-                        {
-                            rocblas_gemm_template<false, false>(handle,
-                                                                rocblas_operation_none,
-                                                                transA,
-                                                                width,
-                                                                BLOCK,
-                                                                r * BLOCK,
-                                                                &negative_one<T>,
-                                                                0,
-                                                                (const T*)B_current,
-                                                                0,
-                                                                ldb,
-                                                                0,
-                                                                A_current,
-                                                                0,
-                                                                lda,
-                                                                0,
-                                                                alpha,
-                                                                0,
-                                                                x_temp,
-                                                                0,
-                                                                width,
-                                                                0,
-                                                                1);
-                        }
-                        else
-                        {
-                            rocblas_datatype  compute_type   = rocblas_datatype_from_type<T>;
-                            rocblas_gemm_algo algo           = rocblas_gemm_algo_standard;
-                            int32_t           solution_index = 0;
-                            uint32_t          flags          = 0;
-
-                            rocblas_gemm_ex(handle,
-                                            rocblas_operation_none,
-                                            transA,
-                                            width,
-                                            BLOCK,
-                                            r * BLOCK,
-                                            &negative_one<T>,
-                                            B_current,
-                                            compute_type,
-                                            ldb,
-                                            A_current,
-                                            compute_type,
-                                            lda,
-                                            alpha,
-                                            Bw + j * BLOCK * ldb,
-                                            compute_type,
-                                            ldb,
-                                            x_temp,
-                                            compute_type,
-                                            width,
-                                            compute_type,
-                                            algo,
-                                            solution_index,
-                                            flags);
-                        }
-                    }
-
-                    rocblas_gemm_template<false, false>(handle,
-                                                        rocblas_operation_none,
-                                                        transA,
-                                                        width,
-                                                        BLOCK,
-                                                        BLOCK,
-                                                        r ? &one<T> : alpha,
-                                                        0,
-                                                        (const T*)x_temp,
-                                                        0,
-                                                        width,
-                                                        0,
-                                                        invA,
-                                                        j * BLOCK * BLOCK,
-                                                        BLOCK,
-                                                        0,
-                                                        &zero<T>,
-                                                        0,
-                                                        Bw,
-                                                        j * BLOCK * ldb,
-                                                        ldb,
-                                                        0,
-                                                        1);
-                }
-            }
-        }
-
-        return rocblas_status_success;
-    }
-
->>>>>>> f773fc1c
     template <typename>
     constexpr char rocblas_trsm_name[] = "unknown";
     template <>
