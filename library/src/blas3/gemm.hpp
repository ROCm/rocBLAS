--- conflicted
+++ resolved
@@ -6,11 +6,6 @@
 #ifndef _GEMM_HPP_
 #define _GEMM_HPP_
 #include "rocblas.h"
-<<<<<<< HEAD
-
-#include "rocblas.h"
-=======
->>>>>>> bf378e47
 
 template <typename T>
 rocblas_status rocblas_gemm_template(rocblas_handle    handle,
