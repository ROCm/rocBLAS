--- conflicted
+++ resolved
@@ -7,11 +7,8 @@
 #include "logging.h"
 #include "utility.h"
 
-<<<<<<< HEAD
-=======
 #include "gemm_host.hpp"
 #include "handle.h"
->>>>>>> 025264ee
 
 template <typename>
 constexpr char rocblas_trtri_name[] = "unknown";
