/* ************************************************************************
 * Copyright 2019-2020 Advanced Micro Devices, Inc.
 * ************************************************************************/

// The implementation of the rocBLAS<->Tensile interface layer.

#include "tensile_host.hpp"
#include "rocblas.h"
//#include <Tensile/AMDGPU.hpp>
#include <Tensile/Contractions.hpp>
#include <Tensile/EmbeddedLibrary.hpp>
#include <Tensile/MasterSolutionLibrary.hpp>
#include <Tensile/Tensile.hpp>
#include <Tensile/TensorDescriptor.hpp>
#include <Tensile/Utils.hpp>
#include <Tensile/hip/HipHardware.hpp>
#include <Tensile/hip/HipSolutionAdapter.hpp>
#include <Tensile/hip/HipUtils.hpp>
#include <complex>
#include <cstdio>
#include <cstdlib>
#include <dlfcn.h>
#include <exception>
#include <glob.h>
#include <libgen.h>
#include <memory>
#include <string>
#include <type_traits>
#include <unistd.h>

namespace
{
    /******************************************************
     * Map a rocBLAS type to a corresponding Tensile type *
     ******************************************************/
    template <typename T>
    struct rocblas_to_tensile_type
    {
        using tensile_type = T;
    };

    template <>
    struct rocblas_to_tensile_type<rocblas_float_complex>
    {
        using tensile_type = std::complex<float>;
    };

    template <>
    struct rocblas_to_tensile_type<rocblas_double_complex>
    {
        using tensile_type = std::complex<double>;
    };

    template <>
    struct rocblas_to_tensile_type<rocblas_half>
    {
        using tensile_type = Tensile::Half;
    };

    template <>
    struct rocblas_to_tensile_type<rocblas_bfloat16>
    {
        using tensile_type = Tensile::BFloat16;
    };

    template <>
    struct rocblas_to_tensile_type<int8_t>
    {
        using tensile_type = Tensile::Int8x4;
    };

    /********************************************************************
     * Variable template to map a rocBLAS type into a Tensile::DataType *
     ********************************************************************/
    template <typename>
    constexpr auto tensile_datatype = nullptr;

    template <>
    constexpr auto tensile_datatype<int8_t> = Tensile::DataType::Int8x4;

    template <>
    constexpr auto tensile_datatype<int32_t> = Tensile::DataType::Int32;

    template <>
    constexpr auto tensile_datatype<rocblas_half> = Tensile::DataType::Half;

    template <>
    constexpr auto tensile_datatype<rocblas_bfloat16> = Tensile::DataType::BFloat16;

    template <>
    constexpr auto tensile_datatype<float> = Tensile::DataType::Float;

    template <>
    constexpr auto tensile_datatype<double> = Tensile::DataType::Double;

    template <>
    constexpr auto tensile_datatype<rocblas_float_complex> = Tensile::DataType::ComplexFloat;

    template <>
    constexpr auto tensile_datatype<rocblas_double_complex> = Tensile::DataType::ComplexDouble;

    /***************************************************************
     * Contruct a Tensile Problem from a RocblasContractionProblem *
     ***************************************************************/
    template <typename Ti, typename To, typename Tc>
    auto ConstructTensileProblem(const RocblasContractionProblem<Ti, To, Tc>& prob)
    {
        // Tensile DataTypes corresponding to rocBLAS data types
        static constexpr Tensile::DataType Tensile_Ti = tensile_datatype<Ti>;
        static constexpr Tensile::DataType Tensile_To = tensile_datatype<To>;

        // Tensor descriptors for a, b
        Tensile::TensorDescriptor a, b;

        // Tensor ops for matrices, like complex conjugate
        Tensile::TensorOps aops, bops, cops, dops;

        // Tensile Indices for contraction problem
        Tensile::ContractionProblem::FreeIndices  freeIndex(2);
        Tensile::ContractionProblem::BoundIndices boundIndex(1);
        Tensile::ContractionProblem::BatchIndices batchIndex{{2, 2, 2, 2}};

        // Set up GEMM indices
        freeIndex[0].isA = true;
        freeIndex[1].isA = false;
        freeIndex[0].c = freeIndex[0].d = 0;
        freeIndex[1].c = freeIndex[1].d = 1;

        // Tensile does not support 0-sized dimensions. For when k == 0, we still need to
        // multiply C by beta, but not add any of the rank-0 dot products. As a workaround,
        // we pass k = 1 and set alpha == 0, since alpha == 0 has the same effect as k == 0.
        auto k = prob.k == 0 ? 1 : prob.k;

        // If A is transposed, swap the free and bound dimensions and their ranks
        if(prob.trans_a != rocblas_operation_none)
        {
            a = {Tensile_Ti, {k, prob.m, prob.batch_count}, {1, prob.ld_a, prob.stride_a}};
            freeIndex[0].i  = 1;
            boundIndex[0].a = 0;
        }
        else
        {
            a = {Tensile_Ti, {prob.m, k, prob.batch_count}, {1, prob.ld_a, prob.stride_a}};
            freeIndex[0].i  = 0;
            boundIndex[0].a = 1;
        }

        // If A is complex and conjugated, add a ComplexConjugate op to aops
        if(is_complex<Ti> && prob.trans_a == rocblas_operation_conjugate_transpose)
            aops.push_back(Tensile::TensorOp::Type::ComplexConjugate);

        // If B is transposed, swap the free and bound dimensions and their ranks
        if(prob.trans_b != rocblas_operation_none)
        {
            b = {Tensile_Ti, {prob.n, k, prob.batch_count}, {1, prob.ld_b, prob.stride_b}};
            freeIndex[1].i  = 0;
            boundIndex[0].b = 1;
        }
        else
        {
            b = {Tensile_Ti, {k, prob.n, prob.batch_count}, {1, prob.ld_b, prob.stride_b}};
            freeIndex[1].i  = 1;
            boundIndex[0].b = 0;
        }

        // If B is complex and conjugated, add a ComplexConjugate op to bops
        if(is_complex<Ti> && prob.trans_b == rocblas_operation_conjugate_transpose)
            bops.push_back(Tensile::TensorOp::Type::ComplexConjugate);

        // Descriptor for input matrix C
        Tensile::TensorDescriptor c{
            Tensile_To, {prob.m, prob.n, prob.batch_count}, {1, prob.ld_c, prob.stride_c}};

        // Descriptor for output matrix D
        Tensile::TensorDescriptor d{
            Tensile_To, {prob.m, prob.n, prob.batch_count}, {1, prob.ld_d, prob.stride_d}};

        // The ContractionProblem
        Tensile::ContractionProblem tensileProblem{a,
                                                   aops,
                                                   b,
                                                   bops,
                                                   c,
                                                   cops,
                                                   d,
                                                   dops,
                                                   freeIndex,
                                                   batchIndex,
                                                   boundIndex,
                                                   value_category(*prob.beta)};

        // If HPA is active, mark it as true
        if(sizeof(Tc) > sizeof(Ti))
            tensileProblem.setHighPrecisionAccumulate(true);

        return tensileProblem;
    }

    /*************************************************************************
     * Class for converting alpha and beta between rocBLAS and Tensile types *
     * By default, alpha and beta are the same type as Tc compute_type       *
     *************************************************************************/
    template <typename Ti, typename To = Ti, typename Tc = To>
    struct AlphaBeta
    {
        using tensile_type = typename rocblas_to_tensile_type<Tc>::tensile_type;
        static void copy(tensile_type* dst, const Tc* src)
        {
            static_assert(sizeof(*src) == sizeof(*dst),
                          "Tensile and rocBLAS types are not the same size");
            static_assert(std::is_standard_layout<tensile_type>{} && std::is_standard_layout<Tc>{},
                          "Tensile or rocBLAS types are not standard layout types");
            memcpy(dst, src, sizeof(*dst));
        }
    };

    /**************************************************************
     * Tensile does not support float alpha and beta for HPA half *
     * We must convert alpha and beta from float to half          *
     **************************************************************/
    template <>
    struct AlphaBeta<rocblas_half, rocblas_half, float>
    {
        using tensile_type = Tensile::Half;
        static void copy(tensile_type* dst, const float* float_src)
        {
            rocblas_half src(*float_src);
            AlphaBeta<rocblas_half>::copy(dst, &src);
        }
    };

    /***************************************************************
     * Construct the inputs to a Tensile ContractionProblem        *
     ***************************************************************/
    template <typename Ti, typename To, typename Tc>
    inline auto GetTensileInputs(const RocblasContractionProblem<Ti, To, Tc>& problem)
    {
        // Tensile types corresponding to Ti, To, Tc
        using Tensile_Ti          = typename rocblas_to_tensile_type<Ti>::tensile_type;
        using Tensile_To          = typename rocblas_to_tensile_type<To>::tensile_type;
        using Tensile_Talpha_beta = typename AlphaBeta<Ti, To, Tc>::tensile_type;

        // Make sure rocBLAS and Tensile types are compatible
        // For int8_t we allow the sizes to differ, assuming alignment
        static_assert((sizeof(Tensile_Ti) == sizeof(Ti) || std::is_same<Ti, int8_t>{})
                          && sizeof(Tensile_To) == sizeof(To),
                      "Tensile and rocBLAS types are not the same size");

        static_assert(std::is_standard_layout<Ti>{} && std::is_standard_layout<Tensile_Ti>{}
                          && std::is_standard_layout<To>{} && std::is_standard_layout<Tensile_To>{},
                      "Tensile or rocBLAS types are not standard layout types");

        // Structure describing the inputs (A, B, C, D, alpha, beta)
        Tensile::TypedContractionInputs<Tensile_Ti,
                                        Tensile_Ti,
                                        Tensile_To,
                                        Tensile_To,
                                        Tensile_Talpha_beta,
                                        Tensile_Talpha_beta>
            inputs;

        // Set the A, B, C, D matrices pointers in Tensile
        inputs.a = reinterpret_cast<const Tensile_Ti*>(problem.A);
        inputs.b = reinterpret_cast<const Tensile_Ti*>(problem.B);
        inputs.c = reinterpret_cast<const Tensile_To*>(problem.C);
        inputs.d = reinterpret_cast<Tensile_To*>(problem.D);

        // alpha and beta are stored by value in Tensile::TypedContractionInputs
        // alpha and beta are copied from host to Tensile::TypedContractionInputs
        // We set alpha = 0 if k == 0 (see above)
        if(problem.k == 0)
            memset(&inputs.alpha, 0, sizeof(inputs.alpha));
        else
            AlphaBeta<Ti, To, Tc>::copy(&inputs.alpha, problem.alpha);
        AlphaBeta<Ti, To, Tc>::copy(&inputs.beta, problem.beta);

        return inputs;
    }

    /*******************************************************************************
     * The TensileHostImpl class implements TensileHost as an opaque derived class *
     *******************************************************************************/
    class TensileHostImpl : public TensileHost
    {
        /************************************************************
         * Allow TensileHost to downcast and access TensileHostImpl *
         ************************************************************/
        friend class TensileHost;

        /*******************
         * Class variables *
         *******************/
        std::shared_ptr<Tensile::MasterSolutionLibrary<Tensile::ContractionProblem>> library;
        std::shared_ptr<Tensile::Hardware>                                           hardware;
        Tensile::hip::SolutionAdapter                                                adapter;

        /******************************************************************************
         * GetProcessorName() returns the processor architecture name for directories *
         ******************************************************************************/
        static constexpr const char* GetProcessorName(Tensile::AMDGPU::Processor p)
        {
            switch(p)
            {
            case Tensile::AMDGPU::Processor::gfx803:
                return "gfx803";
            default: // Default falls to the most common hardware
            case Tensile::AMDGPU::Processor::gfx900:
                return "gfx900";
            case Tensile::AMDGPU::Processor::gfx906:
                return "gfx906";
            case Tensile::AMDGPU::Processor::gfx908:
                return "gfx908";
            }
        }

        /*******************************************************
         * Testpath() tests that a path exists and is readable *
         *******************************************************/
        static bool TestPath(const std::string& path)
        {
            return access(path.c_str(), R_OK) == 0;
        }

        /*************************************************************
         * Constructor loads host according to environment variables *
         * and default paths based on librocblas.so location and GPU *
         *************************************************************/
    public:
        TensileHostImpl()
            : hardware{Tensile::hip::GetCurrentDevice()}
        {
            std::string path;
            path.reserve(PATH_MAX);

            auto        pAMDGPU   = std::dynamic_pointer_cast<Tensile::AMDGPU>(hardware);
            std::string processor = GetProcessorName(pAMDGPU->processor);

            const char* env = getenv("ROCBLAS_TENSILE_LIBPATH");
            if(env)
            {
                path = env;
            }
            else
            {
                Dl_info info;

                // Find the location of librocblas.so
                if(dladdr((void*)createTensileHost, &info))
                {
                    path = info.dli_fname;
                    dirname(&path[0]);
                    path.resize(strlen(path.c_str()));
                }
                else
                {
                    path = "/opt/rocm/rocblas/lib";
                }

                // Find the location of the libraries
                if(TestPath(path + "/../../Tensile/library"))
                    path += "/../../Tensile/library";
                else
                    path += "/library";

                if(TestPath(path + "/" + processor))
                    path += "/" + processor;
            }

            // only load modules for the current architecture
            auto dir = path + "/*" + processor + "*co";

            glob_t glob_result;
            int    g = glob(dir.c_str(), GLOB_TILDE_CHECK | GLOB_NOSORT, nullptr, &glob_result);
            if(!g)
            {
                for(size_t i = 0; i < glob_result.gl_pathc; ++i)
                    adapter.loadCodeObjectFile(glob_result.gl_pathv[i]);
            }
            else
            {
                fprintf(stderr,
                        g == GLOB_NOMATCH ? "\nrocBLAS warning: No paths matched %s. Make sure "
                                            "ROCBLAS_TENSILE_LIBPATH is set correctly.\n"
                                          : "rocBLAS warning: glob(\"%s\", ...) returned %s.\n",
                        dir.c_str(),
                        g == GLOB_ABORTED
                            ? "GLOB_ABORTED"
                            : g == GLOB_NOSPACE ? "GLOB_NOSPACE" : "an unknown error");
            }
            globfree(&glob_result);

            path += "/TensileLibrary.yaml";
            if(!TestPath(path))
            {
                fprintf(stderr, "\nrocBLAS error: Cannot read %s: %m\n", path.c_str());
                abort();
            }

            library = std::dynamic_pointer_cast<
                Tensile::MasterSolutionLibrary<Tensile::ContractionProblem>>(
                Tensile::LoadLibraryFile<Tensile::ContractionProblem>(path));
        }
    };

} // namespace

/*****************************************************************************
 * createTensileHost returns an instance of TensileHostImpl as a TensileHost *
 *****************************************************************************/
TensileHost* createTensileHost()
{
    //    static int once = (tensileInitialize(), 0);
    return new TensileHostImpl;
}

/******************************************************************************
 * runContractionProblem calls Tensile to run a contraction problem described *
 * by RocblasContractionProblem                                               *
 ******************************************************************************/
template <typename Ti, typename To, typename Tc>
rocblas_status
    TensileHost::runContractionProblem(const RocblasContractionProblem<Ti, To, Tc>& problem)
{
    rocblas_status                                status = rocblas_status_internal_error;
    std::shared_ptr<Tensile::ContractionSolution> solution;

    try
    {
        // We know that the TensileHost instance is a TensileHostImpl, so we can downcast to it
        auto* host            = static_cast<TensileHostImpl*>(this);
        auto  tensile_problem = ConstructTensileProblem(problem);
        solution              = host->library->findBestSolution(tensile_problem, *host->hardware);

        if(!solution)
        {
            // We print the error message only once, to avoid excessive logging
            static int once = (std::cerr << "Error: No Tensile solution found for " << problem, 0);
        }
        else
        {
            auto           inputs = GetTensileInputs(problem);
            auto           result = solution->solve(tensile_problem, inputs, *host->hardware);
            rocblas_handle handle = problem.handle;
            if(handle->startEvent && handle->stopEvent)
            {
                hipStream_t stream;
                rocblas_get_stream(handle, &stream);
                host->adapter.launchKernels(result, stream, handle->startEvent, handle->stopEvent);
            }
            else
            {
                host->adapter.launchKernels(result);
            }

            status = rocblas_status_success;
        }
    }
    catch(const std::exception& e)
    {
        static int once
            = (std::cerr << "Error: " << (solution ? "" : "No ") << "Tensile solution found, but "
                         << e.what() << " exception thown for " << problem,
               0);
    }
    catch(...)
    {
        static int once
            = (std::cerr << "Error: " << (solution ? "" : "No ")
                         << "Tensile solution found, but unknown exception thown for " << problem,
               0);
    }

    return status;
}

/******************************************************************************
 * Intantiate the cases of runContractionProblem which are needed to satisfy  *
 * rocBLAS dependencies. This file's template functions are not defined in a  *
 * header file, in order to keep Tensile and rocBLAS separate.                *
 ******************************************************************************/

// Non-EX types
template rocblas_status
    TensileHost::runContractionProblem(const RocblasContractionProblem<rocblas_half>&);

template rocblas_status TensileHost::runContractionProblem(const RocblasContractionProblem<float>&);

template rocblas_status
    TensileHost::runContractionProblem(const RocblasContractionProblem<double>&);

template rocblas_status
    TensileHost::runContractionProblem(const RocblasContractionProblem<rocblas_float_complex>&);

template rocblas_status
    TensileHost::runContractionProblem(const RocblasContractionProblem<rocblas_double_complex>&);

// EX types
template rocblas_status TensileHost::runContractionProblem(
    const RocblasContractionProblem<rocblas_half, rocblas_half, float>&);

template rocblas_status TensileHost::runContractionProblem(
    const RocblasContractionProblem<rocblas_bfloat16, rocblas_bfloat16, float>&);

template rocblas_status
<<<<<<< HEAD
    TensileHost::runContractionProblem(const RocblasContractionProblem<int8_t, int32_t, int32_t>&,
                                       hipEvent_t* startEvent,
                                       hipEvent_t* stopEvent);
=======
    TensileHost::runContractionProblem(const RocblasContractionProblem<int8_t, int32_t, int32_t>&);

#endif
>>>>>>> c3ae28a0
<|MERGE_RESOLUTION|>--- conflicted
+++ resolved
@@ -502,12 +502,4 @@
     const RocblasContractionProblem<rocblas_bfloat16, rocblas_bfloat16, float>&);
 
 template rocblas_status
-<<<<<<< HEAD
-    TensileHost::runContractionProblem(const RocblasContractionProblem<int8_t, int32_t, int32_t>&,
-                                       hipEvent_t* startEvent,
-                                       hipEvent_t* stopEvent);
-=======
-    TensileHost::runContractionProblem(const RocblasContractionProblem<int8_t, int32_t, int32_t>&);
-
-#endif
->>>>>>> c3ae28a0
+    TensileHost::runContractionProblem(const RocblasContractionProblem<int8_t, int32_t, int32_t>&);