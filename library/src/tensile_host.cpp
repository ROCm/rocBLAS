
/* ************************************************************************
 * Copyright 2019-2020 Advanced Micro Devices, Inc.
 * ************************************************************************/

// The implementation of the rocBLAS<->Tensile interface layer.

#ifdef USE_TENSILE_HOST

/*****************************************************************************
 * This is the only file in rocBLAS which should #include Tensile headers    *
 * or reference Tensile identifiers. tensile_host.hpp defines the interface. *
 * TensileHost is a PIMPL base class with TensileHostImpl implementation.    *
 *****************************************************************************/

#include "tensile_host.hpp"
#include "rocblas.h"
//#include <Tensile/AMDGPU.hpp>
#include <Tensile/Contractions.hpp>
#include <Tensile/EmbeddedLibrary.hpp>
#include <Tensile/MasterSolutionLibrary.hpp>
#include <Tensile/Tensile.hpp>
#include <Tensile/TensorDescriptor.hpp>
#include <Tensile/Utils.hpp>
#include <Tensile/hip/HipHardware.hpp>
#include <Tensile/hip/HipSolutionAdapter.hpp>
#include <Tensile/hip/HipUtils.hpp>
#include <complex>
#include <cstdio>
#include <cstdlib>
#include <dlfcn.h>
#include <exception>
#include <glob.h>
#include <iomanip>
#include <libgen.h>
#include <memory>
#include <string>
#include <type_traits>
#include <unistd.h>

namespace
{
    /******************************************************
     * Map a rocBLAS type to a corresponding Tensile type *
     ******************************************************/
    template <typename T>
    struct rocblas_to_tensile_type
    {
        using tensile_type = T;
    };

    template <>
    struct rocblas_to_tensile_type<rocblas_float_complex>
    {
        using tensile_type = std::complex<float>;
    };

    template <>
    struct rocblas_to_tensile_type<rocblas_double_complex>
    {
        using tensile_type = std::complex<double>;
    };

    template <>
    struct rocblas_to_tensile_type<rocblas_half>
    {
        using tensile_type = Tensile::Half;
    };

    template <>
    struct rocblas_to_tensile_type<rocblas_bfloat16>
    {
        using tensile_type = Tensile::BFloat16;
    };

    template <>
    struct rocblas_to_tensile_type<int8_t>
    {
        using tensile_type = Tensile::Int8x4;
    };

    /********************************************************************
     * Variable template to map a rocBLAS type into a Tensile::DataType *
     ********************************************************************/
    template <typename>
    constexpr auto tensile_datatype = nullptr;

    template <>
    constexpr auto tensile_datatype<int8_t> = Tensile::DataType::Int8x4;

    template <>
    constexpr auto tensile_datatype<int32_t> = Tensile::DataType::Int32;

    template <>
    constexpr auto tensile_datatype<rocblas_half> = Tensile::DataType::Half;

    template <>
    constexpr auto tensile_datatype<rocblas_bfloat16> = Tensile::DataType::BFloat16;

    template <>
    constexpr auto tensile_datatype<float> = Tensile::DataType::Float;

    template <>
    constexpr auto tensile_datatype<double> = Tensile::DataType::Double;

    template <>
    constexpr auto tensile_datatype<rocblas_float_complex> = Tensile::DataType::ComplexFloat;

    template <>
    constexpr auto tensile_datatype<rocblas_double_complex> = Tensile::DataType::ComplexDouble;

    /***************************************************************
     * Contruct a Tensile Problem from a RocblasContractionProblem *
     ***************************************************************/
    template <typename Ti, typename To, typename Tc>
    auto ConstructTensileProblem(const RocblasContractionProblem<Ti, To, Tc>& prob)
    {
        // Tensile DataTypes corresponding to rocBLAS data types
        static constexpr Tensile::DataType Tensile_Ti = tensile_datatype<Ti>;
        static constexpr Tensile::DataType Tensile_To = tensile_datatype<To>;

        // Tensor descriptors for a, b
        Tensile::TensorDescriptor a, b;

        // Tensor ops for matrices, like complex conjugate
        Tensile::TensorOps aops, bops, cops, dops;

        // Tensile Indices for contraction problem
        Tensile::ContractionProblem::FreeIndices  freeIndex(2);
        Tensile::ContractionProblem::BoundIndices boundIndex(1);
        Tensile::ContractionProblem::BatchIndices batchIndex{{2, 2, 2, 2}};

        // Set up GEMM indices
        freeIndex[0].isA = true;
        freeIndex[1].isA = false;
        freeIndex[0].c = freeIndex[0].d = 0;
        freeIndex[1].c = freeIndex[1].d = 1;

        // Tensile does not support 0-sized dimensions. For when k == 0, we still need to
        // multiply C by beta, but not add any of the rank-0 dot products. As a workaround,
        // we pass k = 1 and set alpha == 0, since alpha == 0 has the same effect as k == 0.
        auto k = prob.k == 0 ? 1 : prob.k;

        // clang-format off

        // If A is transposed, swap the free and bound dimensions and their ranks
        if(prob.trans_a != rocblas_operation_none)
        {
            a = {
                    Tensile_Ti,
                    {k, prob.m, prob.batch_count},
                    {prob.row_stride_a, prob.col_stride_a, prob.batch_stride_a}
                };
            freeIndex[0].i  = 1;
            boundIndex[0].a = 0;
        }
        else
        {
            a = {
                    Tensile_Ti,
                    {prob.m, k, prob.batch_count},
                    {prob.row_stride_b, prob.col_stride_a, prob.batch_stride_a}
                };
            freeIndex[0].i  = 0;
            boundIndex[0].a = 1;
        }

        // If A is complex and conjugated, add a ComplexConjugate op to aops
        if(is_complex<Ti> && prob.trans_a == rocblas_operation_conjugate_transpose)
            aops.push_back(Tensile::TensorOp::Type::ComplexConjugate);

        // If B is transposed, swap the free and bound dimensions and their ranks
        if(prob.trans_b != rocblas_operation_none)
        {
            b = {
                    Tensile_Ti,
                    {prob.n, k, prob.batch_count},
                    {prob.row_stride_b, prob.col_stride_b, prob.batch_stride_b}
                };
            freeIndex[1].i  = 0;
            boundIndex[0].b = 1;
        }
        else
        {
            b = {
                    Tensile_Ti,
                    {k, prob.n, prob.batch_count},
                    {prob.row_stride_b, prob.col_stride_b, prob.batch_stride_b}
                };
            freeIndex[1].i  = 1;
            boundIndex[0].b = 0;
        }

        // clang-format on

        // If B is complex and conjugated, add a ComplexConjugate op to bops
        if(is_complex<Ti> && prob.trans_b == rocblas_operation_conjugate_transpose)
            bops.push_back(Tensile::TensorOp::Type::ComplexConjugate);

        // Descriptor for input matrix C
        Tensile::TensorDescriptor c{Tensile_To,
                                    {prob.m, prob.n, prob.batch_count},
                                    {prob.row_stride_c, prob.col_stride_c, prob.batch_stride_c}};

        // Descriptor for output matrix D
        Tensile::TensorDescriptor d{Tensile_To,
                                    {prob.m, prob.n, prob.batch_count},
                                    {prob.row_stride_c, prob.col_stride_d, prob.batch_stride_d}};

        // The ContractionProblem
        Tensile::ContractionProblem tensileProblem{a,
                                                   aops,
                                                   b,
                                                   bops,
                                                   c,
                                                   cops,
                                                   d,
                                                   dops,
                                                   freeIndex,
                                                   batchIndex,
                                                   boundIndex,
                                                   value_category(*prob.beta)};

        // If HPA is active, mark it as true
        if(sizeof(Tc) > sizeof(Ti))
            tensileProblem.setHighPrecisionAccumulate(true);

        return tensileProblem;
    }

    /*************************************************************************
     * Class for converting alpha and beta between rocBLAS and Tensile types *
     * By default, alpha and beta are the same type as Tc compute_type       *
     *************************************************************************/
    template <typename Ti, typename To = Ti, typename Tc = To>
    struct AlphaBeta
    {
        using tensile_type = typename rocblas_to_tensile_type<Tc>::tensile_type;
        static void copy(tensile_type* dst, const Tc* src)
        {
            static_assert(sizeof(*src) == sizeof(*dst),
                          "Tensile and rocBLAS types are not the same size");
            static_assert(std::is_standard_layout<tensile_type>{} && std::is_standard_layout<Tc>{},
                          "Tensile or rocBLAS types are not standard layout types");
            memcpy(dst, src, sizeof(*dst));
        }
    };

    /**************************************************************
     * Tensile does not support float alpha and beta for HPA half *
     * We must convert alpha and beta from float to half          *
     **************************************************************/
    template <>
    struct AlphaBeta<rocblas_half, rocblas_half, float>
    {
        using tensile_type = Tensile::Half;
        static void copy(tensile_type* dst, const float* float_src)
        {
            rocblas_half src(*float_src);
            AlphaBeta<rocblas_half>::copy(dst, &src);
        }
    };

    /***************************************************************
     * Construct the inputs to a Tensile ContractionProblem        *
     ***************************************************************/
    template <typename Ti, typename To, typename Tc>
    inline auto GetTensileInputs(const RocblasContractionProblem<Ti, To, Tc>& prob)
    {
        // Tensile types corresponding to Ti, To, Tc
        using Tensile_Ti          = typename rocblas_to_tensile_type<Ti>::tensile_type;
        using Tensile_To          = typename rocblas_to_tensile_type<To>::tensile_type;
        using Tensile_Talpha_beta = typename AlphaBeta<Ti, To, Tc>::tensile_type;

        // Make sure rocBLAS and Tensile types are compatible
        // For int8_t we allow the sizes to differ, assuming alignment
        static_assert((sizeof(Tensile_Ti) == sizeof(Ti) || std::is_same<Ti, int8_t>{})
                          && sizeof(Tensile_To) == sizeof(To),
                      "Tensile and rocBLAS types are not the same size");

        static_assert(std::is_standard_layout<Ti>{} && std::is_standard_layout<Tensile_Ti>{}
                          && std::is_standard_layout<To>{} && std::is_standard_layout<Tensile_To>{},
                      "Tensile or rocBLAS types are not standard layout types");

        // Structure describing the inputs (A, B, C, D, alpha, beta)
        Tensile::TypedContractionInputs<Tensile_Ti,
                                        Tensile_Ti,
                                        Tensile_To,
                                        Tensile_To,
                                        Tensile_Talpha_beta,
                                        Tensile_Talpha_beta>
            inputs;

        // Set the A, B, C, D matrices pointers in Tensile
        inputs.a = reinterpret_cast<const Tensile_Ti*>(prob.A);
        inputs.b = reinterpret_cast<const Tensile_Ti*>(prob.B);
        inputs.c = reinterpret_cast<const Tensile_To*>(prob.C);
        inputs.d = reinterpret_cast<Tensile_To*>(prob.D);

        // alpha and beta are stored by value in Tensile::TypedContractionInputs
        // alpha and beta are copied from host to Tensile::TypedContractionInputs
        // We set alpha = 0 if k == 0 (see above)
        if(prob.k == 0)
            memset(&inputs.alpha, 0, sizeof(inputs.alpha));
        else
            AlphaBeta<Ti, To, Tc>::copy(&inputs.alpha, prob.alpha);
        AlphaBeta<Ti, To, Tc>::copy(&inputs.beta, prob.beta);

        return inputs;
    }

    /*******************************************************************************
     * The TensileHostImpl class implements TensileHost as an opaque derived class *
     *******************************************************************************/
    class TensileHostImpl : public TensileHost
    {
        /************************************************************
         * Allow TensileHost to downcast and access TensileHostImpl *
         ************************************************************/
        friend class TensileHost;

        /*******************
         * Class variables *
         *******************/
        std::shared_ptr<Tensile::MasterSolutionLibrary<Tensile::ContractionProblem>> library;
        std::shared_ptr<Tensile::Hardware>                                           hardware;
        Tensile::hip::SolutionAdapter                                                adapter;

        /*******************************************************
         * Testpath() tests that a path exists and is readable *
         *******************************************************/
        static bool TestPath(const std::string& path)
        {
            return access(path.c_str(), R_OK) == 0;
        }

        /*************************************************************
         * Constructor loads host according to environment variables *
         * and default paths based on librocblas.so location and GPU *
         *************************************************************/
    public:
        TensileHostImpl()
            : hardware{Tensile::hip::GetCurrentDevice()}
        {
            std::string path;
            path.reserve(PATH_MAX);

            // The name of the current GPU platform
            static const std::string processor
                = "gfx" + std::to_string(_rocblas_handle::device_arch_id());

            const char* env = getenv("ROCBLAS_TENSILE_LIBPATH");
            if(env)
            {
                path = env;
            }
            else
            {
                Dl_info info;

                // Find the location of librocblas.so
                if(dladdr((void*)createTensileHost, &info))
                {
                    path = info.dli_fname;
                    dirname(&path[0]);
                    path.resize(strlen(path.c_str()));
                }
                else
                {
                    path = "/opt/rocm/rocblas/lib";
                }

                // Find the location of the libraries
                if(TestPath(path + "/../../Tensile/library"))
                    path += "/../../Tensile/library";
                else
                    path += "/library";

                if(TestPath(path + "/" + processor))
                    path += "/" + processor;
            }

            // only load modules for the current architecture
            auto dir = path + "/*" + processor + "*co";

            glob_t glob_result;
            int    g = glob(dir.c_str(), GLOB_TILDE_CHECK | GLOB_NOSORT, nullptr, &glob_result);
            if(!g)
            {
                for(size_t i = 0; i < glob_result.gl_pathc; ++i)
                    adapter.loadCodeObjectFile(glob_result.gl_pathv[i]);
            }
            else
            {
                if(g == GLOB_NOMATCH)
                    rocblas_cerr << "\nrocBLAS warning: No paths matched " << dir
                                 << ". Make sure that ROCBLAS_TENSILE_LIBPATH is set correctly."
                                 << std::endl;
                else
                    rocblas_cerr << "rocBLAS warning: glob(\"" << dir << "\", ...) returned "
                                 << (g == GLOB_ABORTED
                                         ? "GLOB_ABORTED"
                                         : g == GLOB_NOSPACE ? "GLOB_NOSPACE" : "an unknown error")
                                 << "." << std::endl;
            }
            globfree(&glob_result);

            path += "/TensileLibrary.yaml";
            if(!TestPath(path))
            {
                rocblas_cerr << "\nrocBLAS error: Cannot read " << path << ": " << strerror(errno)
                             << std::endl;
                abort();
            }

            library = std::dynamic_pointer_cast<
                Tensile::MasterSolutionLibrary<Tensile::ContractionProblem>>(
                Tensile::LoadLibraryFile<Tensile::ContractionProblem>(path));
        }
    };

} // namespace

/*****************************************************************************
 * createTensileHost returns an instance of TensileHostImpl as a TensileHost *
 *****************************************************************************/
TensileHost* createTensileHost()
{
    return new TensileHostImpl;
}

/******************************************************************************
 * runContractionProblem calls Tensile to run a contraction problem described *
 * by RocblasContractionProblem                                               *
 ******************************************************************************/
template <typename Ti, typename To, typename Tc>
rocblas_status TensileHost::runContractionProblem(const RocblasContractionProblem<Ti, To, Tc>& prob)
{
    rocblas_status                                status = rocblas_status_internal_error;
    std::shared_ptr<Tensile::ContractionSolution> solution;

    try
    {
        // We know that the TensileHost instance is a TensileHostImpl, so we can downcast to it
        // We do not need to use dynamic_cast because we know TensileHost* is always a PIMPL
        auto* host         = static_cast<TensileHostImpl*>(this);
        auto  tensile_prob = ConstructTensileProblem(prob);
        solution           = host->library->findBestSolution(tensile_prob, *host->hardware);

        if(!solution)
        {
            // We print the error message only once, to avoid excessive logging
<<<<<<< HEAD
            static int once = (std::cerr << "Error: No Tensile solution found for " << prob, 0);
=======
            static int once
                = (rocblas_cerr << "Error: No Tensile solution found for " << problem, 0);
            status = rocblas_status_not_implemented;
>>>>>>> be5d358a
        }
        else
        {
            auto inputs = GetTensileInputs(prob);
            auto result = solution->solve(tensile_prob, inputs, *host->hardware);
            auto handle = prob.handle;
            if(handle->startEvent && handle->stopEvent)
            {
                hipStream_t stream;
                rocblas_get_stream(handle, &stream);
                host->adapter.launchKernels(result, stream, handle->startEvent, handle->stopEvent);
            }
            else
            {
                host->adapter.launchKernels(result);
            }

            status = rocblas_status_success;
        }
    }
    catch(const std::exception& e)
    {
<<<<<<< HEAD
        static int once
            = (std::cerr << "Error: " << (solution ? "" : "No ") << "Tensile solution found, but "
                         << e.what() << " exception thown for " << prob,
               0);
=======
        static int once = (rocblas_cerr << "Error: " << (solution ? "" : "No ")
                                        << "Tensile solution found, but " << e.what()
                                        << " exception thown for " << problem << std::endl,
                           0);
>>>>>>> be5d358a
    }
    catch(...)
    {
        static int once
<<<<<<< HEAD
            = (std::cerr << "Error: " << (solution ? "" : "No ")
                         << "Tensile solution found, but unknown exception thown for " << prob,
=======
            = (rocblas_cerr << "Error: " << (solution ? "" : "No ")
                            << "Tensile solution found, but unknown exception thown for " << problem
                            << std::endl,
>>>>>>> be5d358a
               0);
    }

    return status;
}

/******************************************************************************
 * Intantiate the cases of runContractionProblem which are needed to satisfy  *
 * rocBLAS dependencies. This file's template functions are not defined in a  *
 * header file, in order to keep Tensile and rocBLAS separate.                *
 ******************************************************************************/

// Non-EX types
template rocblas_status
    TensileHost::runContractionProblem(const RocblasContractionProblem<rocblas_half>&);

template rocblas_status TensileHost::runContractionProblem(const RocblasContractionProblem<float>&);

template rocblas_status
    TensileHost::runContractionProblem(const RocblasContractionProblem<double>&);

template rocblas_status
    TensileHost::runContractionProblem(const RocblasContractionProblem<rocblas_float_complex>&);

template rocblas_status
    TensileHost::runContractionProblem(const RocblasContractionProblem<rocblas_double_complex>&);

// EX types
template rocblas_status TensileHost::runContractionProblem(
    const RocblasContractionProblem<rocblas_half, rocblas_half, float>&);

template rocblas_status TensileHost::runContractionProblem(
    const RocblasContractionProblem<rocblas_bfloat16, rocblas_bfloat16, float>&);

template rocblas_status
    TensileHost::runContractionProblem(const RocblasContractionProblem<int8_t, int32_t, int32_t>&);

#endif<|MERGE_RESOLUTION|>--- conflicted
+++ resolved
@@ -450,13 +450,9 @@
         if(!solution)
         {
             // We print the error message only once, to avoid excessive logging
-<<<<<<< HEAD
-            static int once = (std::cerr << "Error: No Tensile solution found for " << prob, 0);
-=======
             static int once
                 = (rocblas_cerr << "Error: No Tensile solution found for " << problem, 0);
             status = rocblas_status_not_implemented;
->>>>>>> be5d358a
         }
         else
         {
@@ -479,29 +475,17 @@
     }
     catch(const std::exception& e)
     {
-<<<<<<< HEAD
-        static int once
-            = (std::cerr << "Error: " << (solution ? "" : "No ") << "Tensile solution found, but "
-                         << e.what() << " exception thown for " << prob,
-               0);
-=======
         static int once = (rocblas_cerr << "Error: " << (solution ? "" : "No ")
                                         << "Tensile solution found, but " << e.what()
                                         << " exception thown for " << problem << std::endl,
                            0);
->>>>>>> be5d358a
     }
     catch(...)
     {
         static int once
-<<<<<<< HEAD
-            = (std::cerr << "Error: " << (solution ? "" : "No ")
-                         << "Tensile solution found, but unknown exception thown for " << prob,
-=======
             = (rocblas_cerr << "Error: " << (solution ? "" : "No ")
                             << "Tensile solution found, but unknown exception thown for " << problem
                             << std::endl,
->>>>>>> be5d358a
                0);
     }
 
