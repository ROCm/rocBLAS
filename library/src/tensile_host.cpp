/* ************************************************************************
 * Copyright 2019-2020 Advanced Micro Devices, Inc.
 * ************************************************************************/

// The implementation of the rocBLAS<->Tensile interface layer.

#include "tensile_host.hpp"
#include "rocblas.h"
//#include <Tensile/AMDGPU.hpp>
#include <Tensile/Contractions.hpp>
#include <Tensile/EmbeddedLibrary.hpp>
#include <Tensile/MasterSolutionLibrary.hpp>
#include <Tensile/Tensile.hpp>
#include <Tensile/TensorDescriptor.hpp>
#include <Tensile/Utils.hpp>
#include <Tensile/hip/HipHardware.hpp>
#include <Tensile/hip/HipSolutionAdapter.hpp>
#include <Tensile/hip/HipUtils.hpp>
#include <complex>
#include <cstdio>
#include <cstdlib>
#include <dlfcn.h>
#include <exception>
#include <glob.h>
#include <libgen.h>
#include <memory>
#include <string>
#include <type_traits>
#include <unistd.h>

namespace
{
    /******************************************************
     * Map a rocBLAS type to a corresponding Tensile type *
     ******************************************************/
    template <typename T>
    struct rocblas_to_tensile_type
    {
        using tensile_type = T;
    };

    template <>
    struct rocblas_to_tensile_type<rocblas_float_complex>
    {
        using tensile_type = std::complex<float>;
    };

    template <>
    struct rocblas_to_tensile_type<rocblas_double_complex>
    {
        using tensile_type = std::complex<double>;
    };

    template <>
    struct rocblas_to_tensile_type<rocblas_half>
    {
        using tensile_type = Tensile::Half;
    };

    template <>
    struct rocblas_to_tensile_type<rocblas_bfloat16>
    {
        using tensile_type = Tensile::BFloat16;
    };

    template <>
    struct rocblas_to_tensile_type<int8_t>
    {
        using tensile_type = Tensile::Int8x4;
    };

    /********************************************************************
     * Variable template to map a rocBLAS type into a Tensile::DataType *
     ********************************************************************/
    template <typename>
    constexpr auto tensile_datatype = nullptr;

    template <>
    constexpr auto tensile_datatype<int8_t> = Tensile::DataType::Int8x4;

    template <>
    constexpr auto tensile_datatype<int32_t> = Tensile::DataType::Int32;

    template <>
    constexpr auto tensile_datatype<rocblas_half> = Tensile::DataType::Half;

    template <>
    constexpr auto tensile_datatype<rocblas_bfloat16> = Tensile::DataType::BFloat16;

    template <>
    constexpr auto tensile_datatype<float> = Tensile::DataType::Float;

    template <>
    constexpr auto tensile_datatype<double> = Tensile::DataType::Double;

    template <>
    constexpr auto tensile_datatype<rocblas_float_complex> = Tensile::DataType::ComplexFloat;

    template <>
    constexpr auto tensile_datatype<rocblas_double_complex> = Tensile::DataType::ComplexDouble;

    /***************************************************************
     * Contruct a Tensile Problem from a RocblasContractionProblem *
     ***************************************************************/
    template <typename Ti, typename To, typename Tc>
    auto ConstructTensileProblem(const RocblasContractionProblem<Ti, To, Tc>& prob)
    {
        // Tensile DataTypes corresponding to rocBLAS data types
        static constexpr Tensile::DataType Tensile_Ti = tensile_datatype<Ti>;
        static constexpr Tensile::DataType Tensile_To = tensile_datatype<To>;

        // Tensor descriptors for a, b
        Tensile::TensorDescriptor a, b;

        // Tensor ops for matrices, like complex conjugate
        Tensile::TensorOps aops, bops, cops, dops;

        // Tensile Indices for contraction problem
        Tensile::ContractionProblem::FreeIndices  freeIndex(2);
        Tensile::ContractionProblem::BoundIndices boundIndex(1);
        Tensile::ContractionProblem::BatchIndices batchIndex{{2, 2, 2, 2}};

        // Set up GEMM indices
        freeIndex[0].isA = true;
        freeIndex[1].isA = false;
        freeIndex[0].c = freeIndex[0].d = 0;
        freeIndex[1].c = freeIndex[1].d = 1;

        // Tensile does not support 0-sized dimensions. For when k == 0, we still need to
        // multiply C by beta, but not add any of the rank-0 dot products. As a workaround,
        // we pass k = 1 and set alpha == 0, since alpha == 0 has the same effect as k == 0.
        auto k = prob.k == 0 ? 1 : prob.k;

        // If A is transposed, swap the free and bound dimensions and their ranks
        if(prob.trans_a != rocblas_operation_none)
        {
            a = {Tensile_Ti, {k, prob.m, prob.batch_count}, {1, prob.ld_a, prob.stride_a}};
            freeIndex[0].i  = 1;
            boundIndex[0].a = 0;
        }
        else
        {
            a = {Tensile_Ti, {prob.m, k, prob.batch_count}, {1, prob.ld_a, prob.stride_a}};
            freeIndex[0].i  = 0;
            boundIndex[0].a = 1;
        }

        // If A is complex and conjugated, add a ComplexConjugate op to aops
        if(is_complex<Ti> && prob.trans_a == rocblas_operation_conjugate_transpose)
            aops.push_back(Tensile::TensorOp::Type::ComplexConjugate);

        // If B is transposed, swap the free and bound dimensions and their ranks
        if(prob.trans_b != rocblas_operation_none)
        {
            b = {Tensile_Ti, {prob.n, k, prob.batch_count}, {1, prob.ld_b, prob.stride_b}};
            freeIndex[1].i  = 0;
            boundIndex[0].b = 1;
        }
        else
        {
            b = {Tensile_Ti, {k, prob.n, prob.batch_count}, {1, prob.ld_b, prob.stride_b}};
            freeIndex[1].i  = 1;
            boundIndex[0].b = 0;
        }

        // If B is complex and conjugated, add a ComplexConjugate op to bops
        if(is_complex<Ti> && prob.trans_b == rocblas_operation_conjugate_transpose)
            bops.push_back(Tensile::TensorOp::Type::ComplexConjugate);

        // Descriptor for input matrix C
        Tensile::TensorDescriptor c{
            Tensile_To, {prob.m, prob.n, prob.batch_count}, {1, prob.ld_c, prob.stride_c}};

        // Descriptor for output matrix D
        Tensile::TensorDescriptor d{
            Tensile_To, {prob.m, prob.n, prob.batch_count}, {1, prob.ld_d, prob.stride_d}};

        // The ContractionProblem
        Tensile::ContractionProblem tensileProblem{a,
                                                   aops,
                                                   b,
                                                   bops,
                                                   c,
                                                   cops,
                                                   d,
                                                   dops,
                                                   freeIndex,
                                                   batchIndex,
                                                   boundIndex,
                                                   value_category(*prob.beta)};

        // If HPA is active, mark it as true
        if(sizeof(Tc) > sizeof(Ti))
            tensileProblem.setHighPrecisionAccumulate(true);

        return tensileProblem;
    }

    /*************************************************************************
     * Class for converting alpha and beta between rocBLAS and Tensile types *
     * By default, alpha and beta are the same type as Tc compute_type       *
     *************************************************************************/
    template <typename Ti, typename To = Ti, typename Tc = To>
    struct AlphaBeta
    {
        using tensile_type = typename rocblas_to_tensile_type<Tc>::tensile_type;
        static void copy(tensile_type* dst, const Tc* src)
        {
            static_assert(sizeof(*src) == sizeof(*dst),
                          "Tensile and rocBLAS types are not the same size");
            static_assert(std::is_standard_layout<tensile_type>{} && std::is_standard_layout<Tc>{},
                          "Tensile or rocBLAS types are not standard layout types");
            memcpy(dst, src, sizeof(*dst));
        }
    };

    /**************************************************************
     * Tensile does not support float alpha and beta for HPA half *
     * We must convert alpha and beta from float to half          *
     **************************************************************/
    template <>
    struct AlphaBeta<rocblas_half, rocblas_half, float>
    {
        using tensile_type = Tensile::Half;
        static void copy(tensile_type* dst, const float* float_src)
        {
            rocblas_half src(*float_src);
            AlphaBeta<rocblas_half>::copy(dst, &src);
        }
    };

    /***************************************************************
     * Construct the inputs to a Tensile ContractionProblem        *
     ***************************************************************/
    template <typename Ti, typename To, typename Tc>
    inline auto GetTensileInputs(const RocblasContractionProblem<Ti, To, Tc>& problem)
    {
        // Tensile types corresponding to Ti, To, Tc
        using Tensile_Ti          = typename rocblas_to_tensile_type<Ti>::tensile_type;
        using Tensile_To          = typename rocblas_to_tensile_type<To>::tensile_type;
        using Tensile_Talpha_beta = typename AlphaBeta<Ti, To, Tc>::tensile_type;

        // Make sure rocBLAS and Tensile types are compatible
        // For int8_t we allow the sizes to differ, assuming alignment
        static_assert((sizeof(Tensile_Ti) == sizeof(Ti) || std::is_same<Ti, int8_t>{})
                          && sizeof(Tensile_To) == sizeof(To),
                      "Tensile and rocBLAS types are not the same size");

        static_assert(std::is_standard_layout<Ti>{} && std::is_standard_layout<Tensile_Ti>{}
                          && std::is_standard_layout<To>{} && std::is_standard_layout<Tensile_To>{},
                      "Tensile or rocBLAS types are not standard layout types");

        // Structure describing the inputs (A, B, C, D, alpha, beta)
        Tensile::TypedContractionInputs<Tensile_Ti,
                                        Tensile_Ti,
                                        Tensile_To,
                                        Tensile_To,
                                        Tensile_Talpha_beta,
                                        Tensile_Talpha_beta>
            inputs;

        // Set the A, B, C, D matrices pointers in Tensile
        inputs.a = reinterpret_cast<const Tensile_Ti*>(problem.A);
        inputs.b = reinterpret_cast<const Tensile_Ti*>(problem.B);
        inputs.c = reinterpret_cast<const Tensile_To*>(problem.C);
        inputs.d = reinterpret_cast<Tensile_To*>(problem.D);

        // alpha and beta are stored by value in Tensile::TypedContractionInputs
        // alpha and beta are copied from host to Tensile::TypedContractionInputs
        // We set alpha = 0 if k == 0 (see above)
        if(problem.k == 0)
            memset(&inputs.alpha, 0, sizeof(inputs.alpha));
        else
            AlphaBeta<Ti, To, Tc>::copy(&inputs.alpha, problem.alpha);
        AlphaBeta<Ti, To, Tc>::copy(&inputs.beta, problem.beta);

        return inputs;
    }

    /*******************************************************************************
     * The TensileHostImpl class implements TensileHost as an opaque derived class *
     *******************************************************************************/
    class TensileHostImpl : public TensileHost
    {
        /************************************************************
         * Allow TensileHost to downcast and access TensileHostImpl *
         ************************************************************/
        friend class TensileHost;

        /*******************
         * Class variables *
         *******************/
        std::shared_ptr<Tensile::MasterSolutionLibrary<Tensile::ContractionProblem>> library;
        std::shared_ptr<Tensile::Hardware>                                           hardware;
        Tensile::hip::SolutionAdapter                                                adapter;

        /******************************************************************************
         * GetProcessorName() returns the processor architecture name for directories *
         ******************************************************************************/
        static constexpr const char* GetProcessorName(Tensile::AMDGPU::Processor p)
        {
            switch(p)
            {
            case Tensile::AMDGPU::Processor::gfx803:
                return "gfx803";
            default: // Default falls to the most common hardware
            case Tensile::AMDGPU::Processor::gfx900:
                return "gfx900";
            case Tensile::AMDGPU::Processor::gfx906:
                return "gfx906";
            case Tensile::AMDGPU::Processor::gfx908:
                return "gfx908";
            }
        }

        /*******************************************************
         * Testpath() tests that a path exists and is readable *
         *******************************************************/
        static bool TestPath(const std::string& path)
        {
            return access(path.c_str(), R_OK) == 0;
        }

        /*************************************************************
         * Constructor loads host according to environment variables *
         * and default paths based on librocblas.so location and GPU *
         *************************************************************/
    public:
        TensileHostImpl()
            : hardware{Tensile::hip::GetCurrentDevice()}
        {
            std::string path;
            path.reserve(PATH_MAX);

            auto        pAMDGPU   = std::dynamic_pointer_cast<Tensile::AMDGPU>(hardware);
            std::string processor = GetProcessorName(pAMDGPU->processor);

            const char* env = getenv("ROCBLAS_TENSILE_LIBPATH");
            if(env)
            {
                path = env;
            }
            else
            {
                Dl_info info;

                // Find the location of librocblas.so
                if(dladdr((void*)createTensileHost, &info))
                {
                    path = info.dli_fname;
                    dirname(&path[0]);
                    path.resize(strlen(path.c_str()));
                }
                else
                {
                    path = "/opt/rocm/rocblas/lib";
                }

                // Find the location of the libraries
                if(TestPath(path + "/../../Tensile/library"))
                    path += "/../../Tensile/library";
                else
                    path += "/library";

                if(TestPath(path + "/" + processor))
                    path += "/" + processor;
            }

            // only load modules for the current architecture
            auto dir = path + "/*" + processor + "*co";

            glob_t glob_result;
            int    g = glob(dir.c_str(), GLOB_TILDE_CHECK | GLOB_NOSORT, nullptr, &glob_result);
            if(!g)
            {
                for(size_t i = 0; i < glob_result.gl_pathc; ++i)
                    adapter.loadCodeObjectFile(glob_result.gl_pathv[i]);
            }
            else
            {
                fprintf(stderr,
                        g == GLOB_NOMATCH ? "\nrocBLAS warning: No paths matched %s. Make sure "
                                            "ROCBLAS_TENSILE_LIBPATH is set correctly.\n"
                                          : "rocBLAS warning: glob(\"%s\", ...) returned %s.\n",
                        dir.c_str(),
                        g == GLOB_ABORTED
                            ? "GLOB_ABORTED"
                            : g == GLOB_NOSPACE ? "GLOB_NOSPACE" : "an unknown error");
            }
            globfree(&glob_result);

            path += "/TensileLibrary.yaml";
            if(!TestPath(path))
            {
                fprintf(stderr, "\nrocBLAS error: Cannot read %s: %m\n", path.c_str());
                abort();
            }

            library = std::dynamic_pointer_cast<
                Tensile::MasterSolutionLibrary<Tensile::ContractionProblem>>(
                Tensile::LoadLibraryFile<Tensile::ContractionProblem>(path));
        }
    };

} // namespace

/*****************************************************************************
 * createTensileHost returns an instance of TensileHostImpl as a TensileHost *
 *****************************************************************************/
TensileHost* createTensileHost()
{
    //    static int once = (tensileInitialize(), 0);
    return new TensileHostImpl;
}

/******************************************************************************
 * runContractionProblem calls Tensile to run a contraction problem described *
 * by RocblasContractionProblem                                               *
 ******************************************************************************/
template <typename Ti, typename To, typename Tc>
rocblas_status
    TensileHost::runContractionProblem(const RocblasContractionProblem<Ti, To, Tc>& problem,
                                       hipEvent_t*                                  startEvent,
                                       hipEvent_t*                                  stopEvent)
{
    rocblas_status                                status = rocblas_status_internal_error;
    std::shared_ptr<Tensile::ContractionSolution> solution;

    try
    {
        // We know that the TensileHost instance is a TensileHostImpl, so we can downcast to it
        auto* host            = static_cast<TensileHostImpl*>(this);
        auto  tensile_problem = ConstructTensileProblem(problem);
        solution              = host->library->findBestSolution(tensile_problem, *host->hardware);

        if(!solution)
        {
            // We print the error message only once, to avoid excessive logging
            static int once = (std::cerr << "Error: No Tensile solution found for " << problem, 0);
        }
        else
        {
            auto inputs = GetTensileInputs(problem);
            auto result = solution->solve(tensile_problem, inputs, *host->hardware);
            if(startEvent && stopEvent)
            {
                hipStream_t stream;
                rocblas_get_stream(problem.handle, &stream);
                host->adapter.launchKernels(result, stream, *startEvent, *stopEvent);
            }
            else
                host->adapter.launchKernels(result);

            status = rocblas_status_success;
        }
    }
    catch(const std::exception& e)
    {
        static int once
            = (std::cerr << "Error: " << (solution ? "" : "No ") << "Tensile solution found, but "
                         << e.what() << " exception thown for " << problem,
               0);
    }
    catch(...)
    {
        static int once
            = (std::cerr << "Error: " << (solution ? "" : "No ")
                         << "Tensile solution found, but unknown exception thown for " << problem,
               0);
    }

    return status;
}

/******************************************************************************
 * Intantiate the cases of runContractionProblem which are needed to satisfy  *
 * rocBLAS dependencies. This file's template functions are not defined in a  *
 * header file, in order to keep Tensile and rocBLAS separate.                *
 ******************************************************************************/

// Non-EX types
template rocblas_status TensileHost::runContractionProblem(
    const RocblasContractionProblem<rocblas_half>&, hipEvent_t* startEvent, hipEvent_t* stopEvent);

template rocblas_status TensileHost::runContractionProblem(const RocblasContractionProblem<float>&,
                                                           hipEvent_t* startEvent,
                                                           hipEvent_t* stopEvent);

template rocblas_status TensileHost::runContractionProblem(const RocblasContractionProblem<double>&,
                                                           hipEvent_t* startEvent,
                                                           hipEvent_t* stopEvent);

template rocblas_status
    TensileHost::runContractionProblem(const RocblasContractionProblem<rocblas_float_complex>&,
                                       hipEvent_t* startEvent,
                                       hipEvent_t* stopEvent);

template rocblas_status
    TensileHost::runContractionProblem(const RocblasContractionProblem<rocblas_double_complex>&,
                                       hipEvent_t* startEvent,
                                       hipEvent_t* stopEvent);

// EX types
template rocblas_status TensileHost::runContractionProblem(
    const RocblasContractionProblem<rocblas_half, rocblas_half, float>&,
    hipEvent_t* startEvent,
    hipEvent_t* stopEvent);

template rocblas_status TensileHost::runContractionProblem(
    const RocblasContractionProblem<rocblas_bfloat16, rocblas_bfloat16, float>&,
    hipEvent_t* startEvent,
    hipEvent_t* stopEvent);

template rocblas_status
<<<<<<< HEAD
    TensileHost::runContractionProblem(const RocblasContractionProblem<int8_t, int32_t, int32_t>&);
=======
    TensileHost::runContractionProblem(const RocblasContractionProblem<int8_t, int32_t, int32_t>&,
                                       hipEvent_t* startEvent,
                                       hipEvent_t* stopEvent);
#endif
>>>>>>> 28e62531
<|MERGE_RESOLUTION|>--- conflicted
+++ resolved
@@ -512,11 +512,6 @@
     hipEvent_t* stopEvent);
 
 template rocblas_status
-<<<<<<< HEAD
-    TensileHost::runContractionProblem(const RocblasContractionProblem<int8_t, int32_t, int32_t>&);
-=======
     TensileHost::runContractionProblem(const RocblasContractionProblem<int8_t, int32_t, int32_t>&,
                                        hipEvent_t* startEvent,
-                                       hipEvent_t* stopEvent);
-#endif
->>>>>>> 28e62531
+                                       hipEvent_t* stopEvent);