/* ************************************************************************
 * Copyright 2016-2019 Advanced Micro Devices, Inc.
 * ************************************************************************ */

#include <hip/hip_runtime_api.h>
#include <hip/hip_runtime.h>

#include "rocblas_trsv.hpp"
#include "rocblas.h"
#include "status.h"
#include "definitions.h"
#include "gemv.hpp"
#include "../blas3/trtri_trsm.hpp"
#include "rocblas_unique_ptr.hpp"
#include "handle.h"
#include "logging.h"
#include "utility.h"

namespace {

#define A(ii, jj) (A + (ii) + (jj)*lda)
#define B(ii) (B + (ii))
#define X(ii) (X + (ii))
#define invA(ii) (invA + (ii)*BLOCK)

template <typename T>
__global__ void flip_vector_kernel(T* data, rocblas_int size)
{
    ssize_t tx = hipBlockIdx_x * hipBlockDim_x + hipThreadIdx_x;
    if(tx < (size / 2))
    {
        T temp              = data[tx];
        data[tx]            = data[size - tx - 1];
        data[size - tx - 1] = temp;
    }
}

template <typename T>
void flip_vector(hipStream_t rocblas_stream, T* data, rocblas_int size)
{
    static constexpr int NB_X = 1024;
    rocblas_int blocksX       = (size / 2) / NB_X + 1;
    dim3 grid(blocksX);
    dim3 threads(NB_X);

    hipLaunchKernelGGL(flip_vector_kernel, grid, threads, 0, rocblas_stream, data, size);
}

template <typename T>
__global__ void strided_vector_copy_kernel(
    T* dst, rocblas_int dst_incx, const T* src, rocblas_int src_incx, rocblas_int size)
{
    ssize_t tx = hipBlockIdx_x * hipBlockDim_x + hipThreadIdx_x;
    if(tx < size)
    {
        dst[tx * dst_incx] = src[tx * src_incx];
    }
}

template <typename T>
void strided_vector_copy(hipStream_t rocblas_stream,
                         T* dst,
                         rocblas_int dst_incx,
                         T* src,
                         rocblas_int src_incx,
                         rocblas_int size)
{
    static constexpr int NB_X = 1024;
    rocblas_int blocksX       = (size - 1) / NB_X + 1;
    dim3 grid(blocksX);
    dim3 threads(NB_X);

    hipLaunchKernelGGL(strided_vector_copy_kernel,
                       grid,
                       threads,
                       0,
                       rocblas_stream,
                       dst,
                       dst_incx,
                       src,
                       src_incx,
                       size);
}

template <rocblas_int BLOCK, typename T>
rocblas_status rocblas_trsv_left(rocblas_handle handle,
                                 rocblas_fill uplo,
                                 rocblas_operation transA,
                                 rocblas_int m,
                                 const T* A,
                                 rocblas_int lda,
                                 T* B,
                                 rocblas_int incx,
                                 const T* invA,
                                 T* X)
{
    static constexpr T negative_one = -1;
    static constexpr T one          = 1;
    static constexpr T zero         = 0;

    const T* p_one          = &one;
    const T* p_zero         = &zero;
    const T* p_negative_one = &negative_one;

    if(handle->pointer_mode == rocblas_pointer_mode_device)
    {
        p_one          = reinterpret_cast<T*>(handle->get_trsv_one());
        p_zero         = reinterpret_cast<T*>(handle->get_trsv_zero());
        p_negative_one = reinterpret_cast<T*>(handle->get_trsv_negative_one());
    }

    rocblas_int i, jb;

    // transB is always non-transpose
    rocblas_operation transB = rocblas_operation_none;

    if(transA == transB)
    {
        if(uplo == rocblas_fill_lower)
        {
            // left, lower no-transpose
            jb = min(BLOCK, m);
            rocblas_gemv_template<T>(
                handle, transA, jb, jb, p_one, invA, BLOCK, B, incx, p_zero, X, 1);

            if(BLOCK < m)
            {
                rocblas_gemv_template<T>(handle,
                                         transA,
                                         m - BLOCK,
                                         BLOCK,
                                         p_negative_one,
                                         A(BLOCK, 0),
                                         lda,
                                         X,
                                         1,
                                         p_one,
                                         B(BLOCK * incx),
                                         incx);

                // remaining blocks
                for(i = BLOCK; i < m; i += BLOCK)
                {
                    jb = min(m - i, BLOCK);

                    rocblas_gemv_template<T>(handle,
                                             transA,
                                             jb,
                                             jb,
                                             p_one,
                                             invA(i),
                                             BLOCK,
                                             B(i * incx),
                                             incx,
                                             p_zero,
                                             X(i),
                                             1);
                    // this condition is not necessary at all and can be changed as if (i+BLOCK<m)
                    if(i + BLOCK >= m)
                        break;

                    rocblas_gemv_template<T>(handle,
                                             transA,
                                             m - i - BLOCK,
                                             BLOCK,
                                             p_negative_one,
                                             A(i + BLOCK, i),
                                             lda,
                                             X(i),
                                             1,
                                             p_one,
                                             B((i + BLOCK) * incx),
                                             incx);
                }
            }
        }
        else
        {
            // left, upper no-transpose
            jb = (m % BLOCK == 0) ? BLOCK : (m % BLOCK);
            i  = m - jb;

            // if m=n=35=lda=ldb, BLOCK =32, then jb = 3, i = 32; {3, 35, 3, 32, 35, 35}
            rocblas_gemv_template<T>(
                handle, transA, jb, jb, p_one, invA(i), BLOCK, B(i * incx), incx, p_zero, X(i), 1);

            if(i - BLOCK >= 0)
            {
                rocblas_gemv_template<T>(
                    handle, transA, i, jb, p_negative_one, A(0, i), lda, X(i), 1, p_one, B, incx);

                // remaining blocks
                for(i = m - jb - BLOCK; i >= 0; i -= BLOCK)
                {
                    //{32, 35, 32, 32, 35, 35}
                    rocblas_gemv_template<T>(handle,
                                             transA,
                                             BLOCK,
                                             BLOCK,
                                             p_one,
                                             invA(i),
                                             BLOCK,
                                             B(i * incx),
                                             incx,
                                             p_zero,
                                             X(i),
                                             1);

                    if(i - BLOCK < 0)
                        break;

                    rocblas_gemv_template<T>(handle,
                                             transA,
                                             i,
                                             BLOCK,
                                             p_negative_one,
                                             A(0, i),
                                             lda,
                                             X(i),
                                             1,
                                             p_one,
                                             B,
                                             incx);
                }
            }
        }
    }
    else
    { // transA == rocblas_operation_transpose || transA == rocblas_operation_conjugate_transpose
        if(uplo == rocblas_fill_lower)
        {
            // left, lower transpose
            jb = (m % BLOCK == 0) ? BLOCK : (m % BLOCK);
            i  = m - jb;

            rocblas_gemv_template<T>(
                handle, transA, jb, jb, p_one, invA(i), BLOCK, B(i * incx), incx, p_zero, X(i), 1);

            if(i - BLOCK >= 0)
            {
                rocblas_gemv_template<T>(
                    handle, transA, jb, i, p_negative_one, A(i, 0), lda, X(i), 1, p_one, B, incx);

                // remaining blocks
                for(i = m - jb - BLOCK; i >= 0; i -= BLOCK)
                {
                    rocblas_gemv_template<T>(handle,
                                             transA,
                                             BLOCK,
                                             BLOCK,
                                             p_one,
                                             invA(i),
                                             BLOCK,
                                             B(i * incx),
                                             incx,
                                             p_zero,
                                             X(i),
                                             1);

                    if(i - BLOCK < 0)
                        break;

                    rocblas_gemv_template<T>(handle,
                                             transA,
                                             BLOCK,
                                             i,
                                             p_negative_one,
                                             A(i, 0),
                                             lda,
                                             X(i),
                                             1,
                                             p_one,
                                             B,
                                             incx);
                }
            }
        }
        else
        {
            // left, upper transpose
            jb = min(BLOCK, m);
            rocblas_gemv_template<T>(
                handle, transA, jb, jb, p_one, invA, BLOCK, B, incx, p_zero, X, 1);

            if(BLOCK < m)
            {
                rocblas_gemv_template<T>(handle,
                                         transA,
                                         BLOCK,
                                         m - BLOCK,
                                         p_negative_one,
                                         A(0, BLOCK),
                                         lda,
                                         X,
                                         1,
                                         p_one,
                                         B(BLOCK * incx),
                                         incx);

                // remaining blocks
                for(i = BLOCK; i < m; i += BLOCK)
                {
                    jb = min(m - i, BLOCK);
                    rocblas_gemv_template<T>(handle,
                                             transA,
                                             jb,
                                             jb,
                                             p_one,
                                             invA(i),
                                             BLOCK,
                                             B(i * incx),
                                             incx,
                                             p_zero,
                                             X(i),
                                             1);

                    if(i + BLOCK >= m)
                        break;

                    rocblas_gemv_template<T>(handle,
                                             transA,
                                             BLOCK,
                                             m - i - BLOCK,
                                             p_negative_one,
                                             A(i, i + BLOCK),
                                             lda,
                                             X(i),
                                             1,
                                             p_one,
                                             B((i + BLOCK) * incx),
                                             incx);
                }
            }
        }
    } // transpose

    return rocblas_status_success;
}

template <rocblas_int BLOCK, typename T>
rocblas_status special_trsv_template(rocblas_handle handle,
                                     rocblas_fill uplo,
                                     rocblas_operation transA,
                                     rocblas_diagonal diag,
                                     rocblas_int m,
                                     const T* A,
                                     rocblas_int lda,
                                     T* B,
                                     rocblas_int incx,
                                     const T* supplied_invA,
                                     rocblas_int ldinvA,
                                     const size_t* B_chunk,
                                     T* x)
{
    hipStream_t rocblas_stream;
    RETURN_IF_ROCBLAS_ERROR(rocblas_get_stream(handle, &rocblas_stream));

    if(*B_chunk == 0)
        return rocblas_status_invalid_size;

    if(!x)
    {
        T* invA_temp = reinterpret_cast<T*>(handle->get_trsm_invA());
        T* invA_C    = reinterpret_cast<T*>(handle->get_trsm_invA_C());

        rocblas_trtri_trsm_template<T, BLOCK>(handle, invA_C, uplo, diag, m, A, lda, invA_temp);
    }

    T* x_temp     = x ? x : reinterpret_cast<T*>(handle->get_trsm_Y());
    const T* invA = x ? supplied_invA : reinterpret_cast<T*>(handle->get_trsm_invA());

    int R                = m / BLOCK;
    const T zero         = 0;
    const T one          = 1;
    const T negative_one = -1;

    const T* p_one          = &one;
    const T* p_zero         = &zero;
    const T* p_negative_one = &negative_one;

    if(handle->pointer_mode == rocblas_pointer_mode_device)
    {
        p_one          = reinterpret_cast<T*>(handle->get_trsv_one());
        p_zero         = reinterpret_cast<T*>(handle->get_trsv_zero());
        p_negative_one = reinterpret_cast<T*>(handle->get_trsv_negative_one());
    }

    for(int r = 0; r < R; r++)
    {
        int q = R - 1 - r;

        int j = (((uplo == rocblas_fill_lower) && (transA == rocblas_operation_none)) ||
                 ((uplo == rocblas_fill_upper) && (transA == rocblas_operation_transpose)))
                    ? r
                    : q;

        // copy a BLOCK*n piece we are solving at a time
        strided_vector_copy<T>(rocblas_stream, x_temp, 1, B + j * BLOCK * incx, incx, BLOCK);

        if(r > 0)
        {
            const T* A_current = nullptr;
            T* B_current       = nullptr;

            if((uplo == rocblas_fill_upper) && (transA == rocblas_operation_transpose))
            {
                A_current = A + r * BLOCK * lda;
                B_current = B;
            }
            else if((uplo == rocblas_fill_lower) && (transA == rocblas_operation_none))
            {
                A_current = A + r * BLOCK;
                B_current = B;
            }
            else if((uplo == rocblas_fill_lower) && (transA == rocblas_operation_transpose))
            {
                A_current = A + q * BLOCK * lda + (q + 1) * BLOCK;
                B_current = B + (q + 1) * BLOCK * incx;
            }
            else // ((uplo == rocblas_fill_upper) && (transA == rocblas_operation_none))
            {
                A_current = A + (q + 1) * BLOCK * lda + q * BLOCK;
                B_current = B + (q + 1) * BLOCK * incx;
            }

            rocblas_int M = (transA == rocblas_operation_none) ? BLOCK : r * BLOCK;
            rocblas_int N = (transA == rocblas_operation_none) ? r * BLOCK : BLOCK;
            rocblas_gemv_template(handle,
                                  transA,
                                  M,
                                  N,
                                  p_negative_one,
                                  A_current,
                                  lda,
                                  B_current,
                                  incx,
                                  p_one,
                                  (T*)x_temp,
                                  1);
        }

        rocblas_gemv_template(handle,
                              transA,
                              BLOCK,
                              BLOCK,
                              p_one,
                              ((T*)invA) + j * BLOCK * BLOCK,
                              BLOCK,
                              (T*)x_temp,
                              1,
                              p_zero,
                              (T*)B + j * BLOCK * incx,
                              incx);
    }

    return rocblas_status_success;
}

template <rocblas_int BLOCK, typename T>
rocblas_status rocblas_trsv_impl(rocblas_handle handle,
                                 rocblas_fill uplo,
                                 rocblas_operation transA,
                                 rocblas_diagonal diag,
                                 rocblas_int m,
                                 const T* A,
                                 rocblas_int lda,
                                 T* B,
                                 rocblas_int incx,
                                 const T* invA,
                                 rocblas_int ldInvA,
                                 const size_t* x_temp_size,
                                 T* x_temp)
{
    if(m % BLOCK == 0 && m <= BLOCK * *(handle->get_trsm_A_blks()))
    {
        rocblas_operation trA = transA;
        if(trA == rocblas_operation_conjugate_transpose)
            trA = rocblas_operation_transpose;

        return special_trsv_template<BLOCK>(
            handle, uplo, trA, diag, m, A, lda, B, incx, invA, ldInvA, x_temp_size, x_temp);
    }

    hipStream_t rocblas_stream;
    RETURN_IF_ROCBLAS_ERROR(rocblas_get_stream(handle, &rocblas_stream));

    rocblas_status status =
        rocblas_trsv_left<BLOCK>(handle, uplo, transA, m, A, lda, B, incx, invA, x_temp);

    // copy solution X into B
    strided_vector_copy(rocblas_stream, B, incx, x_temp, 1, m);

    return status;
}

} // namespace

template <typename>
static constexpr char rocblas_trsv_name[] = "unknown";
template <>
static constexpr char rocblas_trsv_name<float>[] = "rocblas_strsv";
template <>
static constexpr char rocblas_trsv_name<double>[] = "rocblas_dtrsv";

template <rocblas_int BLOCK, typename T>
rocblas_status rocblas_trsv_ex_template(rocblas_handle handle,
                                        rocblas_fill uplo,
                                        rocblas_operation transA,
                                        rocblas_diagonal diag,
                                        rocblas_int m,
                                        const T* A,
                                        rocblas_int lda,
                                        T* B,
                                        rocblas_int incx,
                                        const T* invA,
                                        rocblas_int ldInvA,
                                        const size_t* x_temp_size,
                                        T* x_temp)
{
    if(!m)
        return rocblas_status_success;

    if(!invA)
        return rocblas_status_memory_error;

    if(!x_temp_size || (*x_temp_size) < m)
        return rocblas_status_invalid_size;

    if(handle->pointer_mode == rocblas_pointer_mode_device)
    {
        static const T one{1};
        static const T zero{0};
        static const T negative_one{-1};

        T* one_d = (T*)handle->get_trsv_one();
        RETURN_IF_HIP_ERROR(hipMemcpy(one_d, &one, sizeof(T), hipMemcpyHostToDevice));
        T* zero_d = (T*)handle->get_trsv_zero();
        RETURN_IF_HIP_ERROR(hipMemcpy(zero_d, &zero, sizeof(T), hipMemcpyHostToDevice));
        T* negative_one_d = (T*)handle->get_trsv_negative_one();
        RETURN_IF_HIP_ERROR(
            hipMemcpy(negative_one_d, &negative_one, sizeof(T), hipMemcpyHostToDevice));
    }

    hipStream_t rocblas_stream;
    RETURN_IF_ROCBLAS_ERROR(rocblas_get_stream(handle, &rocblas_stream));

    // TODO: workaround to fix negative incx issue
    rocblas_int abs_incx = (incx > 0) ? incx : -incx;

    if(incx < 0)
    {
        flip_vector(rocblas_stream, B, (m - 1) * abs_incx + 1);
    }

    rocblas_status status = rocblas_trsv_impl<BLOCK>(
        handle, uplo, transA, diag, m, A, lda, B, abs_incx, invA, ldInvA, x_temp_size, x_temp);

    if(incx < 0)
    {
        flip_vector(rocblas_stream, B, (m - 1) * abs_incx + 1);
    }

    return status;
}

template <rocblas_int BLOCK, typename T>
rocblas_status rocblas_trsv_template(rocblas_handle handle,
                                     rocblas_fill uplo,
                                     rocblas_operation transA,
                                     rocblas_diagonal diag,
                                     rocblas_int m,
                                     const T* A,
                                     rocblas_int lda,
                                     T* B,
                                     rocblas_int incx)
{
    if(!handle)
        return rocblas_status_invalid_handle;

    auto pointer_mode = handle->pointer_mode;
<<<<<<< HEAD
=======
    auto layer_mode   = handle->layer_mode;

    if(layer_mode & rocblas_layer_mode_log_trace)
        log_trace(handle, rocblas_trsv_name<T>, uplo, transA, diag, m, A, lda, B, incx);
>>>>>>> 59f97866

    if(!handle->is_device_memory_size_query())
    {
        auto layer_mode = handle->layer_mode;
        if(layer_mode & rocblas_layer_mode_log_trace)
            log_trace(handle, rocblas_trsv_name<T>, uplo, transA, diag, m, A, lda, x, incx);

        if(layer_mode & (rocblas_layer_mode_log_bench | rocblas_layer_mode_log_profile))
        {
            auto uplo_letter   = rocblas_fill_letter(uplo);
            auto transA_letter = rocblas_transpose_letter(transA);
            auto diag_letter   = rocblas_diag_letter(diag);

            if(layer_mode & rocblas_layer_mode_log_bench)
            {
                if(pointer_mode == rocblas_pointer_mode_host)
                    log_bench(handle,
                              "./rocblas-bench -f trsv -r",
                              rocblas_precision_string<T>,
                              "--uplo",
                              uplo_letter,
                              "--transposeA",
                              transA_letter,
                              "--diag",
                              diag_letter,
                              "-m",
                              m,
                              "--lda",
                              lda,
                              "--incx",
                              incx);
            }

            if(layer_mode & rocblas_layer_mode_log_profile)
                log_profile(handle,
                            rocblas_trsv_name<T>,
                            "uplo",
                            uplo_letter,
                            "transA",
                            transA_letter,
                            "diag",
                            diag_letter,
                            "M",
                            m,
                            "lda",
                            lda,
                            "incx",
                            incx);
        }
    }

    if(uplo != rocblas_fill_lower && uplo != rocblas_fill_upper)
        return rocblas_status_not_implemented;
    if(!A || !B)
        return rocblas_status_invalid_pointer;
    if(m < 0 || lda < m || lda < 1 || !incx)
        return rocblas_status_invalid_size;

    // quick return if possible.
    if(!m)
        return handle->is_device_memory_size_query() ? rocblas_status_size_unchanged
                                                     : rocblas_status_success;

<<<<<<< HEAD
    // Calling TRSM for now
    rocblas_status status;

    static constexpr T alpha_h = 1;
    const void* alpha          = &alpha_h;

    size_t X_size = incx == 1 ? 0 : sizeof(T) * m;

    if(handle->is_device_memory_size_query())
        return handle->set_optimal_device_memory_size(1, X_size);

    auto mem = handle->device_memory_alloc(1, X_size);
    if(!mem)
        return rocblas_status_memory_error;

    void* alpha_d;
    void* dx_mod;
    std::tie(alpha_d, dx_mod) = mem;

    if(pointer_mode == rocblas_pointer_mode_device)
    {
        RETURN_IF_HIP_ERROR(hipMemcpy(alpha_d, &alpha_h, sizeof(T), hipMemcpyHostToDevice));
        alpha = alpha_d;
    }

    if(incx == 1)
    {
        status = rocblas_trsm_template<BLOCK>(
            handle, rocblas_side_left, uplo, transA, diag, m, 1, (T*)alpha, A, lda, x, m);
=======
    if(handle->pointer_mode == rocblas_pointer_mode_device)
    {
        static const T one{1};
        static const T zero{0};
        static const T negative_one{-1};

        T* one_d = (T*)handle->get_trsv_one();
        RETURN_IF_HIP_ERROR(hipMemcpy(one_d, &one, sizeof(T), hipMemcpyHostToDevice));
        T* zero_d = (T*)handle->get_trsv_zero();
        RETURN_IF_HIP_ERROR(hipMemcpy(zero_d, &zero, sizeof(T), hipMemcpyHostToDevice));
        T* negative_one_d = (T*)handle->get_trsv_negative_one();
        RETURN_IF_HIP_ERROR(
            hipMemcpy(negative_one_d, &negative_one, sizeof(T), hipMemcpyHostToDevice));
>>>>>>> 59f97866
    }

    hipStream_t rocblas_stream;
    RETURN_IF_ROCBLAS_ERROR(rocblas_get_stream(handle, &rocblas_stream));

    // TODO: workaround to fix negative incx issue
    rocblas_int abs_incx = (incx > 0) ? incx : -incx;

    if(m % BLOCK == 0 && m <= BLOCK * *(handle->get_trsm_A_blks()))
    {
        rocblas_operation trA = transA;
        if(trA == rocblas_operation_conjugate_transpose)
            trA = rocblas_operation_transpose;

        if(incx < 0)
<<<<<<< HEAD
            x -= ssize_t(incx) * (m - 1);
        strided_vector_copy<true>(handle->rocblas_stream, x, m, (T*)dx_mod, incx);
        status = rocblas_trsm_template<BLOCK>(
            handle, rocblas_side_left, uplo, transA, diag, m, 1, (T*)alpha, A, lda, (T*)dx_mod, m);
        strided_vector_copy<false>(handle->rocblas_stream, x, m, (T*)dx_mod, incx);
=======
        {
            flip_vector(rocblas_stream, B, (m - 1) * abs_incx + 1);
        }

        T* x_temp                 = nullptr;
        const T* invA             = nullptr;
        const size_t* x_temp_size = nullptr;

        rocblas_status status = special_trsv_template<BLOCK>(handle,
                                                             uplo,
                                                             trA,
                                                             diag,
                                                             m,
                                                             A,
                                                             lda,
                                                             B,
                                                             abs_incx,
                                                             invA,
                                                             0,
                                                             (handle->get_trsm_B_chnk()),
                                                             x_temp);
        if(incx < 0)
        {
            flip_vector(rocblas_stream, B, (m - 1) * abs_incx + 1);
        }

        return status;
    }

    // invA is of size BLOCK*k, BLOCK is the blocking size
    // used unique_ptr to avoid memory leak
    auto invA =
        rocblas_unique_ptr{rocblas::device_malloc(BLOCK * m * sizeof(T)), rocblas::device_free};
    if(!invA)
        return rocblas_status_memory_error;

    auto C_tmp = rocblas_unique_ptr{
        rocblas::device_malloc(sizeof(T) * (BLOCK / 2) * (BLOCK / 2) * (m / BLOCK)),
        rocblas::device_free};
    if(!C_tmp && m >= BLOCK)
        return rocblas_status_memory_error;

    // X is size of packed B
    auto X = rocblas_unique_ptr{rocblas::device_malloc(m * sizeof(T)), rocblas::device_free};
    if(!X)
        return rocblas_status_memory_error;

    // batched trtri invert diagonal part (BLOCK*BLOCK) of A into invA
    rocblas_status status = rocblas_trtri_trsm_template<T, BLOCK>(
        handle, (T*)C_tmp.get(), uplo, diag, m, A, lda, (T*)invA.get());
    if(status != rocblas_status_success)
        return status;

    if(incx < 0)
    {
        flip_vector(rocblas_stream, B, (m - 1) * abs_incx + 1);
    }

    status = rocblas_trsv_impl<BLOCK>(handle,
                                      uplo,
                                      transA,
                                      diag,
                                      m,
                                      A,
                                      lda,
                                      B,
                                      abs_incx,
                                      (T*)invA.get(),
                                      BLOCK,
                                      (handle->get_trsm_B_chnk()),
                                      (T*)X.get());

    if(incx < 0)
    {
        flip_vector(rocblas_stream, B, (m - 1) * abs_incx + 1);
>>>>>>> 59f97866
    }

    return status;
}

/*
 * ===========================================================================
 *    C wrapper
 * ===========================================================================
 */

extern "C" {

rocblas_status rocblas_strsv_ex(rocblas_handle handle,
                                rocblas_fill uplo,
                                rocblas_operation transA,
                                rocblas_diagonal diag,
                                rocblas_int m,
                                const float* A,
                                rocblas_int lda,
                                float* x,
                                rocblas_int incx,
                                const float* invA,
                                rocblas_int ldInvA,
                                const size_t* x_temp_size,
                                float* x_temp)
{
    static constexpr rocblas_int STRSV_BLOCK = 128;
    return rocblas_trsv_ex_template<STRSV_BLOCK>(
        handle, uplo, transA, diag, m, A, lda, x, incx, invA, ldInvA, x_temp_size, x_temp);
}

rocblas_status rocblas_dtrsv_ex(rocblas_handle handle,
                                rocblas_fill uplo,
                                rocblas_operation transA,
                                rocblas_diagonal diag,
                                rocblas_int m,
                                const double* A,
                                rocblas_int lda,
                                double* x,
                                rocblas_int incx,
                                const double* invA,
                                rocblas_int ldInvA,
                                const size_t* x_temp_size,
                                double* x_temp)
{
    static constexpr rocblas_int DTRSV_BLOCK = 128;
    return rocblas_trsv_ex_template<DTRSV_BLOCK>(
        handle, uplo, transA, diag, m, A, lda, x, incx, invA, ldInvA, x_temp_size, x_temp);
}

rocblas_status rocblas_strsv(rocblas_handle handle,
                             rocblas_fill uplo,
                             rocblas_operation transA,
                             rocblas_diagonal diag,
                             rocblas_int m,
                             const float* A,
                             rocblas_int lda,
                             float* x,
                             rocblas_int incx)
{
    static constexpr rocblas_int STRSV_BLOCK = 128;
    return rocblas_trsv_template<STRSV_BLOCK>(handle, uplo, transA, diag, m, A, lda, x, incx);
}

rocblas_status rocblas_dtrsv(rocblas_handle handle,
                             rocblas_fill uplo,
                             rocblas_operation transA,
                             rocblas_diagonal diag,
                             rocblas_int m,
                             const double* A,
                             rocblas_int lda,
                             double* x,
                             rocblas_int incx)
{
    static constexpr rocblas_int DTRSV_BLOCK = 128;
    return rocblas_trsv_template<DTRSV_BLOCK>(handle, uplo, transA, diag, m, A, lda, x, incx);
}

} // extern "C"<|MERGE_RESOLUTION|>--- conflicted
+++ resolved
@@ -578,13 +578,10 @@
         return rocblas_status_invalid_handle;
 
     auto pointer_mode = handle->pointer_mode;
-<<<<<<< HEAD
-=======
     auto layer_mode   = handle->layer_mode;
 
     if(layer_mode & rocblas_layer_mode_log_trace)
         log_trace(handle, rocblas_trsv_name<T>, uplo, transA, diag, m, A, lda, B, incx);
->>>>>>> 59f97866
 
     if(!handle->is_device_memory_size_query())
     {
@@ -648,37 +645,6 @@
         return handle->is_device_memory_size_query() ? rocblas_status_size_unchanged
                                                      : rocblas_status_success;
 
-<<<<<<< HEAD
-    // Calling TRSM for now
-    rocblas_status status;
-
-    static constexpr T alpha_h = 1;
-    const void* alpha          = &alpha_h;
-
-    size_t X_size = incx == 1 ? 0 : sizeof(T) * m;
-
-    if(handle->is_device_memory_size_query())
-        return handle->set_optimal_device_memory_size(1, X_size);
-
-    auto mem = handle->device_memory_alloc(1, X_size);
-    if(!mem)
-        return rocblas_status_memory_error;
-
-    void* alpha_d;
-    void* dx_mod;
-    std::tie(alpha_d, dx_mod) = mem;
-
-    if(pointer_mode == rocblas_pointer_mode_device)
-    {
-        RETURN_IF_HIP_ERROR(hipMemcpy(alpha_d, &alpha_h, sizeof(T), hipMemcpyHostToDevice));
-        alpha = alpha_d;
-    }
-
-    if(incx == 1)
-    {
-        status = rocblas_trsm_template<BLOCK>(
-            handle, rocblas_side_left, uplo, transA, diag, m, 1, (T*)alpha, A, lda, x, m);
-=======
     if(handle->pointer_mode == rocblas_pointer_mode_device)
     {
         static const T one{1};
@@ -692,7 +658,6 @@
         T* negative_one_d = (T*)handle->get_trsv_negative_one();
         RETURN_IF_HIP_ERROR(
             hipMemcpy(negative_one_d, &negative_one, sizeof(T), hipMemcpyHostToDevice));
->>>>>>> 59f97866
     }
 
     hipStream_t rocblas_stream;
@@ -708,13 +673,6 @@
             trA = rocblas_operation_transpose;
 
         if(incx < 0)
-<<<<<<< HEAD
-            x -= ssize_t(incx) * (m - 1);
-        strided_vector_copy<true>(handle->rocblas_stream, x, m, (T*)dx_mod, incx);
-        status = rocblas_trsm_template<BLOCK>(
-            handle, rocblas_side_left, uplo, transA, diag, m, 1, (T*)alpha, A, lda, (T*)dx_mod, m);
-        strided_vector_copy<false>(handle->rocblas_stream, x, m, (T*)dx_mod, incx);
-=======
         {
             flip_vector(rocblas_stream, B, (m - 1) * abs_incx + 1);
         }
@@ -790,7 +748,6 @@
     if(incx < 0)
     {
         flip_vector(rocblas_stream, B, (m - 1) * abs_incx + 1);
->>>>>>> 59f97866
     }
 
     return status;
