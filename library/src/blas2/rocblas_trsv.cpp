--- conflicted
+++ resolved
@@ -1,37 +1,19 @@
 /* ************************************************************************
  * Copyright 2016-2019 Advanced Micro Devices, Inc.
  * ************************************************************************ */
-<<<<<<< HEAD
-=======
 #include <hip/hip_runtime_api.h>
->>>>>>> 1bb5a199
-
-#include <hip/hip_runtime.h>
-#include <hip/hip_runtime_api.h>
-
-<<<<<<< HEAD
-#include "../blas3/trtri_trsm.hpp"
-=======
->>>>>>> 1bb5a199
 #include "definitions.h"
 #include "gemv.hpp"
 #include "handle.h"
 #include "logging.h"
 #include "rocblas.h"
-<<<<<<< HEAD
 #include "rocblas_constant.h"
-=======
->>>>>>> 1bb5a199
 #include "rocblas_trsv.hpp"
 #include "rocblas_unique_ptr.hpp"
 #include "status.h"
 #include "utility.h"
-
-<<<<<<< HEAD
-=======
 #include "../blas3/trtri_trsm.hpp"
 
->>>>>>> 1bb5a199
 namespace
 {
 
@@ -111,7 +93,6 @@
                                      const T*          invA,
                                      T*                X)
     {
-<<<<<<< HEAD
         const T*    p_one          = rocblas_get_constant<T>(handle, rocblas_constant_one);
         const T*    p_zero         = rocblas_get_constant<T>(handle, rocblas_constant_zero);
         const T*    p_negative_one = rocblas_get_constant<T>(handle, rocblas_constant_neg1);
@@ -129,37 +110,6 @@
                 rocblas_gemv_template<T>(
                     handle, transA, jb, jb, p_one, invA, BLOCK, B, incx, p_zero, X, 1);
 
-=======
-        static constexpr T negative_one = -1;
-        static constexpr T one          = 1;
-        static constexpr T zero         = 0;
-
-        const T* p_one          = &one;
-        const T* p_zero         = &zero;
-        const T* p_negative_one = &negative_one;
-
-        if(handle->pointer_mode == rocblas_pointer_mode_device)
-        {
-            p_one          = reinterpret_cast<T*>(handle->get_trsv_one());
-            p_zero         = reinterpret_cast<T*>(handle->get_trsv_zero());
-            p_negative_one = reinterpret_cast<T*>(handle->get_trsv_negative_one());
-        }
-
-        rocblas_int i, jb;
-
-        // transB is always non-transpose
-        rocblas_operation transB = rocblas_operation_none;
-
-        if(transA == transB)
-        {
-            if(uplo == rocblas_fill_lower)
-            {
-                // left, lower no-transpose
-                jb = min(BLOCK, m);
-                rocblas_gemv_template<T>(
-                    handle, transA, jb, jb, p_one, invA, BLOCK, B, incx, p_zero, X, 1);
-
->>>>>>> 1bb5a199
                 if(BLOCK < m)
                 {
                     rocblas_gemv_template<T>(handle,
@@ -446,7 +396,6 @@
         T*       x_temp = x ? x : reinterpret_cast<T*>(handle->get_trsm_Y());
         const T* invA   = x ? supplied_invA : reinterpret_cast<T*>(handle->get_trsm_invA());
 
-<<<<<<< HEAD
         int      R              = m / BLOCK;
         const T* p_one          = rocblas_get_constant<T>(handle, rocblas_constant_one);
         const T* p_zero         = rocblas_get_constant<T>(handle, rocblas_constant_zero);
@@ -464,36 +413,6 @@
             // copy a BLOCK*n piece we are solving at a time
             strided_vector_copy<T>(rocblas_stream, x_temp, 1, B + j * BLOCK * incx, incx, BLOCK);
 
-=======
-        int     R            = m / BLOCK;
-        const T zero         = 0;
-        const T one          = 1;
-        const T negative_one = -1;
-
-        const T* p_one          = &one;
-        const T* p_zero         = &zero;
-        const T* p_negative_one = &negative_one;
-
-        if(handle->pointer_mode == rocblas_pointer_mode_device)
-        {
-            p_one          = reinterpret_cast<T*>(handle->get_trsv_one());
-            p_zero         = reinterpret_cast<T*>(handle->get_trsv_zero());
-            p_negative_one = reinterpret_cast<T*>(handle->get_trsv_negative_one());
-        }
-
-        for(int r = 0; r < R; r++)
-        {
-            int q = R - 1 - r;
-
-            int j = (((uplo == rocblas_fill_lower) && (transA == rocblas_operation_none))
-                     || ((uplo == rocblas_fill_upper) && (transA == rocblas_operation_transpose)))
-                        ? r
-                        : q;
-
-            // copy a BLOCK*n piece we are solving at a time
-            strided_vector_copy<T>(rocblas_stream, x_temp, 1, B + j * BLOCK * incx, incx, BLOCK);
-
->>>>>>> 1bb5a199
             if(r > 0)
             {
                 const T* A_current = nullptr;
@@ -600,70 +519,6 @@
 static constexpr char rocblas_trsv_name<double>[] = "rocblas_dtrsv";
 
 template <rocblas_int BLOCK, typename T>
-<<<<<<< HEAD
-=======
-rocblas_status rocblas_trsv_ex_template(rocblas_handle    handle,
-                                        rocblas_fill      uplo,
-                                        rocblas_operation transA,
-                                        rocblas_diagonal  diag,
-                                        rocblas_int       m,
-                                        const T*          A,
-                                        rocblas_int       lda,
-                                        T*                B,
-                                        rocblas_int       incx,
-                                        const T*          invA,
-                                        rocblas_int       ldInvA,
-                                        const size_t*     x_temp_size,
-                                        T*                x_temp)
-{
-    if(!m)
-        return rocblas_status_success;
-
-    if(!invA)
-        return rocblas_status_memory_error;
-
-    if(!x_temp_size || (*x_temp_size) < m)
-        return rocblas_status_invalid_size;
-
-    if(handle->pointer_mode == rocblas_pointer_mode_device)
-    {
-        static const T one{1};
-        static const T zero{0};
-        static const T negative_one{-1};
-
-        T* one_d = (T*)handle->get_trsv_one();
-        RETURN_IF_HIP_ERROR(hipMemcpy(one_d, &one, sizeof(T), hipMemcpyHostToDevice));
-        T* zero_d = (T*)handle->get_trsv_zero();
-        RETURN_IF_HIP_ERROR(hipMemcpy(zero_d, &zero, sizeof(T), hipMemcpyHostToDevice));
-        T* negative_one_d = (T*)handle->get_trsv_negative_one();
-        RETURN_IF_HIP_ERROR(
-            hipMemcpy(negative_one_d, &negative_one, sizeof(T), hipMemcpyHostToDevice));
-    }
-
-    hipStream_t rocblas_stream;
-    RETURN_IF_ROCBLAS_ERROR(rocblas_get_stream(handle, &rocblas_stream));
-
-    // TODO: workaround to fix negative incx issue
-    rocblas_int abs_incx = (incx > 0) ? incx : -incx;
-
-    if(incx < 0)
-    {
-        flip_vector(rocblas_stream, B, (m - 1) * abs_incx + 1);
-    }
-
-    rocblas_status status = rocblas_trsv_impl<BLOCK>(
-        handle, uplo, transA, diag, m, A, lda, B, abs_incx, invA, ldInvA, x_temp_size, x_temp);
-
-    if(incx < 0)
-    {
-        flip_vector(rocblas_stream, B, (m - 1) * abs_incx + 1);
-    }
-
-    return status;
-}
-
-template <rocblas_int BLOCK, typename T>
->>>>>>> 1bb5a199
 rocblas_status rocblas_trsv_template(rocblas_handle    handle,
                                      rocblas_fill      uplo,
                                      rocblas_operation transA,
