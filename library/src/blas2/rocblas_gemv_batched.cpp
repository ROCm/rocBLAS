--- conflicted
+++ resolved
@@ -55,39 +55,18 @@
                               transA,
                               m,
                               n,
-<<<<<<< HEAD
-                              alpha ? *alpha : std::numeric_limits<T>::quiet_NaN(),
-=======
                               log_trace_scalar_value(alpha),
->>>>>>> 84bedf80
                               A,
                               lda,
                               x,
                               incx,
-<<<<<<< HEAD
-                              beta ? *beta : std::numeric_limits<T>::quiet_NaN(),
-=======
                               log_trace_scalar_value(beta),
->>>>>>> 84bedf80
                               y,
                               incy,
                               batch_count);
 
                 if(layer_mode & rocblas_layer_mode_log_bench)
                 {
-<<<<<<< HEAD
-                    std::stringstream alphass, betass;
-                    alphass << "--alpha "
-                            << (alpha ? std::real(*alpha) : std::numeric_limits<T>::quiet_NaN());
-                    if(alpha && std::imag(*alpha))
-                        alphass << " --alphai " << std::imag(*alpha);
-                    betass << "--beta "
-                           << (beta ? std::real(*beta) : std::numeric_limits<T>::quiet_NaN());
-                    if(beta && std::imag(*beta))
-                        betass << " --betai " << std::imag(*beta);
-
-=======
->>>>>>> 84bedf80
                     log_bench(handle,
                               "./rocblas-bench -f gemv_batched -r",
                               rocblas_precision_string<T>,
@@ -97,20 +76,12 @@
                               m,
                               "-n",
                               n,
-<<<<<<< HEAD
-                              alphass.str(),
-=======
                               LOG_BENCH_SCALAR_VALUE(alpha),
->>>>>>> 84bedf80
                               "--lda",
                               lda,
                               "--incx",
                               incx,
-<<<<<<< HEAD
-                              betass.str(),
-=======
                               LOG_BENCH_SCALAR_VALUE(beta),
->>>>>>> 84bedf80
                               "--incy",
                               incy,
                               "--batch",
@@ -164,30 +135,25 @@
         if(!A || !x || !y || !alpha || !beta)
             return rocblas_status_invalid_pointer;
 
-<<<<<<< HEAD
-        return rocblas_gemv_batched_template(
-            handle, transA, m, n, alpha, A, lda, x, incx, beta, y, incy, batch_count);
-=======
-        return rocblas_gemv_template<T>(handle,
-                                        transA,
-                                        m,
-                                        n,
-                                        alpha,
-                                        A,
-                                        0,
-                                        lda,
-                                        0,
-                                        x,
-                                        0,
-                                        incx,
-                                        0,
-                                        beta,
-                                        y,
-                                        0,
-                                        incy,
-                                        0,
-                                        batch_count);
->>>>>>> 84bedf80
+        return rocblas_gemv_template(handle,
+                                     transA,
+                                     m,
+                                     n,
+                                     alpha,
+                                     A,
+                                     0,
+                                     lda,
+                                     0,
+                                     x,
+                                     0,
+                                     incx,
+                                     0,
+                                     beta,
+                                     y,
+                                     0,
+                                     incy,
+                                     0,
+                                     batch_count);
     }
 } // namespace
 
