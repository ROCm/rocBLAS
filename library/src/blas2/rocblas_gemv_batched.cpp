--- conflicted
+++ resolved
@@ -1,27 +1,17 @@
 /* ************************************************************************
  * Copyright 2016 Advanced Micro Devices, Inc.
  * ************************************************************************ */
-<<<<<<< HEAD
-=======
 #include <hip/hip_runtime.h>
 
 #include "rocblas.h"
 #include "status.h"
 
->>>>>>> 1bb5a199
 #include "definitions.h"
-#include "gemv_device.hpp"
 #include "handle.h"
 #include "logging.h"
-#include "rocblas.h"
-#include "status.h"
 #include "utility.h"
-<<<<<<< HEAD
-#include <hip/hip_runtime.h>
-=======
 
 #include "gemv_device.hpp"
->>>>>>> 1bb5a199
 
 namespace
 {
@@ -32,7 +22,6 @@
     static constexpr char rocblas_gemv_name<float>[] = "rocblas_sgemv_batched";
     template <>
     static constexpr char rocblas_gemv_name<double>[] = "rocblas_dgemv_batched";
-<<<<<<< HEAD
 
     template <typename T>
     rocblas_status rocblas_gemv_batched(rocblas_handle    handle,
@@ -103,90 +92,6 @@
                               batch_count);
             }
             else
-=======
-
-    template <typename T>
-    rocblas_status rocblas_gemv_batched(rocblas_handle    handle,
-                                        rocblas_operation transA,
-                                        rocblas_int       m,
-                                        rocblas_int       n,
-                                        const T*          alpha,
-                                        const T* const    A[],
-                                        rocblas_int       lda,
-                                        const T* const    x[],
-                                        rocblas_int       incx,
-                                        const T*          beta,
-                                        T* const          y[],
-                                        rocblas_int       incy,
-                                        rocblas_int       batch_count)
-    {
-        if(!handle)
-            return rocblas_status_invalid_handle;
-        if(!alpha || !beta)
-            return rocblas_status_invalid_pointer;
-
-        auto layer_mode = handle->layer_mode;
-        if(layer_mode
-           & (rocblas_layer_mode_log_trace | rocblas_layer_mode_log_bench
-              | rocblas_layer_mode_log_profile))
-        {
-            auto transA_letter = rocblas_transpose_letter(transA);
-
-            if(handle->pointer_mode == rocblas_pointer_mode_host)
->>>>>>> 1bb5a199
-            {
-                if(layer_mode & rocblas_layer_mode_log_trace)
-                    log_trace(handle,
-                              rocblas_gemv_name<T>,
-                              transA,
-                              m,
-                              n,
-<<<<<<< HEAD
-                              alpha,
-=======
-                              *alpha,
->>>>>>> 1bb5a199
-                              A,
-                              lda,
-                              x,
-                              incx,
-<<<<<<< HEAD
-                              beta,
-                              y,
-                              incy,
-                              batch_count);
-            }
-
-=======
-                              *beta,
-                              y,
-                              incy,
-                              batch_count);
-
-                if(layer_mode & rocblas_layer_mode_log_bench)
-                    log_bench(handle,
-                              "./rocblas-bench -f gemv_batched -r",
-                              rocblas_precision_string<T>,
-                              "--transposeA",
-                              transA_letter,
-                              "-m",
-                              m,
-                              "-n",
-                              n,
-                              "--alpha",
-                              *alpha,
-                              "--lda",
-                              lda,
-                              "--incx",
-                              incx,
-                              "--beta",
-                              *beta,
-                              "--incy",
-                              incy,
-                              "--batch_count",
-                              batch_count);
-            }
-            else
             {
                 if(layer_mode & rocblas_layer_mode_log_trace)
                     log_trace(handle,
@@ -205,7 +110,6 @@
                               batch_count);
             }
 
->>>>>>> 1bb5a199
             if(layer_mode & rocblas_layer_mode_log_profile)
                 log_profile(handle,
                             rocblas_gemv_name<T>,
