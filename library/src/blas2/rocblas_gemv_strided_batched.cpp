/* ************************************************************************
 * Copyright 2016-2019 Advanced Micro Devices, Inc.
 * ************************************************************************ */
#include "handle.h"
#include "logging.h"
#include "rocblas.h"
#include "rocblas_gemv.hpp"
#include "utility.h"

namespace
{
    template <typename>
    constexpr char rocblas_gemv_name[] = "unknown";
    template <>
    constexpr char rocblas_gemv_name<float>[] = "rocblas_sgemv_strided_batched";
    template <>
    constexpr char rocblas_gemv_name<double>[] = "rocblas_dgemv_strided_batched";
    template <>
    constexpr char rocblas_gemv_name<rocblas_float_complex>[] = "rocblas_cgemv_strided_batched";
    template <>
    constexpr char rocblas_gemv_name<rocblas_double_complex>[] = "rocblas_zgemv_strided_batched";

    template <typename T>
    rocblas_status rocblas_gemv_strided_batched_impl(rocblas_handle    handle,
                                                     rocblas_operation transA,
                                                     rocblas_int       m,
                                                     rocblas_int       n,
                                                     const T*          alpha,
                                                     const T*          A,
                                                     rocblas_int       lda,
                                                     rocblas_int       strideA,
                                                     const T*          x,
                                                     rocblas_int       incx,
                                                     rocblas_int       stridex,
                                                     const T*          beta,
                                                     T*                y,
                                                     rocblas_int       incy,
                                                     rocblas_int       stridey,
                                                     rocblas_int       batch_count)
    {
        if(!handle)
            return rocblas_status_invalid_handle;
        RETURN_ZERO_DEVICE_MEMORY_SIZE_IF_QUERIED(handle);

        auto layer_mode = handle->layer_mode;
        if(layer_mode
           & (rocblas_layer_mode_log_trace | rocblas_layer_mode_log_bench
              | rocblas_layer_mode_log_profile))
        {
            auto transA_letter = rocblas_transpose_letter(transA);

            if(handle->pointer_mode == rocblas_pointer_mode_host)
            {
                if(layer_mode & rocblas_layer_mode_log_trace)
                    log_trace(handle,
                              rocblas_gemv_name<T>,
                              transA,
                              m,
                              n,
                              log_trace_scalar_value(alpha),
                              A,
                              lda,
                              strideA,
                              x,
                              incx,
                              stridex,
                              log_trace_scalar_value(beta),
                              y,
                              incy,
                              stridey,
                              batch_count);

                if(layer_mode & rocblas_layer_mode_log_bench)
                    log_bench(handle,
                              "./rocblas-bench -f gemv_strided_batched -r",
                              rocblas_precision_string<T>,
                              "--transposeA",
                              transA_letter,
                              "-m",
                              m,
                              "-n",
                              n,
                              LOG_BENCH_SCALAR_VALUE(alpha),
                              "--lda",
                              lda,
                              "--stride_a",
                              strideA,
                              "--incx",
                              incx,
                              "--stride_x",
                              stridex,
                              LOG_BENCH_SCALAR_VALUE(beta),
                              "--incy",
                              incy,
                              "--stride_y",
                              stridey,
                              "--batch",
                              batch_count);
            }
            else
            {
                if(layer_mode & rocblas_layer_mode_log_trace)
                    log_trace(handle,
                              rocblas_gemv_name<T>,
                              transA,
                              m,
                              n,
                              alpha,
                              A,
                              lda,
                              strideA,
                              x,
                              incx,
                              stridex,
                              beta,
                              y,
                              incy,
                              stridey,
                              batch_count);
            }

            if(layer_mode & rocblas_layer_mode_log_profile)
                log_profile(handle,
                            rocblas_gemv_name<T>,
                            "transA",
                            transA_letter,
                            "M",
                            m,
                            "N",
                            n,
                            "lda",
                            lda,
                            "stride_a",
                            strideA,
                            "incx",
                            incx,
                            "stride_x",
                            stridex,
                            "incy",
                            incy,
                            "stride_y",
                            stridey,
                            "batch_count",
                            batch_count);
        }

<<<<<<< HEAD
        size_t size_x, dim_x, abs_incx;
        size_t size_y, dim_y, abs_incy;

        if(transA == rocblas_operation_none)
        {
            dim_x = n;
            dim_y = m;
        }
        else
        {
            dim_x = m;
            dim_y = n;
        }

        abs_incx = incx >= 0 ? incx : -incx;
        abs_incy = incy >= 0 ? incy : -incy;

        size_x = dim_x * abs_incx;
        size_y = dim_y * abs_incy;

        if(stridex < size_x || stridey < size_y)
            return rocblas_status_invalid_size;

        if(m < 0 || n < 0 || lda < m || lda < 1 || !incx || !incy || batch_count < 0
           || strideA < lda * n)
            return rocblas_status_invalid_size;

        if(!m || !n || !batch_count)
            return rocblas_status_success;

        if(!A || !x || !y || !alpha || !beta)
            return rocblas_status_invalid_pointer;

        return rocblas_gemv_strided_batched_template(handle,
                                                     transA,
                                                     m,
                                                     n,
                                                     alpha,
                                                     A,
                                                     lda,
                                                     strideA,
                                                     x,
                                                     incx,
                                                     stridex,
                                                     beta,
                                                     y,
                                                     incy,
                                                     stridey,
                                                     batch_count);
=======
        if(!A || !x || !y)
            return rocblas_status_invalid_pointer;
        if(m < 0 || n < 0 || lda < m || lda < 1 || !incx || !incy)
            return rocblas_status_invalid_size;
        if(batch_count < 0)
            return rocblas_status_invalid_size;

        return rocblas_gemv_template<T>(handle,
                                        transA,
                                        m,
                                        n,
                                        alpha,
                                        A,
                                        0,
                                        lda,
                                        strideA,
                                        x,
                                        0,
                                        incx,
                                        stridex,
                                        beta,
                                        y,
                                        0,
                                        incy,
                                        stridey,
                                        batch_count);
>>>>>>> ba0560b3
    }
} //namespace

/*
* ===========================================================================
*    C wrapper
* ===========================================================================
*/

extern "C" {

rocblas_status rocblas_sgemv_strided_batched(rocblas_handle    handle,
                                             rocblas_operation transA,
                                             rocblas_int       m,
                                             rocblas_int       n,
                                             const float*      alpha,
                                             const float*      A,
                                             rocblas_int       lda,
                                             rocblas_int       strideA,
                                             const float*      x,
                                             rocblas_int       incx,
                                             rocblas_int       stridex,
                                             const float*      beta,
                                             float*            y,
                                             rocblas_int       incy,
                                             rocblas_int       stridey,
                                             rocblas_int       batch_count)
{
    return rocblas_gemv_strided_batched_impl(handle,
                                             transA,
                                             m,
                                             n,
                                             alpha,
                                             A,
                                             lda,
                                             strideA,
                                             x,
                                             incx,
                                             stridex,
                                             beta,
                                             y,
                                             incy,
                                             stridey,
                                             batch_count);
}

rocblas_status rocblas_dgemv_strided_batched(rocblas_handle    handle,
                                             rocblas_operation transA,
                                             rocblas_int       m,
                                             rocblas_int       n,
                                             const double*     alpha,
                                             const double*     A,
                                             rocblas_int       lda,
                                             rocblas_int       strideA,
                                             const double*     x,
                                             rocblas_int       incx,
                                             rocblas_int       stridex,
                                             const double*     beta,
                                             double*           y,
                                             rocblas_int       incy,
                                             rocblas_int       stridey,
                                             rocblas_int       batch_count)
{
    return rocblas_gemv_strided_batched_impl(handle,
                                             transA,
                                             m,
                                             n,
                                             alpha,
                                             A,
                                             lda,
                                             strideA,
                                             x,
                                             incx,
                                             stridex,
                                             beta,
                                             y,
                                             incy,
                                             stridey,
                                             batch_count);
}

rocblas_status rocblas_cgemv_strided_batched(rocblas_handle               handle,
                                             rocblas_operation            transA,
                                             rocblas_int                  m,
                                             rocblas_int                  n,
                                             const rocblas_float_complex* alpha,
                                             const rocblas_float_complex* A,
                                             rocblas_int                  lda,
                                             rocblas_int                  strideA,
                                             const rocblas_float_complex* x,
                                             rocblas_int                  incx,
                                             rocblas_int                  stridex,
                                             const rocblas_float_complex* beta,
                                             rocblas_float_complex*       y,
                                             rocblas_int                  incy,
                                             rocblas_int                  stridey,
                                             rocblas_int                  batch_count)
{
    return rocblas_gemv_strided_batched_impl(handle,
                                             transA,
                                             m,
                                             n,
                                             alpha,
                                             A,
                                             lda,
                                             strideA,
                                             x,
                                             incx,
                                             stridex,
                                             beta,
                                             y,
                                             incy,
                                             stridey,
                                             batch_count);
}

rocblas_status rocblas_zgemv_strided_batched(rocblas_handle                handle,
                                             rocblas_operation             transA,
                                             rocblas_int                   m,
                                             rocblas_int                   n,
                                             const rocblas_double_complex* alpha,
                                             const rocblas_double_complex* A,
                                             rocblas_int                   lda,
                                             rocblas_int                   strideA,
                                             const rocblas_double_complex* x,
                                             rocblas_int                   incx,
                                             rocblas_int                   stridex,
                                             const rocblas_double_complex* beta,
                                             rocblas_double_complex*       y,
                                             rocblas_int                   incy,
                                             rocblas_int                   stridey,
                                             rocblas_int                   batch_count)
{
    return rocblas_gemv_strided_batched_impl(handle,
                                             transA,
                                             m,
                                             n,
                                             alpha,
                                             A,
                                             lda,
                                             strideA,
                                             x,
                                             incx,
                                             stridex,
                                             beta,
                                             y,
                                             incy,
                                             stridey,
                                             batch_count);
}

} // extern "C"<|MERGE_RESOLUTION|>--- conflicted
+++ resolved
@@ -144,63 +144,12 @@
                             batch_count);
         }
 
-<<<<<<< HEAD
-        size_t size_x, dim_x, abs_incx;
-        size_t size_y, dim_y, abs_incy;
-
-        if(transA == rocblas_operation_none)
-        {
-            dim_x = n;
-            dim_y = m;
-        }
-        else
-        {
-            dim_x = m;
-            dim_y = n;
-        }
-
-        abs_incx = incx >= 0 ? incx : -incx;
-        abs_incy = incy >= 0 ? incy : -incy;
-
-        size_x = dim_x * abs_incx;
-        size_y = dim_y * abs_incy;
-
-        if(stridex < size_x || stridey < size_y)
+        if(m < 0 || n < 0 || lda < m || lda < 1 || !incx || !incy | batch_count < 0)
             return rocblas_status_invalid_size;
-
-        if(m < 0 || n < 0 || lda < m || lda < 1 || !incx || !incy || batch_count < 0
-           || strideA < lda * n)
-            return rocblas_status_invalid_size;
-
         if(!m || !n || !batch_count)
             return rocblas_status_success;
-
-        if(!A || !x || !y || !alpha || !beta)
+        if(!A || !x || !y || !alpha || !beta))
             return rocblas_status_invalid_pointer;
-
-        return rocblas_gemv_strided_batched_template(handle,
-                                                     transA,
-                                                     m,
-                                                     n,
-                                                     alpha,
-                                                     A,
-                                                     lda,
-                                                     strideA,
-                                                     x,
-                                                     incx,
-                                                     stridex,
-                                                     beta,
-                                                     y,
-                                                     incy,
-                                                     stridey,
-                                                     batch_count);
-=======
-        if(!A || !x || !y)
-            return rocblas_status_invalid_pointer;
-        if(m < 0 || n < 0 || lda < m || lda < 1 || !incx || !incy)
-            return rocblas_status_invalid_size;
-        if(batch_count < 0)
-            return rocblas_status_invalid_size;
 
         return rocblas_gemv_template<T>(handle,
                                         transA,
@@ -221,7 +170,6 @@
                                         incy,
                                         stridey,
                                         batch_count);
->>>>>>> ba0560b3
     }
 } //namespace
 
