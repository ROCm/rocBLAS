--- conflicted
+++ resolved
@@ -88,10 +88,6 @@
                             incx);
         }
 
-<<<<<<< HEAD
-        // if(m < 0 || k < 0 || lda < m || lda < 1 || !incx || k >= lda)
-=======
->>>>>>> c45d799f
         if(m < 0 || k < 0 || lda < k + 1 || !incx)
             return rocblas_status_invalid_size;
 
