--- conflicted
+++ resolved
@@ -1,5 +1,5 @@
 /* ************************************************************************
- * Copyright 2016-2019 Advanced Micro Devices, Inc.
+ * Copyright 2016-2020 Advanced Micro Devices, Inc.
  * ************************************************************************ */
 #include "handle.h"
 #include "logging.h"
@@ -181,8 +181,5 @@
 {
     return exception_to_rocblas_status();
 }
-<<<<<<< HEAD
-=======
 
->>>>>>> 39a281f2
 } // extern "C"