/* ************************************************************************
 * Copyright 2016-2019 Advanced Micro Devices, Inc.
 * ************************************************************************ */
#include "handle.h"
#include "logging.h"
#include "rocblas.h"
#include "rocblas_hemv.hpp"
#include "utility.h"
#include <limits>

namespace
{
    template <typename>
    constexpr char rocblas_hemv_name[] = "unknown";
    template <>
    constexpr char rocblas_hemv_name<rocblas_float_complex>[] = "rocblas_chemv_batched";
    template <>
    constexpr char rocblas_hemv_name<rocblas_double_complex>[] = "rocblas_zhemv_batched";

    template <typename T>
    rocblas_status rocblas_hemv_batched_impl(rocblas_handle handle,
                                             rocblas_fill   uplo,
                                             rocblas_int    n,
                                             const T*       alpha,
                                             const T* const A[],
                                             rocblas_int    lda,
                                             const T* const x[],
                                             rocblas_int    incx,
                                             const T*       beta,
                                             T* const       y[],
                                             rocblas_int    incy,
                                             rocblas_int    batch_count)
    {
        if(!handle)
            return rocblas_status_invalid_handle;
        RETURN_ZERO_DEVICE_MEMORY_SIZE_IF_QUERIED(handle);

        auto layer_mode = handle->layer_mode;
        if(layer_mode
           & (rocblas_layer_mode_log_trace | rocblas_layer_mode_log_bench
              | rocblas_layer_mode_log_profile))
        {
            auto uplo_letter = rocblas_fill_letter(uplo);

            if(handle->pointer_mode == rocblas_pointer_mode_host)
            {
                if(layer_mode & rocblas_layer_mode_log_trace)
                    log_trace(handle,
                              rocblas_hemv_name<T>,
                              uplo,
                              n,
                              log_trace_scalar_value(alpha),
                              A,
                              lda,
                              x,
                              incx,
                              log_trace_scalar_value(beta),
                              y,
                              incy,
                              batch_count);

                if(layer_mode & rocblas_layer_mode_log_bench)
                {
                    log_bench(handle,
                              "./rocblas-bench -f hemv_batched -r",
                              rocblas_precision_string<T>,
                              "--uplo",
                              uplo_letter,
                              "-n",
                              n,
                              LOG_BENCH_SCALAR_VALUE(alpha),
                              "--lda",
                              lda,
                              "--incx",
                              incx,
                              LOG_BENCH_SCALAR_VALUE(beta),
                              "--incy",
                              incy,
                              "--batch_count",
                              batch_count);
                }
            }
            else
            {
                if(layer_mode & rocblas_layer_mode_log_trace)
                    log_trace(handle,
                              rocblas_hemv_name<T>,
                              uplo,
                              n,
                              alpha,
                              A,
                              lda,
                              x,
                              incx,
                              beta,
                              y,
                              incy,
                              batch_count);
            }

            if(layer_mode & rocblas_layer_mode_log_profile)
                log_profile(handle,
                            rocblas_hemv_name<T>,
                            "uplo",
                            uplo_letter,
                            "N",
                            n,
                            "lda",
                            lda,
                            "incx",
                            incx,
                            "incy",
                            incy,
                            "batch_count",
                            batch_count);
        }

        if(n < 0 || lda < n || lda < 1 || !incx || !incy || batch_count < 0)
            return rocblas_status_invalid_size;

        if(!n || !batch_count)
            return rocblas_status_success;

        if(!A || !x || !y || !alpha || !beta)
            return rocblas_status_invalid_pointer;

        return rocblas_hemv_template(
            handle, uplo, n, alpha, A, 0, lda, 0, x, 0, incx, 0, beta, y, 0, incy, 0, batch_count);
    }

} // namespace

/*
* ===========================================================================
*    C wrapper
* ===========================================================================
*/

extern "C" {

rocblas_status rocblas_chemv_batched(rocblas_handle                     handle,
                                     rocblas_fill                       uplo,
                                     rocblas_int                        n,
                                     const rocblas_float_complex*       alpha,
                                     const rocblas_float_complex* const A[],
                                     rocblas_int                        lda,
                                     const rocblas_float_complex* const x[],
                                     rocblas_int                        incx,
                                     const rocblas_float_complex*       beta,
                                     rocblas_float_complex* const       y[],
                                     rocblas_int                        incy,
                                     rocblas_int                        batch_count)
try
{
    return rocblas_hemv_batched_impl(
        handle, uplo, n, alpha, A, lda, x, incx, beta, y, incy, batch_count);
}
catch(...)
{
    return exception_to_rocblas_status();
}

rocblas_status rocblas_zhemv_batched(rocblas_handle                      handle,
                                     rocblas_fill                        uplo,
                                     rocblas_int                         n,
                                     const rocblas_double_complex*       alpha,
                                     const rocblas_double_complex* const A[],
                                     rocblas_int                         lda,
                                     const rocblas_double_complex* const x[],
                                     rocblas_int                         incx,
                                     const rocblas_double_complex*       beta,
                                     rocblas_double_complex* const       y[],
                                     rocblas_int                         incy,
                                     rocblas_int                         batch_count)
try
{
    return rocblas_hemv_batched_impl(
        handle, uplo, n, alpha, A, lda, x, incx, beta, y, incy, batch_count);
}
catch(...)
{
    return exception_to_rocblas_status();
}
<<<<<<< HEAD
=======

>>>>>>> b86484fe
} // extern "C"<|MERGE_RESOLUTION|>--- conflicted
+++ resolved
@@ -181,8 +181,5 @@
 {
     return exception_to_rocblas_status();
 }
-<<<<<<< HEAD
-=======
 
->>>>>>> b86484fe
 } // extern "C"