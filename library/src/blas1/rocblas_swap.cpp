--- conflicted
+++ resolved
@@ -51,13 +51,7 @@
         if(!x || !y)
             return rocblas_status_invalid_pointer;
 
-<<<<<<< HEAD
-        return rocblas_swap_template<NB>(handle, n, x, incx, y, incy);
-=======
-        RETURN_ZERO_DEVICE_MEMORY_SIZE_IF_QUERIED(handle);
-
         return rocblas_swap_template<NB>(handle, n, x, 0, incx, 0, y, 0, incy, 0);
->>>>>>> a854459d
     }
 
 } // namespace
