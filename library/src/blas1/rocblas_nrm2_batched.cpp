--- conflicted
+++ resolved
@@ -29,47 +29,6 @@
                                              rocblas_int     batch_count,
                                              To*             results)
     {
-<<<<<<< HEAD
-        if(!handle)
-            return rocblas_status_invalid_handle;
-
-        auto layer_mode = handle->layer_mode;
-        if(layer_mode & rocblas_layer_mode_log_trace)
-            log_trace(handle, rocblas_nrm2_batched_name<Ti>, n, x, incx, batch_count);
-
-        if(layer_mode & rocblas_layer_mode_log_bench)
-            log_bench(handle,
-                      "./rocblas-bench -f nrm2_batched -r",
-                      rocblas_precision_string<Ti>,
-                      "-n",
-                      n,
-                      "--incx",
-                      incx,
-                      "--batch_count",
-                      batch_count);
-
-        if(layer_mode & rocblas_layer_mode_log_profile)
-            log_profile(
-                handle, rocblas_nrm2_batched_name<Ti>, "N", n, "incx", incx, "batch", batch_count);
-
-        if(!x || !results)
-            return rocblas_status_invalid_pointer;
-
-        if(batch_count < 0)
-            return rocblas_status_invalid_size;
-
-        size_t dev_bytes = rocblas_reduction_kernel_workspace_size<NB, To>(n, batch_count);
-
-        if(handle->is_device_memory_size_query())
-            return handle->set_optimal_device_memory_size(dev_bytes);
-
-        auto mem = handle->device_malloc(dev_bytes);
-        if(!mem)
-            return rocblas_status_memory_error;
-
-        return rocblas_nrm2_batched_template<NB>(
-            handle, n, x, 0, incx, batch_count, (To*)mem, results);
-=======
         static constexpr bool           isbatched = true;
         static constexpr rocblas_stride stridex_0 = 0;
         return rocblas_reduction_impl<NB,
@@ -86,7 +45,6 @@
                                           results,
                                           rocblas_nrm2_batched_name<Ti>,
                                           "nrm2_batched");
->>>>>>> cefe271b
     }
 }
 /*
