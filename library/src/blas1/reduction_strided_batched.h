#ifndef REDUCTION_STRIDED_BATCHED_H_
#define REDUCTION_STRIDED_BATCHED_H_

#include "handle.h"
#include "rocblas.h"
#include "utility.h"
#include <type_traits>
#include <utility>

/*
 * ===========================================================================
 *    This file provide common device function used in various BLAS routines
 * ===========================================================================
 */

// BLAS Level 1 includes routines and functions performing vector-vector
// operations. Most BLAS 1 routines are about reduction: compute the norm,
// calculate the dot production of two vectors, find the maximum/minimum index
// of the element of the vector. As you may observed, although the computation
// type is different, the core algorithm is the same: scan all element of the
// vector(s) and reduce to one single result.
//
// The reduction algorithm on GPU is called [parallel
// reduction](https://raw.githubusercontent.com/mateuszbuda/GPUExample/master/reduce3.png)
// which is adopted in rocBLAS. At the beginning, all the threads in the thread
// block participate. After each step of reduction (like a tree), the number of
// participating threads decrease by half. At the end of the parallel reduction,
// only one thread (usually thread 0) owns the result in its thread block.
//
// Classically, the BLAS 1 reduction needs more than one GPU kernel to finish,
// because the lack of global synchronization of thread blocks without exiting
// the kernel. The first kernels gather partial results, write into a temporary
// working buffer. The second kernel finishes the final reduction.
//
// For example, BLAS 1 routine i*amax is to find index of the maximum absolute
// value element of a vector. In this routine:
//
// Kernel 1: launch many thread block as needed. Each thread block works on a
// subset of the vector. Each thread block use the parallel reduction to find a
// local index with the maximum absolute value of the subset. There are
// number-of-the-thread-blocks local results.The results are written into a
// temporary working buffer. The working buffer has number-of-the-thread-blocks
// elements.
//
// Kernel 2: launch only one thread block which reads the temporary work buffer and
// reduces to final result still with the parallel reduction.
//
// As you may see, if there is a mechanism to synchronize all the thread blocks
// after local index is obtained in kernel 1 (without ending the kernel), then
// Kernel 2's computation can be merged into Kernel 1. One such mechanism is called
// atomic operation. However, atomic operation is new and is not used in rocBLAS
// yet. rocBLAS still use the classic standard parallel reduction right now.

// Recursively compute reduction
template <rocblas_int k, typename REDUCE, typename T>
struct rocblas_reduction_s
{
    __forceinline__ __device__ void operator()(rocblas_int tx, T* x)
    {
        // Reduce the lower half with the upper half
        if(tx < k)
            REDUCE{}(x[tx], x[tx + k]);
        __syncthreads();

        // Recurse down with k / 2
        rocblas_reduction_s<k / 2, REDUCE, T>{}(tx, x);
    }
};

// leaf node for terminating recursion
template <typename REDUCE, typename T>
struct rocblas_reduction_s<0, REDUCE, T>
{
    __forceinline__ __device__ void operator()(rocblas_int tx, T* x) {}
};

/*! \brief general parallel reduction

    \details

    @param[in]
    n         rocblas_int. assume a power of 2
    @param[in]
    T         element type of vector x
    @param[in]
    REDUCE    reduction functor
    @param[in]
    tx        rocblas_int. thread id
    @param[inout]
    x         pointer storing vector x on the GPU.
              usually x is stored in shared memory;
              x[0] store the final result.
    ********************************************************************/
template <rocblas_int NB, typename REDUCE, typename T>
__attribute__((flatten)) __device__ void rocblas_reduction(rocblas_int tx, T* x)
{
    static_assert(NB > 1 && !(NB & (NB - 1)), "NB must be a power of 2");
    __syncthreads();
    rocblas_reduction_s<NB / 2, REDUCE, T>{}(tx, x);
}

/*! \brief parallel reduction: sum

    \details

    @param[in]
    n         rocblas_int. assume a power of 2
    @param[in]
    tx        rocblas_int. thread id
    @param[inout]
    x         pointer storing vector x on the GPU.
              usually x is stored in shared memory;
              x[0] store the final result.
    ********************************************************************/
struct rocblas_reduce_sum
{
    template <typename T>
    __forceinline__ __device__ void operator()(T& __restrict__ a, const T& __restrict__ b)
    {
        a += b;
    }
};

template <rocblas_int NB, typename T>
__attribute__((flatten)) __device__ void rocblas_sum_reduce(rocblas_int tx, T* x)
{
    rocblas_reduction<NB, rocblas_reduce_sum>(tx, x);
}
// end sum_reduce

// Identity finalizer
struct rocblas_finalize_identity
{
    template <typename T>
    __forceinline__ __host__ __device__ T&& operator()(T&& x)
    {
        return std::forward<T>(x); // Perfect identity, preserving valueness
    }
};

// Emulates value initialization T{}. Allows specialization for certain types.
template <typename T>
struct rocblas_default_value
{
    __forceinline__ __host__ __device__ constexpr T operator()() const
    {
        return {};
    }
};

inline size_t rocblas_reduction_kernel_block_count(rocblas_int n, rocblas_int NB)
{
    if(n <= 0)
        n = 1; // avoid sign loss issues
    return size_t(n - 1) / NB + 1;
}

/*! \brief rocblas_reduction_batched_kernel_workspace_size
<<<<<<< HEAD
=======
    Work area for reduction must be at lease sizeof(To) * (blocks + 1) * batch_count

    @param[in]
    outputType To*
        Type of output values
    @param[in]
    batch_count rocblas_int
        Number of batches
    ********************************************************************/
template <rocblas_int NB, typename To>
size_t rocblas_reduction_kernel_workspace_size(rocblas_int n, rocblas_int batch_count)
{
    if(n <= 0)
        n = 1; // allow for return value of empty set
    auto blocks = rocblas_reduction_kernel_block_count(n, NB);
    return sizeof(To) * (blocks + 1) * batch_count;
}

/*! \brief rocblas_reduction_batched_kernel_workspace_size 
>>>>>>> cefe271b
    Work area for reduction must be at lease sizeof(To) * (blocks + 1) * batch_count

    @param[in]
    outputType To*
        Type of output values
    @param[in]
    batch_count rocblas_int
        Number of batches
    ********************************************************************/
template <rocblas_int NB, typename To>
inline size_t rocblas_reduction_kernel_workspace_size(rocblas_int n, rocblas_int batch_count = 1)
{
    return rocblas_reduction_kernel_workspace_size<NB, To>(n, batch_count);
}

// kernel 1 writes partial results per thread block in workspace; number of partial results is
// blocks
template <rocblas_int NB,
          typename FETCH,
          typename REDUCE = rocblas_reduce_sum,
          typename TPtrX,
          typename To>
__attribute__((amdgpu_flat_work_group_size((NB < 128) ? NB : 128, (NB > 256) ? NB : 256)))
__global__ void
    rocblas_reduction_strided_batched_kernel_part1(rocblas_int    n,
                                                   rocblas_int    nblocks,
                                                   TPtrX          xvec,
                                                   rocblas_int    shiftx,
                                                   rocblas_int    incx,
                                                   rocblas_stride stridex,
                                                   To*            workspace)
{
    ptrdiff_t     tx  = hipThreadIdx_x;
    ptrdiff_t     tid = hipBlockIdx_x * hipBlockDim_x + tx;
    __shared__ To tmp[NB];

    const auto* x = load_ptr_batch(xvec, hipBlockIdx_y, shiftx, stridex);

    // bound
    if(tid < n)
        tmp[tx] = FETCH{}(x[tid * incx], tid);
    else
        tmp[tx] = rocblas_default_value<To>{}(); // pad with default value

    rocblas_reduction<NB, REDUCE>(tx, tmp);

    if(tx == 0)
        workspace[hipBlockIdx_y * nblocks + hipBlockIdx_x] = tmp[0];
}

// kernel 2 is used from non-strided reduction_batched see include file
// kernel 2 gathers all the partial results in workspace and finishes the final reduction;
// number of threads (NB) loop blocks
template <rocblas_int NB,
          typename REDUCE   = rocblas_reduce_sum,
          typename FINALIZE = rocblas_finalize_identity,
          typename To,
          typename Tr>
__attribute__((amdgpu_flat_work_group_size((NB < 128) ? NB : 128, (NB > 256) ? NB : 256)))
__global__ void
    rocblas_reduction_strided_batched_kernel_part2(rocblas_int nblocks, To* workspace, Tr* result)
{
    rocblas_int   tx = hipThreadIdx_x;
    __shared__ To tmp[NB];

    if(tx < nblocks)
    {
        To* work = workspace + hipBlockIdx_y * nblocks;
        tmp[tx]  = work[tx];

        // bound, loop
        for(rocblas_int i = tx + NB; i < nblocks; i += NB)
            REDUCE{}(tmp[tx], work[i]);
    }
    else
    { // pad with default value
        tmp[tx] = rocblas_default_value<To>{}();
    }

    if(nblocks < 32)
    {
        // no need parallel reduction
        __syncthreads();

        if(tx == 0)
            for(rocblas_int i = 1; i < nblocks; i++)
                REDUCE{}(tmp[0], tmp[i]);
    }
    else
    {
        // parallel reduction
        rocblas_reduction<NB, REDUCE>(tx, tmp);
    }

    // Store result on device or in workspace
    if(tx == 0)
        result[hipBlockIdx_y] = Tr(FINALIZE{}(tmp[0]));
}

/*! \brief

    \details
    rocblas_reduction_strided_batched_kernel computes a reduction over multiple vectors x_i
              Template parameters allow threads per block, data, and specific phase kernel overrides
              At least two kernels are needed to finish the reduction
              kernel 1 write partial result per thread block in workspace, blocks partial results
              kernel 2 gathers all the partial result in workspace and finishes the final reduction.
    @param[in]
    handle    rocblas_handle.
              handle to the rocblas library context queue.
    @param[in]
    n         rocblas_int
              number of elements in each vector x_i
    @param[in]
    x         pointer to the first vector x_i on the GPU.
    @param[in]
    shiftx    rocblas_int
              specifies a base offset increment for the start of each x_i.
    @param[in]
    incx      rocblas_int
              specifies the increment for the elements of each x_i.
    @param[in]
    stridex   rocblas_int
              specifies the pointer increment between batches for x. stridex must be >= n*incx
    @param[in]
    batch_count rocblas_int
              number of instances in the batch
    @param[out]
    workspace To*
<<<<<<< HEAD
              temporary GPU buffer for individual block results for each batch
=======
              temporary GPU buffer for inidividual block results for each batch
>>>>>>> cefe271b
              and results buffer in case result pointer is to host memory
              Size must be (blocks+1)*batch_count*sizeof(To)
    @param[out]
    result
              pointers to array of batch_count size for results. either on the host CPU or device GPU.
              return is 0.0 if n, incx<=0.
    ********************************************************************/
template <rocblas_int NB,
          typename FETCH,
          typename REDUCE   = rocblas_reduce_sum,
          typename FINALIZE = rocblas_finalize_identity,
          typename TPtrX,
          typename To,
          typename Tr>
rocblas_status rocblas_reduction_strided_batched_kernel(rocblas_handle __restrict__ handle,
                                                        rocblas_int    n,
                                                        TPtrX          x,
                                                        rocblas_int    shiftx,
                                                        rocblas_int    incx,
                                                        rocblas_stride stridex,
                                                        rocblas_int    batch_count,
                                                        To*            workspace,
                                                        Tr*            result)
{
    rocblas_int blocks = rocblas_reduction_kernel_block_count(n, NB);

    hipLaunchKernelGGL((rocblas_reduction_strided_batched_kernel_part1<NB, FETCH, REDUCE>),
                       dim3(blocks, batch_count),
                       NB,
                       0,
                       handle->rocblas_stream,
                       n,
                       blocks,
                       x,
                       shiftx,
                       incx,
                       stridex,
                       workspace);

    if(handle->pointer_mode == rocblas_pointer_mode_device)
    {
        hipLaunchKernelGGL((rocblas_reduction_strided_batched_kernel_part2<NB, REDUCE, FINALIZE>),
                           dim3(1, batch_count),
                           NB,
                           0,
                           handle->rocblas_stream,
                           blocks,
                           workspace,
                           result);
    }
    else
    {
        // If in host pointer mode, workspace is converted to Tr* and the result is
        // placed there, and then copied from device to host. If To is a class type,
        // it must be a standard layout type and its first member must be of type Tr.
        static_assert(std::is_standard_layout<To>{}, "To must be a standard layout type");

        bool reduceKernel = blocks > 1 || batch_count > 1;
        if(reduceKernel)
        {
            hipLaunchKernelGGL(
                (rocblas_reduction_strided_batched_kernel_part2<NB, REDUCE, FINALIZE>),
                dim3(1, batch_count),
                NB,
                0,
                handle->rocblas_stream,
                blocks,
                workspace,
                (Tr*)(workspace + batch_count * blocks));
        }

        if(std::is_same<FINALIZE, rocblas_finalize_identity>{} || reduceKernel)
        {
            // If FINALIZE is trivial or kernel part2 was called, result is in the
            // beginning of workspace[0]+offset, and can be copied directly.
            size_t offset = reduceKernel ? batch_count * blocks : 0;
            RETURN_IF_HIP_ERROR(hipMemcpy(
                result, workspace + offset, batch_count * sizeof(Tr), hipMemcpyDeviceToHost));
        }
        else
        {
            // If FINALIZE is not trivial and kernel part2 was not called, then
            // workspace[0] needs to be finalized on host.
            To res[batch_count];
            RETURN_IF_HIP_ERROR(
                hipMemcpy(res, workspace, batch_count * sizeof(To), hipMemcpyDeviceToHost));
            for(int i = 0; i < batch_count; i++)
                result[i] = Tr(FINALIZE{}(res[i]));
        }
    }

    return rocblas_status_success;
}

#endif<|MERGE_RESOLUTION|>--- conflicted
+++ resolved
@@ -156,8 +156,6 @@
 }
 
 /*! \brief rocblas_reduction_batched_kernel_workspace_size
-<<<<<<< HEAD
-=======
     Work area for reduction must be at lease sizeof(To) * (blocks + 1) * batch_count
 
     @param[in]
@@ -168,7 +166,7 @@
         Number of batches
     ********************************************************************/
 template <rocblas_int NB, typename To>
-size_t rocblas_reduction_kernel_workspace_size(rocblas_int n, rocblas_int batch_count)
+size_t rocblas_reduction_kernel_workspace_size(rocblas_int n, rocblas_int batch_count = 1)
 {
     if(n <= 0)
         n = 1; // allow for return value of empty set
@@ -176,8 +174,7 @@
     return sizeof(To) * (blocks + 1) * batch_count;
 }
 
-/*! \brief rocblas_reduction_batched_kernel_workspace_size 
->>>>>>> cefe271b
+/*! \brief rocblas_reduction_batched_kernel_workspace_size
     Work area for reduction must be at lease sizeof(To) * (blocks + 1) * batch_count
 
     @param[in]
@@ -188,7 +185,8 @@
         Number of batches
     ********************************************************************/
 template <rocblas_int NB, typename To>
-inline size_t rocblas_reduction_kernel_workspace_size(rocblas_int n, rocblas_int batch_count = 1)
+size_t
+    rocblas_reduction_kernel_workspace_size(rocblas_int n, rocblas_int batch_count, To* output_type)
 {
     return rocblas_reduction_kernel_workspace_size<NB, To>(n, batch_count);
 }
@@ -307,11 +305,7 @@
               number of instances in the batch
     @param[out]
     workspace To*
-<<<<<<< HEAD
-              temporary GPU buffer for individual block results for each batch
-=======
               temporary GPU buffer for inidividual block results for each batch
->>>>>>> cefe271b
               and results buffer in case result pointer is to host memory
               Size must be (blocks+1)*batch_count*sizeof(To)
     @param[out]
