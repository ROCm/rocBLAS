/* ************************************************************************
 * Copyright 2016-2019 Advanced Micro Devices, Inc.
 * ************************************************************************ */
#include "logging.h"
#include "rocblas_swap.hpp"
#include "utility.h"

namespace
{
    template <typename>
    constexpr char rocblas_swap_batched_name[] = "unknown";
    template <>
    constexpr char rocblas_swap_batched_name<float>[] = "rocblas_sswap_batched";
    template <>
    constexpr char rocblas_swap_batched_name<double>[] = "rocblas_dswap_batched";
    template <>
    constexpr char rocblas_swap_batched_name<rocblas_float_complex>[] = "rocblas_cswap_batched";
    template <>
    constexpr char rocblas_swap_batched_name<rocblas_double_complex>[] = "rocblas_zswap_batched";

    template <class T>
    rocblas_status rocblas_swap_batched_impl(rocblas_handle handle,
                                             rocblas_int    n,
                                             T*             x[],
                                             rocblas_int    incx,
                                             T*             y[],
                                             rocblas_int    incy,
                                             rocblas_int    batch_count)
    {
        if(!handle)
            return rocblas_status_invalid_handle;

        RETURN_ZERO_DEVICE_MEMORY_SIZE_IF_QUERIED(handle);

        auto layer_mode = handle->layer_mode;
        if(layer_mode & rocblas_layer_mode_log_trace)
            log_trace(handle, rocblas_swap_batched_name<T>, n, x, incx, y, incy, batch_count);
        if(layer_mode & rocblas_layer_mode_log_bench)
            log_bench(handle,
                      "./rocblas-bench -f swap_batched -r",
                      rocblas_precision_string<T>,
                      "-n",
                      n,
                      "--incx",
                      incx,
                      "--incy",
                      incy,
                      "--batch_count",
                      batch_count);
        if(layer_mode & rocblas_layer_mode_log_profile)
            log_profile(handle,
                        rocblas_swap_batched_name<T>,
                        "N",
                        n,
                        "incx",
                        incx,
                        "incy",
                        incy,
                        "batch",
                        batch_count);

        // Quick return if possible.
        if(n <= 0 || batch_count == 0)
            return rocblas_status_success;

        if(batch_count < 0)
            return rocblas_status_invalid_size;

        if(!x || !y)
            return rocblas_status_invalid_pointer;

<<<<<<< HEAD
        static constexpr auto NB = 256;
        return rocblas_swap_batched_template<NB>(handle, n, x, 0, incx, y, 0, incy, batch_count);
=======
        constexpr rocblas_int NB = 256;
        return rocblas_swap_template<NB>(handle, n, x, 0, incx, 0, y, 0, incy, 0, batch_count);
>>>>>>> a854459d
    }

} // namespace

/* ============================================================================================ */

/*
 * ===========================================================================
 *    C wrapper
 * ===========================================================================
 */

extern "C" {

rocblas_status rocblas_sswap_batched(rocblas_handle handle,
                                     rocblas_int    n,
                                     float*         x[],
                                     rocblas_int    incx,
                                     float*         y[],
                                     rocblas_int    incy,
                                     rocblas_int    batch_count)
{
    return rocblas_swap_batched_impl(handle, n, x, incx, y, incy, batch_count);
}

rocblas_status rocblas_dswap_batched(rocblas_handle handle,
                                     rocblas_int    n,
                                     double*        x[],
                                     rocblas_int    incx,
                                     double*        y[],
                                     rocblas_int    incy,
                                     rocblas_int    batch_count)
{
    return rocblas_swap_batched_impl(handle, n, x, incx, y, incy, batch_count);
}

rocblas_status rocblas_cswap_batched(rocblas_handle         handle,
                                     rocblas_int            n,
                                     rocblas_float_complex* x[],
                                     rocblas_int            incx,
                                     rocblas_float_complex* y[],
                                     rocblas_int            incy,
                                     rocblas_int            batch_count)
{
    return rocblas_swap_batched_impl(handle, n, x, incx, y, incy, batch_count);
}

rocblas_status rocblas_zswap_batched(rocblas_handle          handle,
                                     rocblas_int             n,
                                     rocblas_double_complex* x[],
                                     rocblas_int             incx,
                                     rocblas_double_complex* y[],
                                     rocblas_int             incy,
                                     rocblas_int             batch_count)
{
    return rocblas_swap_batched_impl(handle, n, x, incx, y, incy, batch_count);
}

} // extern "C"<|MERGE_RESOLUTION|>--- conflicted
+++ resolved
@@ -69,13 +69,8 @@
         if(!x || !y)
             return rocblas_status_invalid_pointer;
 
-<<<<<<< HEAD
-        static constexpr auto NB = 256;
-        return rocblas_swap_batched_template<NB>(handle, n, x, 0, incx, y, 0, incy, batch_count);
-=======
         constexpr rocblas_int NB = 256;
         return rocblas_swap_template<NB>(handle, n, x, 0, incx, 0, y, 0, incy, 0, batch_count);
->>>>>>> a854459d
     }
 
 } // namespace
