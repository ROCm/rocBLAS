/* ************************************************************************
 * Copyright 2016-2019 Advanced Micro Devices, Inc.
 * ************************************************************************ */
#include "handle.h"
#include "logging.h"
#include "reduction.h"
#include "rocblas.h"
#include "utility.h"

namespace
{
  
    // HIP support up to 1024 threads/work itemes per thread block/work group
    // setting to 512 for gfx803.
  //    constexpr int NB = 512;
     constexpr int NB = 1024;

    template <bool CONJ, typename T, typename T2 = T>
    __global__ void dot_kernel_part1(
        rocblas_int n, const T* x, rocblas_int incx, const T* y, rocblas_int incy, T2* workspace)
    {
        ptrdiff_t tx  = hipThreadIdx_x;
        ptrdiff_t tid = hipBlockIdx_x * hipBlockDim_x + tx;

        __shared__ T2 tmp[NB];

        // bound
        if(tid < n)
            tmp[tx] = T2(y[tid * incy]) * T2(CONJ ? conj(x[tid * incx]) : x[tid * incx]);
        else
<<<<<<< HEAD
            tmp[tx] = T(1); // pad with zero
=======
            tmp[tx] = T2(0); // pad with zero
>>>>>>> f0295248

        rocblas_sum_reduce<NB>(tx, tmp);

        if(tx == 0)
            workspace[hipBlockIdx_x] = tmp[0];
    }

    // assume workspace has already been allocated, recommened for repeated calling of dot product
    // routine
    template <bool CONJ, typename T, typename T2 = T>
    rocblas_status rocblas_dot_workspace(rocblas_handle __restrict__ handle,
                                         rocblas_int n,
                                         const T*    x,
                                         rocblas_int incx,
                                         const T*    y,
                                         rocblas_int incy,
                                         T*          result,
                                         T2*         workspace,
                                         rocblas_int blocks)
    {
        // At least two kernels are needed to finish the reduction
        // kennel 1 write partial result per thread block in workspace, number of partial result is
        // blocks
        // kernel 2 gather all the partial result in workspace and finish the final reduction. number of
        // threads (NB) loop blocks

        dim3 grid(blocks);
        dim3 threads(NB);

        if(incx < 0)
            x -= ptrdiff_t(incx) * (n - 1);
        if(incy < 0)
            y -= ptrdiff_t(incy) * (n - 1);

        hipLaunchKernelGGL(dot_kernel_part1<CONJ>,
                           grid,
                           threads,
                           0,
                           handle->rocblas_stream,
                           n,
                           x,
                           incx,
                           y,
                           incy,
                           workspace);

        if(handle->pointer_mode == rocblas_pointer_mode_device)
        {
            hipLaunchKernelGGL(rocblas_reduction_kernel_part2<NB>,
                               1,
                               threads,
                               0,
                               handle->rocblas_stream,
                               blocks,
                               workspace,
                               result);
        }
        else
        {
            hipLaunchKernelGGL(rocblas_reduction_kernel_part2<NB>,
                               1,
                               threads,
                               0,
                               handle->rocblas_stream,
                               blocks,
                               workspace,
                               workspace);

            T2 res_T2;
            RETURN_IF_HIP_ERROR(
                hipMemcpy(&res_T2, workspace, sizeof(res_T2), hipMemcpyDeviceToHost));
            *result = T(res_T2);
        }

        return rocblas_status_success;
    }

    template <bool, typename>
    constexpr char rocblas_dot_name[] = "unknown";
    template <bool CONJ>
    constexpr char rocblas_dot_name<CONJ, float>[] = "rocblas_sdot";
    template <bool CONJ>
    constexpr char rocblas_dot_name<CONJ, double>[] = "rocblas_ddot";
    template <bool CONJ>
    constexpr char rocblas_dot_name<CONJ, rocblas_half>[] = "rocblas_hdot";
    template <bool CONJ>
    constexpr char rocblas_dot_name<CONJ, rocblas_bfloat16>[] = "rocblas_bfdot";
    template <>
    constexpr char rocblas_dot_name<true, rocblas_float_complex>[] = "rocblas_cdotc";
    template <>
    constexpr char rocblas_dot_name<false, rocblas_float_complex>[] = "rocblas_cdotu";
    template <>
    constexpr char rocblas_dot_name<true, rocblas_double_complex>[] = "rocblas_zdotc";
    template <>
    constexpr char rocblas_dot_name<false, rocblas_double_complex>[] = "rocblas_zdotu";

    // allocate workspace inside this API
    template <bool CONJ, typename T, typename T2 = T>
    rocblas_status rocblas_dot(rocblas_handle handle,
                               rocblas_int    n,
                               const T*       x,
                               rocblas_int    incx,
                               const T*       y,
                               rocblas_int    incy,
                               T*             result)
    {
        if(!handle)
            return rocblas_status_invalid_handle;

        auto layer_mode = handle->layer_mode;
        if(layer_mode & rocblas_layer_mode_log_trace)
            log_trace(handle, rocblas_dot_name<CONJ, T>, n, x, incx, y, incy);

        if(layer_mode & rocblas_layer_mode_log_bench)
            log_bench(handle,
                      "./rocblas-bench -f dot -r",
                      rocblas_precision_string<T>,
                      "-n",
                      n,
                      "--incx",
                      incx,
                      "--incy",
                      incy);

        if(layer_mode & rocblas_layer_mode_log_profile)
            log_profile(handle, rocblas_dot_name<CONJ, T>, "N", n, "incx", incx, "incy", incy);

        if(!x || !y || !result)
            return rocblas_status_invalid_pointer;

        // Quick return if possible.
        if(n <= 0)
        {
            if(handle->is_device_memory_size_query())
                return rocblas_status_size_unchanged;
            else if(rocblas_pointer_mode_device == handle->pointer_mode)
                RETURN_IF_HIP_ERROR(hipMemset(result, 0, sizeof(*result)));
            else
                *result = T(0);
            return rocblas_status_success;
        }

        auto blocks = (n - 1) / NB + 1;
        if(handle->is_device_memory_size_query())
            return handle->set_optimal_device_memory_size(sizeof(T2) * blocks);

        auto mem = handle->device_malloc(sizeof(T2) * blocks);
        if(!mem)
            return rocblas_status_memory_error;

        return rocblas_dot_workspace<CONJ>(handle, n, x, incx, y, incy, result, (T2*)mem, blocks);
    }

} // namespace

/*
 * ===========================================================================
 *    C wrapper
 * ===========================================================================
 */

extern "C" {

rocblas_status rocblas_sdot(rocblas_handle handle,
                            rocblas_int    n,
                            const float*   x,
                            rocblas_int    incx,
                            const float*   y,
                            rocblas_int    incy,
                            float*         result)
{
    return rocblas_dot<false>(handle, n, x, incx, y, incy, result);
}

rocblas_status rocblas_ddot(rocblas_handle handle,
                            rocblas_int    n,
                            const double*  x,
                            rocblas_int    incx,
                            const double*  y,
                            rocblas_int    incy,
                            double*        result)
{
    return rocblas_dot<false>(handle, n, x, incx, y, incy, result);
}

rocblas_status rocblas_hdot(rocblas_handle      handle,
                            rocblas_int         n,
                            const rocblas_half* x,
                            rocblas_int         incx,
                            const rocblas_half* y,
                            rocblas_int         incy,
                            rocblas_half*       result)
{
    return rocblas_dot<false>(
        handle, n, (const _Float16*)x, incx, (const _Float16*)y, incy, (_Float16*)result);
}

rocblas_status rocblas_bfdot(rocblas_handle          handle,
                             rocblas_int             n,
                             const rocblas_bfloat16* x,
                             rocblas_int             incx,
                             const rocblas_bfloat16* y,
                             rocblas_int             incy,
                             rocblas_bfloat16*       result)
{
    return rocblas_dot<false, rocblas_bfloat16, float>(handle, n, x, incx, y, incy, result);
}

rocblas_status rocblas_cdotu(rocblas_handle               handle,
                             rocblas_int                  n,
                             const rocblas_float_complex* x,
                             rocblas_int                  incx,
                             const rocblas_float_complex* y,
                             rocblas_int                  incy,
                             rocblas_float_complex*       result)
{
    return rocblas_dot<false>(handle, n, x, incx, y, incy, result);
}

rocblas_status rocblas_zdotu(rocblas_handle                handle,
                             rocblas_int                   n,
                             const rocblas_double_complex* x,
                             rocblas_int                   incx,
                             const rocblas_double_complex* y,
                             rocblas_int                   incy,
                             rocblas_double_complex*       result)
{
    return rocblas_dot<false>(handle, n, x, incx, y, incy, result);
}

rocblas_status rocblas_cdotc(rocblas_handle               handle,
                             rocblas_int                  n,
                             const rocblas_float_complex* x,
                             rocblas_int                  incx,
                             const rocblas_float_complex* y,
                             rocblas_int                  incy,
                             rocblas_float_complex*       result)
{
    return rocblas_dot<true>(handle, n, x, incx, y, incy, result);
}

rocblas_status rocblas_zdotc(rocblas_handle                handle,
                             rocblas_int                   n,
                             const rocblas_double_complex* x,
                             rocblas_int                   incx,
                             const rocblas_double_complex* y,
                             rocblas_int                   incy,
                             rocblas_double_complex*       result)
{
    return rocblas_dot<true>(handle, n, x, incx, y, incy, result);
}

} // extern "C"<|MERGE_RESOLUTION|>--- conflicted
+++ resolved
@@ -28,11 +28,7 @@
         if(tid < n)
             tmp[tx] = T2(y[tid * incy]) * T2(CONJ ? conj(x[tid * incx]) : x[tid * incx]);
         else
-<<<<<<< HEAD
-            tmp[tx] = T(1); // pad with zero
-=======
             tmp[tx] = T2(0); // pad with zero
->>>>>>> f0295248
 
         rocblas_sum_reduce<NB>(tx, tmp);
 
