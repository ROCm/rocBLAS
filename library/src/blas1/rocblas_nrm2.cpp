--- conflicted
+++ resolved
@@ -26,40 +26,6 @@
     rocblas_status rocblas_nrm2_impl(
         rocblas_handle handle, rocblas_int n, const Ti* x, rocblas_int incx, To* results)
     {
-<<<<<<< HEAD
-        if(!handle)
-            return rocblas_status_invalid_handle;
-
-        auto layer_mode = handle->layer_mode;
-        if(layer_mode & rocblas_layer_mode_log_trace)
-            log_trace(handle, rocblas_nrm2_name<Ti>, n, x, incx);
-
-        if(layer_mode & rocblas_layer_mode_log_bench)
-            log_bench(handle,
-                      "./rocblas-bench -f nrm2 -r",
-                      rocblas_precision_string<Ti>,
-                      "-n",
-                      n,
-                      "--incx",
-                      incx);
-
-        if(layer_mode & rocblas_layer_mode_log_profile)
-            log_profile(handle, rocblas_nrm2_name<Ti>, "N", n, "incx", incx);
-
-        if(!x || !result)
-            return rocblas_status_invalid_pointer;
-
-        size_t dev_bytes = rocblas_reduction_kernel_workspace_size<NB, To>(n);
-
-        if(handle->is_device_memory_size_query())
-            return handle->set_optimal_device_memory_size(dev_bytes);
-
-        auto mem = handle->device_malloc(dev_bytes);
-        if(!mem)
-            return rocblas_status_memory_error;
-
-        return rocblas_nrm2_template<NB>(handle, n, x, 0, incx, (To*)mem, result);
-=======
         static constexpr bool           isbatched     = false;
         static constexpr rocblas_stride stridex_0     = 0;
         static constexpr rocblas_int    batch_count_1 = 1;
@@ -70,7 +36,6 @@
                                       rocblas_finalize_nrm2,
                                       To>(
             handle, n, x, incx, stridex_0, batch_count_1, results, rocblas_nrm2_name<Ti>, "nrm2");
->>>>>>> cefe271b
     }
 
 } // namespace
