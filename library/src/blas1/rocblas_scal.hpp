/* ************************************************************************
 * Copyright 2016-2019 Advanced Micro Devices, Inc.
 * ************************************************************************ */
#include "handle.h"
#include "rocblas.h"
#include "utility.h"

template <typename T, typename U, typename V>
__global__ void rocblas_scal_kernel(rocblas_int    n,
                                    V              alpha_device_host,
                                    rocblas_stride stride_alpha,
                                    U              xa,
                                    ptrdiff_t      offsetx,
                                    rocblas_int    incx,
                                    rocblas_stride stridex)
{
    T*        x     = load_ptr_batch(xa, hipBlockIdx_y, offsetx, stridex);
    auto      alpha = load_scalar(alpha_device_host, hipBlockIdx_y, stride_alpha);
    ptrdiff_t tid   = hipBlockIdx_x * hipBlockDim_x + hipThreadIdx_x;

    // bound
    if(tid < n)
        x[tid * incx] *= alpha;
}

template <rocblas_int NB, typename T, typename U, typename V>
rocblas_status rocblas_scal_template(rocblas_handle handle,
                                     rocblas_int    n,
                                     const V*       alpha,
                                     rocblas_stride stride_alpha,
                                     U              x,
                                     rocblas_int    offsetx,
                                     rocblas_int    incx,
                                     rocblas_stride stridex,
                                     rocblas_int    batch_count)
{
<<<<<<< HEAD
    // Memory queries must be in template as _impl doesn't have stride_alpha parameter (for calls from
    // outside of rocblas)
    if(handle->is_device_memory_size_query())
    {
        if(stride_alpha && rocblas_pointer_mode_host == handle->pointer_mode && n > 0 && incx > 0
           && batch_count > 0)
            return handle->set_optimal_device_memory_size(sizeof(V) * batch_count * stride_alpha);
        else
            return rocblas_status_size_unchanged;
    }
=======
>>>>>>> fc1cca76
    // Quick return if possible. Not Argument error
    if(n <= 0 || incx <= 0 || batch_count <= 0)
    {
        return rocblas_status_success;
    }

    dim3        blocks((n - 1) / NB + 1, batch_count);
    dim3        threads(NB);
    hipStream_t rocblas_stream = handle->rocblas_stream;

    if(rocblas_pointer_mode_device == handle->pointer_mode)
        hipLaunchKernelGGL(rocblas_scal_kernel<T>,
                           blocks,
                           threads,
                           0,
                           rocblas_stream,
                           n,
                           alpha,
                           stride_alpha,
                           x,
                           offsetx,
                           incx,
                           stridex);
    else // single alpha is on host
        hipLaunchKernelGGL(rocblas_scal_kernel<T>,
                           blocks,
                           threads,
                           0,
                           rocblas_stream,
                           n,
                           *alpha,
                           stride_alpha,
                           x,
                           offsetx,
                           incx,
                           stridex);

    return rocblas_status_success;
}<|MERGE_RESOLUTION|>--- conflicted
+++ resolved
@@ -34,19 +34,6 @@
                                      rocblas_stride stridex,
                                      rocblas_int    batch_count)
 {
-<<<<<<< HEAD
-    // Memory queries must be in template as _impl doesn't have stride_alpha parameter (for calls from
-    // outside of rocblas)
-    if(handle->is_device_memory_size_query())
-    {
-        if(stride_alpha && rocblas_pointer_mode_host == handle->pointer_mode && n > 0 && incx > 0
-           && batch_count > 0)
-            return handle->set_optimal_device_memory_size(sizeof(V) * batch_count * stride_alpha);
-        else
-            return rocblas_status_size_unchanged;
-    }
-=======
->>>>>>> fc1cca76
     // Quick return if possible. Not Argument error
     if(n <= 0 || incx <= 0 || batch_count <= 0)
     {
