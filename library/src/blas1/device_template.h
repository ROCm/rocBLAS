--- conflicted
+++ resolved
@@ -1,9 +1,6 @@
-<<<<<<< HEAD
 #ifndef _DEVICE_TEMPLATE_H_
 #define _DEVICE_TEMPLATE_H_
 
-=======
->>>>>>> 737cfa45
 /*
  * ===========================================================================
  *    This file provide common device function used in various BLAS routines
