/* ************************************************************************
 * Copyright 2016-2019 Advanced Micro Devices, Inc.
 * ************************************************************************ */

#include "logging.h"
#include "rocblas_swap.hpp"
#include "utility.h"

namespace
{
    template <typename>
    constexpr char rocblas_swap_strided_batched_name[] = "unknown";
    template <>
    constexpr char rocblas_swap_strided_batched_name<float>[] = "rocblas_sswap_strided_batched";
    template <>
    constexpr char rocblas_swap_strided_batched_name<double>[] = "rocblas_dswap_strided_batched";
    template <>
    constexpr char rocblas_swap_strided_batched_name<rocblas_float_complex>[]
        = "rocblas_cswap_strided_batched";
    template <>
    constexpr char rocblas_swap_strided_batched_name<rocblas_double_complex>[]
        = "rocblas_zswap_strided_batched";

    template <typename T>
    rocblas_status rocblas_swap_strided_batched_impl(rocblas_handle handle,
                                                     rocblas_int    n,
                                                     T*             x,
                                                     rocblas_int    incx,
                                                     rocblas_stride stridex,
                                                     T*             y,
                                                     rocblas_int    incy,
                                                     rocblas_stride stridey,
                                                     rocblas_int    batch_count)
    {
        if(!handle)
            return rocblas_status_invalid_handle;

        RETURN_ZERO_DEVICE_MEMORY_SIZE_IF_QUERIED(handle);

        auto layer_mode = handle->layer_mode;
        if(layer_mode & rocblas_layer_mode_log_trace)
            log_trace(handle,
                      rocblas_swap_strided_batched_name<T>,
                      n,
                      x,
                      incx,
                      stridex,
                      y,
                      incy,
                      stridey,
                      batch_count);
        if(layer_mode & rocblas_layer_mode_log_bench)
            log_bench(handle,
                      "./rocblas-bench -f swap_strided_batched -r",
                      rocblas_precision_string<T>,
                      "-n",
                      n,
                      "--incx",
                      incx,
                      "--incy",
                      incy,
                      "--stride_x",
                      stridex,
                      "--stride_y",
                      stridey,
                      "--batch_count",
                      batch_count);
        if(layer_mode & rocblas_layer_mode_log_profile)
            log_profile(handle,
                        rocblas_swap_strided_batched_name<T>,
                        "N",
                        n,
                        "incx",
                        incx,
                        "stride_x",
                        stridex,
                        "incy",
                        incy,
                        "stride_y",
                        stridey,
                        "batch",
                        batch_count);

        if(!batch_count || n <= 0)
            return rocblas_status_success;

        if(batch_count < 0)
            return rocblas_status_invalid_size;

        if(!x || !y)
            return rocblas_status_invalid_pointer;

<<<<<<< HEAD
        static constexpr auto NB = 256;
        return rocblas_swap_strided_batched_template<NB>(
=======
        constexpr rocblas_int NB = 256;
        return rocblas_swap_template<NB>(
>>>>>>> a854459d
            handle, n, x, 0, incx, stridex, y, 0, incy, stridey, batch_count);
    }
}

/*
 * ===========================================================================
 *    C wrapper
 * ===========================================================================
 */

extern "C" {

rocblas_status rocblas_sswap_strided_batched(rocblas_handle handle,
                                             rocblas_int    n,
                                             float*         x,
                                             rocblas_int    incx,
                                             rocblas_stride stridex,
                                             float*         y,
                                             rocblas_int    incy,
                                             rocblas_stride stridey,
                                             rocblas_int    batch_count)
{
    return rocblas_swap_strided_batched_impl(
        handle, n, x, incx, stridex, y, incy, stridey, batch_count);
}

rocblas_status rocblas_dswap_strided_batched(rocblas_handle handle,
                                             rocblas_int    n,
                                             double*        x,
                                             rocblas_int    incx,
                                             rocblas_stride stridex,
                                             double*        y,
                                             rocblas_int    incy,
                                             rocblas_stride stridey,
                                             rocblas_int    batch_count)
{
    return rocblas_swap_strided_batched_impl(
        handle, n, x, incx, stridex, y, incy, stridey, batch_count);
}

rocblas_status rocblas_cswap_strided_batched(rocblas_handle         handle,
                                             rocblas_int            n,
                                             rocblas_float_complex* x,
                                             rocblas_int            incx,
                                             rocblas_stride         stridex,
                                             rocblas_float_complex* y,
                                             rocblas_int            incy,
                                             rocblas_stride         stridey,
                                             rocblas_int            batch_count)
{
    return rocblas_swap_strided_batched_impl(
        handle, n, x, incx, stridex, y, incy, stridey, batch_count);
}

rocblas_status rocblas_zswap_strided_batched(rocblas_handle          handle,
                                             rocblas_int             n,
                                             rocblas_double_complex* x,
                                             rocblas_int             incx,
                                             rocblas_stride          stridex,
                                             rocblas_double_complex* y,
                                             rocblas_int             incy,
                                             rocblas_stride          stridey,
                                             rocblas_int             batch_count)
{
    return rocblas_swap_strided_batched_impl(
        handle, n, x, incx, stridex, y, incy, stridey, batch_count);
}

} // extern "C"<|MERGE_RESOLUTION|>--- conflicted
+++ resolved
@@ -90,13 +90,8 @@
         if(!x || !y)
             return rocblas_status_invalid_pointer;
 
-<<<<<<< HEAD
-        static constexpr auto NB = 256;
-        return rocblas_swap_strided_batched_template<NB>(
-=======
-        constexpr rocblas_int NB = 256;
+        static constexpr rocblas_int NB = 256;
         return rocblas_swap_template<NB>(
->>>>>>> a854459d
             handle, n, x, 0, incx, stridex, y, 0, incy, stridey, batch_count);
     }
 }
