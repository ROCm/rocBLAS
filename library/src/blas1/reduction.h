#ifndef REDUCTION_H_
#define REDUCTION_H_

#include "handle.h"
#include "rocblas.h"
#include "utility.h"
#include <type_traits>
#include <utility>

/*
 * ===========================================================================
 *    This file provide common device function used in various BLAS routines
 * ===========================================================================
 */

// BLAS Level 1 includes routines and functions performing vector-vector
// operations. Most BLAS 1 routines are about reduction: compute the norm,
// calculate the dot production of two vectors, find the maximum/minimum index
// of the element of the vector. As you may observed, although the computation
// type is different, the core algorithm is the same: scan all element of the
// vector(s) and reduce to one single result.
//
// The reduction algorithm on GPU is called [parallel
// reduction](https://raw.githubusercontent.com/mateuszbuda/GPUExample/master/reduce3.png)
// which is adopted in rocBLAS. At the beginning, all the threads in the thread
// block participate. After each step of reduction (like a tree), the number of
// participating threads decrease by half. At the end of the parallel reduction,
// only one thread (usually thread 0) owns the result in its thread block.
//
// Classically, the BLAS 1 reduction needs more than one GPU kernel to finish,
// because the lack of global synchronization of thread blocks without exiting
// the kernel. The first kernels gather partial results, write into a temporary
// working buffer. The second kernel finishes the final reduction.
//
// For example, BLAS 1 routine i*amax is to find index of the maximum absolute
// value element of a vector. In this routine:
//
// Kernel 1: launch many thread block as needed. Each thread block works on a
// subset of the vector. Each thread block use the parallel reduction to find a
// local index with the maximum absolute value of the subset. There are
// number-of-the-thread-blocks local results.The results are written into a
// temporary working buffer. The working buffer has number-of-the-thread-blocks
// elements.
//
// Kernel 2: launch only one thread block which reads the temporary work buffer and
// reduces to final result still with the parallel reduction.
//
// As you may see, if there is a mechanism to synchronize all the thread blocks
// after local index is obtained in kernel 1 (without ending the kernel), then
// Kernel 2's computation can be merged into Kernel 1. One such mechanism is called
// atomic operation. However, atomic operation is new and is not used in rocBLAS
// yet. rocBLAS still use the classic standard parallel reduction right now.

// Recursively compute reduction
template <rocblas_int k, typename REDUCE, typename T>
struct rocblas_reduction_s
{
    __forceinline__ __device__ void operator()(rocblas_int tx, T* x)
    {
      // Reduce the lower half with the upper half
      if(tx < k)
	{
	  REDUCE{}(x[tx], x[tx + k]);
	}
      
      __syncthreads();
      
      // Recurse down with k / 2
      rocblas_reduction_s<k / 2, REDUCE, T>{}(tx, x);
    }
};

// leaf node for terminating recursion
template <typename REDUCE, typename T>
struct rocblas_reduction_s<0, REDUCE, T>
{
    __forceinline__ __device__ void operator()(rocblas_int tx, T* x) {}
};

/*! \brief general parallel reduction

    \details

    @param[in]
    n         rocblas_int. assume a power of 2
    @param[in]
    T         element type of vector x
    @param[in]
    REDUCE    reduction functor
    @param[in]
    tx        rocblas_int. thread id
    @param[inout]
    x         pointer storing vector x on the GPU.
              usually x is stored in shared memory;
              x[0] store the final result.
    ********************************************************************/
template <rocblas_int NB, typename REDUCE, typename T>
__attribute__((flatten)) __device__ void rocblas_reduction(rocblas_int tx, T* x)
{
    static_assert(NB > 1 && !(NB & (NB - 1)), "NB must be a power of 2");
    __syncthreads();
    rocblas_reduction_s<NB / 2, REDUCE, T>{}(tx, x);
}





//
// ##############################################################################
//

template <rocblas_int half, rocblas_int P, typename REDUCE, typename T>
struct rocblas_reduction_batched_s
{
    __forceinline__ __device__ void operator()(rocblas_int threadIndex, T* x)
    {
      // Reduce the lower half with the upper half
      if(threadIndex < half)
	{
	  REDUCE{}(x[threadIndex], x[half + threadIndex]);
	}
      
      __syncthreads();
      
      // Recurse down with k / 2
      rocblas_reduction_batched_s<half / 2, P, REDUCE, T>{}(threadIndex, x);
    }
};

template <rocblas_int P, typename REDUCE, typename T>
  struct rocblas_reduction_batched_s<0, P, REDUCE, T>
{
    __forceinline__ __device__ void operator()(rocblas_int tx, T* x) {}
};

template <rocblas_int NB, rocblas_int P, typename REDUCE, typename T>
__attribute__((flatten)) __device__ void rocblas_reduction_batched(rocblas_int tx, T* x)
{
    static_assert(NB > 1 && !(NB & (NB - 1)), "NB must be a power of 2");
    __syncthreads();
    rocblas_reduction_batched_s<NB / 2, P, REDUCE, T>{}(tx, x);
}

//
// ##############################################################################
//



/*! \brief parallel reduction: sum

    \details

    @param[in]
    n         rocblas_int. assume a power of 2
    @param[in]
    tx        rocblas_int. thread id
    @param[inout]
    x         pointer storing vector x on the GPU.
              usually x is stored in shared memory;
              x[0] store the final result.
    ********************************************************************/

struct rocblas_reduce_sum
{
    template <typename T>
    __forceinline__ __device__ void operator()(T& __restrict__ a, const T& __restrict__ b)
    {
      a += b;
    }
};

template <rocblas_int NB, typename T>
__attribute__((flatten)) __device__ void rocblas_sum_reduce(rocblas_int tx, T* x)
{
    rocblas_reduction<NB, rocblas_reduce_sum>(tx, x);
}
// end sum_reduce

// Identity finalizer
struct rocblas_finalize_identity
{
    template <typename T>
    __forceinline__ __host__ __device__ T&& operator()(T&& x)
    {
        return std::forward<T>(x); // Perfect identity, preserving valueness
    }
};

// Emulates value initialization T{}. Allows specialization for certain types.
template <typename T>
struct default_value
{
    __forceinline__ __host__ __device__ constexpr T operator()() const
    {
        return {};
    }
};

template <typename T>
struct traits_reduce
{
public: using item_t = T;
};

struct rocblas_reduce_sum_batched
{
    template <typename T>
    __forceinline__ __device__ void operator()(T& __restrict__ a, const T& __restrict__ b)
    {
      using item_t = typename traits_reduce<T>::item_t;
      item_t * ta =( item_t* )  &a;
      item_t * tb =( item_t * ) &b;
      static constexpr int n = sizeof(T) / sizeof(item_t);
      for (int i=0;i<n;++i)
	{
	  *ta += *tb;
	  ++ta;
	  ++tb;
	}
    }
};



#if 0

template <typename U>
struct traits
{
};

template <typename T>
struct traits<const T*>
{
  using t = const T*;
};

template <typename T>
struct traits<const T*const[]>
{
  using t = const T*const[];
};

template <typename T>
using const_t = const T;

  

template <typename U> typename traits<U>::t  get_ptr_batched(typename traits<U>::t u,
							     int i,
							     rocblas_int stridex)
{
  return u + i * stridex;
};
#endif


#if 0
template <typename U> typename traits<U>::t  get_ptr_batched(typename traits<U>::t const [] u,
							     int i,
							     rocblas_int stridex)
{
  return u + i * stridex;
};
#endif





// kennel 1 writes partial results per thread block in workspace; number of partial results is
// blocks
template <rocblas_int NB,
          rocblas_int P,
          typename FETCH,
          typename REDUCE = rocblas_reduce_sum,
          typename Ti,
  typename To,typename U>

  __attribute__((amdgpu_flat_work_group_size(128, 1024)))
__global__ void
  rocblas_reduction_kernel_batched_part1(rocblas_int n,
					 U ux,
					 rocblas_int incx,
					 rocblas_int stridex,
					 To* workspace)
{

  //  ptrdiff_t     localThreadIndex  = hipThreadIdx_x + hipThreadDim_x * hipThreadIdx_y + hipThreadDim_x *hipThreadDim_y * hipThreadIdx_z;
  //  ptrdiff_t     globalThreadIndex = hipBlockIdx_x * hipBlockDim_x + localThreadIndex;
  ptrdiff_t     tx  = hipThreadIdx_x;
  ptrdiff_t     tid = hipBlockIdx_x * hipBlockDim_x + tx;

  //
  // batch_index 
  //
  
  //
  // 
  //
  
  //
  // Shared memory for each thread within a block.
  // Used to fetch and reduce.
  //
  __shared__ To tmp[NB];
  
  //
  // block_i, block_j
  //
  rocblas_int block_i = hipBlockIdx_x * hipBlockDim_x;
  rocblas_int block_j = hipBlockIdx_y * hipBlockDim_y;
  //
  //
  //
  rocblas_int batch_index = block_j;

  auto x = get_ptr_batch(ux, batch_index, stridex);
  
  // bound
  if(tid < n)
    {
      tmp[tx] = FETCH{}(x[tid * incx], tid);
    }
  else
    {
      tmp[tx] = default_value<To>{}(); // pad with default value
    }
  
  rocblas_reduction_batched<NB, P, REDUCE>(tx, tmp);

  if(tx == 0)
    {
      workspace[hipBlockIdx_x] = tmp[0];
    } 
}


  
// kennel 1 writes partial results per thread block in workspace; number of partial results is
// blocks
template <rocblas_int NB,
          typename FETCH,
          typename REDUCE = rocblas_reduce_sum,
          typename Ti,
          typename To>
<<<<<<< HEAD

  __attribute__((amdgpu_flat_work_group_size(128, 1024)))
=======
__attribute__((amdgpu_flat_work_group_size((NB < 128) ? NB : 128, (NB > 256) ? NB : 256)))
>>>>>>> ba31b867
__global__ void
    rocblas_reduction_kernel_part1(rocblas_int n, const Ti* x, rocblas_int incx, To* workspace)
{
    ptrdiff_t     tx  = hipThreadIdx_x;
    ptrdiff_t     tid = hipBlockIdx_x * hipBlockDim_x + tx;
    __shared__ To tmp[NB];


//    __syncthreads();
//    if (tx==0)
//      {
//	for (int i=0;i<1024;++i)
//	  {
//	    rocblas_int* g = (rocblas_int*)(&tmp[i]);
//	    g[0] = 777;
//	  }
//      }
//    
//    __syncthreads();
    
    // bound
    if(tid < n)
      {
	// tmp[tx] = FETCH{}(x[tid * incx], tid);
	tmp[tx] = FETCH{}(x[tid * incx], tid);
	// tmp[tx] = FETCH{}( ((Ti)778) , tid);
      }
    else
      {
	//	rocblas_int* g = (rocblas_int*)(&tmp[tx]);
	//	g[0] = 777;
	tmp[tx] = default_value<To>{}(); // pad with default value
      }

    rocblas_reduction<NB, REDUCE>(tx, tmp);
    if(tx == 0)
      {
        workspace[hipBlockIdx_x] = tmp[0];
      } 
}

// kernel 2 gathers all the partial results in workspace and finishes the final reduction;
// number of threads (NB) loop blocks
template <rocblas_int NB,
          rocblas_int P,
          typename REDUCE,
          typename FINALIZE,
          typename To,
          typename Tr>
__attribute__((amdgpu_flat_work_group_size(128, 1024)))
__global__ void rocblas_reduction_kernel_batched_part2(rocblas_int nblocks, To* workspace, Tr* result)
{
    rocblas_int   threadIndex = hipThreadIdx_x;
    
    __shared__ To tmp[NB];

    if(threadIndex < nblocks)
    {
        tmp[threadIndex] = workspace[threadIndex];

        // bound, loop
        for(rocblas_int i = threadIndex + NB; i < nblocks; i += NB)
	  REDUCE{}(tmp[threadIndex], workspace[i]);
    }
    else
    { // pad with default value
        tmp[threadIndex] = default_value<To>{}();
    }

    if(nblocks < 32)
    {
        // no need parallel reduction
        __syncthreads();

        if(threadIndex == 0)
            for(rocblas_int i = 1; i < nblocks; i++)
                REDUCE{}(tmp[0], tmp[i]);
    }
    else
    {
        // parallel reduction
      rocblas_reduction_batched<NB, P, REDUCE>(threadIndex, tmp);
    }

    // Store result on device or in workspace
    if(threadIndex == 0)
        *result = Tr(FINALIZE{}(tmp[0]));
}



// kernel 2 gathers all the partial results in workspace and finishes the final reduction;
// number of threads (NB) loop blocks
template <rocblas_int NB,
          typename REDUCE   = rocblas_reduce_sum,
          typename FINALIZE = rocblas_finalize_identity,
          typename To,
          typename Tr>
<<<<<<< HEAD
  //__attribute__((amdgpu_flat_work_group_size(128, 1024)))
__global__ void rocblas_reduction_kernel_part2(rocblas_int nblocks, To* workspace, Tr* result)
=======
__attribute__((amdgpu_flat_work_group_size((NB < 128) ? NB : 128, (NB > 256) ? NB : 256)))
__global__ void
    rocblas_reduction_kernel_part2(rocblas_int nblocks, To* workspace, Tr* result)
>>>>>>> ba31b867
{
    rocblas_int   tx = hipThreadIdx_x;
    __shared__ To tmp[NB];

    if(tx < nblocks)
    {
        tmp[tx] = workspace[tx];

        // bound, loop
        for(rocblas_int i = tx + NB; i < nblocks; i += NB)
            REDUCE{}(tmp[tx], workspace[i]);
    }
    else
    { // pad with default value
        tmp[tx] = default_value<To>{}();
    }

    if(nblocks < 32)
    {
        // no need parallel reduction
        __syncthreads();

        if(tx == 0)
            for(rocblas_int i = 1; i < nblocks; i++)
                REDUCE{}(tmp[0], tmp[i]);
    }
    else
    {
        // parallel reduction
        rocblas_reduction<NB, REDUCE>(tx, tmp);
    }

    // Store result on device or in workspace
    if(tx == 0)
        *result = Tr(FINALIZE{}(tmp[0]));
}


  
// At least two kernels are needed to finish the reduction
// kernel 1 write partial result per thread block in workspace, blocks partial results
// kernel 2 gathers all the partial result in workspace and finishes the final reduction.
template <rocblas_int NB,
          typename FETCH,
          typename REDUCE   = rocblas_reduce_sum,
          typename FINALIZE = rocblas_finalize_identity,
          typename Ti,
          typename To,
          typename Tr>
rocblas_status rocblas_reduction_kernel(rocblas_handle __restrict__ handle,
                                        rocblas_int n,
                                        const Ti*   x,
                                        rocblas_int incx,
                                        Tr*         result,
                                        To*         workspace,
                                        rocblas_int blocks)
{
    
  hipLaunchKernelGGL((rocblas_reduction_kernel_part1<NB, FETCH, REDUCE>),
		     blocks,
		     NB,
		     0,
		     handle->rocblas_stream,
		     n,
		     x,
		     incx,
		     workspace);
    
  if(handle->pointer_mode == rocblas_pointer_mode_device)
    {
        hipLaunchKernelGGL((rocblas_reduction_kernel_part2<NB, REDUCE, FINALIZE>),
                           1,
                           NB,
                           0,
                           handle->rocblas_stream,
                           blocks,
                           workspace,
                           result);
    }
    else
    {
        // If in host pointer mode, workspace is converted to Tr* and the result is
        // placed there, and then copied from device to host. If To is a class type,
        // it must be a standard layout type and its first member must be of type Tr.
        static_assert(std::is_standard_layout<To>{}, "To must be a standard layout type");
        if(blocks > 1)
        {
            hipLaunchKernelGGL((rocblas_reduction_kernel_part2<NB, REDUCE, FINALIZE>),
                               1,
                               NB,
                               0,
                               handle->rocblas_stream,
                               blocks,
                               workspace,
                               (Tr*)workspace);
        }
        if(std::is_same<FINALIZE, rocblas_finalize_identity>{} || blocks > 1)
        {
	  RETURN_IF_HIP_ERROR(hipMemcpy(result, workspace, sizeof(Tr), hipMemcpyDeviceToHost));
        }
        else
        {
	  // If FINALIZE is not trivial and kernel part2 was not called, then
	  // workspace[0] needs to be finalized on host.
	  //	    printf("on gpu %d\n",sizeof(To));
	  To res;
	  RETURN_IF_HIP_ERROR(hipMemcpy(&res, workspace, sizeof(To), hipMemcpyDeviceToHost));
	  *result = FINALIZE{}(res);
        }
    }

    return rocblas_status_success;
}



// At least two kernels are needed to finish the reduction
// kernel 1 write partial result per thread block in workspace, blocks partial results
// kernel 2 gathers all the partial result in workspace and finishes the final reduction.
template <rocblas_int NB,
          rocblas_int P,
          typename FETCH,
          typename REDUCE   = rocblas_reduce_sum,
          typename FINALIZE = rocblas_finalize_identity,
          typename Ti,
          typename To,
  typename Tr,
  typename U
  >
rocblas_status rocblas_reduction_kernel_batched(rocblas_handle __restrict__ handle,
						rocblas_int n,
						U x,
						rocblas_int incx,
						Tr*         result,
						To*         workspace,
						rocblas_int blocks,
						rocblas_int batch_count)
{
  
  //
  // Note that this kernel expects the data
  //

  
  //
  // Define the partition of the problem.
  //

  //
  // n is the first dimension 
  // batch_count is the second dimension.
  //
  
  //
  // The workspace will contain the results of each block.
  //
  
  //
  // Launch the kernel who is responsible of:
  //  - each block each thread fetches its data
  //  - each block fetches its data
  //
  
  hipLaunchKernelGGL((rocblas_reduction_kernel_batched_part1<NB, P, FETCH, REDUCE>),
		     dim3(blocks, batch_count),
		     NB,
		     0,
		     handle->rocblas_stream,
		     n,
		     x,
		     incx,
		     workspace);


  
  if(handle->pointer_mode == rocblas_pointer_mode_device)
    {
      hipLaunchKernelGGL((rocblas_reduction_kernel_batched_part2<NB, P, REDUCE, FINALIZE>),
			 dim3(1, batch_count),
			 NB,
			 0,
			 handle->rocblas_stream,
			 blocks,
			 workspace,
			 result);
    }
  else
    {
      // If in host pointer mode, workspace is converted to Tr* and the result is
      // placed there, and then copied from device to host. If To is a class type,
      // it must be a standard layout type and its first member must be of type Tr.
      static_assert(std::is_standard_layout<To>{}, "To must be a standard layout type");
      if(blocks > 1 || batch_count > 1)
        {
	  hipLaunchKernelGGL((rocblas_reduction_kernel_batched_part2<NB, P, REDUCE, FINALIZE>),
			     dim3(1, batch_count),
			     NB,
			     0,
			     handle->rocblas_stream,
			     blocks,
			     workspace,
			     (Tr*) (workspace + batch_count * blocks) );
        }
      if(std::is_same<FINALIZE, rocblas_finalize_identity>{} || blocks > 1 || batch_count > 1)
        {
	  RETURN_IF_HIP_ERROR(hipMemcpy(result, workspace + batch_count * blocks, sizeof(Tr) * batch_count, hipMemcpyDeviceToHost));
        }
      else
        {
	  // If FINALIZE is not trivial and kernel part2 was not called, then
	  // workspace[0] needs to be finalized on host.
	  //	    printf("on gpu %d\n",sizeof(To));
	  To res[batch_count];
	  RETURN_IF_HIP_ERROR(hipMemcpy(&res, workspace, sizeof(To) * batch_count, hipMemcpyDeviceToHost));
	  for (int batch_index = 0;batch_index < batch_count;++batch_index)
	    {	  
	      result[batch_index] = FINALIZE{}(res[batch_index]);
	    }
        }
    }

  return rocblas_status_success;
}



#endif<|MERGE_RESOLUTION|>--- conflicted
+++ resolved
@@ -346,12 +346,7 @@
           typename REDUCE = rocblas_reduce_sum,
           typename Ti,
           typename To>
-<<<<<<< HEAD
-
-  __attribute__((amdgpu_flat_work_group_size(128, 1024)))
-=======
 __attribute__((amdgpu_flat_work_group_size((NB < 128) ? NB : 128, (NB > 256) ? NB : 256)))
->>>>>>> ba31b867
 __global__ void
     rocblas_reduction_kernel_part1(rocblas_int n, const Ti* x, rocblas_int incx, To* workspace)
 {
@@ -450,14 +445,9 @@
           typename FINALIZE = rocblas_finalize_identity,
           typename To,
           typename Tr>
-<<<<<<< HEAD
-  //__attribute__((amdgpu_flat_work_group_size(128, 1024)))
-__global__ void rocblas_reduction_kernel_part2(rocblas_int nblocks, To* workspace, Tr* result)
-=======
 __attribute__((amdgpu_flat_work_group_size((NB < 128) ? NB : 128, (NB > 256) ? NB : 256)))
 __global__ void
     rocblas_reduction_kernel_part2(rocblas_int nblocks, To* workspace, Tr* result)
->>>>>>> ba31b867
 {
     rocblas_int   tx = hipThreadIdx_x;
     __shared__ To tmp[NB];
