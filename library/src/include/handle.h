--- conflicted
+++ resolved
@@ -94,23 +94,12 @@
         init();
     } handle_init;
 
-<<<<<<< HEAD
     static int device_arch_id()
     {
         static int id = get_device_arch_id();
         return id;
     }
 
-    private:
-    static int get_device_arch_id()
-    {
-        int deviceId;
-        hipGetDevice(&deviceId);
-        hipDeviceProp_t deviceProperties;
-        hipGetDeviceProperties(&deviceProperties, deviceId);
-        return deviceProperties.gcnArch;
-    }
-=======
     // work buffer size constants
     private:
     size_t WORKBUF_TRSM_B_CHNK;
@@ -121,32 +110,18 @@
     const size_t WORKBUF_TRSM_INVA_C_SZ  = 128 * 128 * 10 * sizeof(double) / 2;
     const size_t WORKBUF_TRSV_X_SZ       = 131072 * sizeof(double);
     const size_t WORKBUF_TRSV_ALPHA_SZ   = sizeof(double);
->>>>>>> bae98149
+    static int get_device_arch_id()
+    {
+        int deviceId;
+        hipGetDevice(&deviceId);
+        hipDeviceProp_t deviceProperties;
+        hipGetDeviceProperties(&deviceProperties, deviceId);
+        return deviceProperties.gcnArch;
+    }
 };
 
 namespace rocblas {
 void reinit_logs(); // Reinitialize static data (for testing only)
 }
 
-<<<<<<< HEAD
-// work buffer size constants
-constexpr size_t WORKBUF_TRSM_A_BLKS    = 10;
-constexpr size_t WORKBUF_TRSM_B_CHNK    = 32000;
-constexpr size_t WORKBUF_TRSM_Y_SZ      = 32000 * 128 * sizeof(double);
-constexpr size_t WORKBUF_TRSM_INVA_SZ   = 128 * 128 * 10 * sizeof(double);
-constexpr size_t WORKBUF_TRSM_INVA_C_SZ = 128 * 128 * 10 * sizeof(double) / 2;
-constexpr size_t WORKBUF_TRSV_X_SZ      = 131072 * sizeof(double);
-constexpr size_t WORKBUF_TRSV_ALPHA_SZ  = sizeof(double);
-static bool device_lt906()
-{
-    int deviceId;
-    hipGetDevice(&deviceId);
-    hipDeviceProp_t deviceProperties;
-    hipGetDeviceProperties(&deviceProperties, deviceId);
-    int arch = deviceProperties.gcnArch;
-    return arch < 906;
-}
-
-=======
->>>>>>> bae98149
 #endif