--- conflicted
+++ resolved
@@ -3,30 +3,16 @@
  * ************************************************************************ */
 #include <hip/hip_runtime.h>
 
-<<<<<<< HEAD
 #include "Tensile.h"
 #include "TensileTypes.h"
-=======
-#include "rocblas.h"
-
-#include "Tensile.h"
-#include "TensileTypes.h"
-#include "status.h"
-
->>>>>>> 1bb5a199
 #include "definitions.h"
 #include "handle.h"
 #include "logging.h"
 #include "rocblas.h"
-#include "rocblas_gemm_ex.hpp"
 #include "status.h"
 #include "utility.h"
-#include <type_traits>
-<<<<<<< HEAD
-=======
 
 #include "rocblas_gemm_ex.hpp"
->>>>>>> 1bb5a199
 
 extern "C" rocblas_status rocblas_gemm_ex(rocblas_handle    handle,
                                           rocblas_operation trans_a,
@@ -51,13 +37,7 @@
                                           rocblas_datatype  compute_type,
                                           rocblas_gemm_algo algo,
                                           int32_t           solution_index,
-<<<<<<< HEAD
                                           uint32_t          flags)
-=======
-                                          uint32_t          flags,
-                                          size_t*           workspace_size,
-                                          void*             workspace)
->>>>>>> 1bb5a199
 {
     // handle, alpha, beta must not be null pointers for logging
     if(!handle)
@@ -497,13 +477,7 @@
                                                           rocblas_datatype  compute_type,
                                                           rocblas_gemm_algo algo,
                                                           int32_t           solution_index,
-<<<<<<< HEAD
                                                           uint32_t          flags)
-=======
-                                                          uint32_t          flags,
-                                                          size_t*           workspace_size,
-                                                          void*             workspace)
->>>>>>> 1bb5a199
 {
     // handle, alpha, beta must not be null pointers for logging
     if(!handle)
