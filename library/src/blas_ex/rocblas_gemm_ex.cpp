/* ************************************************************************
 * Copyright 2016-2019 Advanced Micro Devices, Inc.
 * ************************************************************************ */
#include "rocblas_gemm_ex.hpp"
<<<<<<< HEAD
=======
#include "logging.h"
#include "status.h"
#include <type_traits>
>>>>>>> 78e10068

extern "C" rocblas_status rocblas_gemm_ex(rocblas_handle    handle,
                                          rocblas_operation trans_a,
                                          rocblas_operation trans_b,
                                          rocblas_int       m,
                                          rocblas_int       n,
                                          rocblas_int       k,
                                          const void*       alpha,
                                          const void*       a,
                                          rocblas_datatype  a_type,
                                          rocblas_int       lda,
                                          const void*       b,
                                          rocblas_datatype  b_type,
                                          rocblas_int       ldb,
                                          const void*       beta,
                                          const void*       c,
                                          rocblas_datatype  c_type,
                                          rocblas_int       ldc,
                                          void*             d,
                                          rocblas_datatype  d_type,
                                          rocblas_int       ldd,
                                          rocblas_datatype  compute_type,
                                          rocblas_gemm_algo algo,
                                          int32_t           solution_index,
                                          uint32_t          flags)
{
    // handle, alpha, beta must not be null pointers for logging
    if(!handle)
        return rocblas_status_invalid_handle;

    // TODO: Compute an optimum size of device memory which can be used as workspace.
    RETURN_ZERO_DEVICE_MEMORY_SIZE_IF_QUERIED(handle);

    if(!alpha || !beta)
        return rocblas_status_invalid_pointer;

    auto layer_mode = handle->layer_mode;
    if(layer_mode
       & (rocblas_layer_mode_log_trace | rocblas_layer_mode_log_bench
          | rocblas_layer_mode_log_profile))
    {
        char trans_a_letter, trans_b_letter;
        if(layer_mode & (rocblas_layer_mode_log_bench | rocblas_layer_mode_log_profile))
        {
            trans_a_letter = rocblas_transpose_letter(trans_a);
            trans_b_letter = rocblas_transpose_letter(trans_b);
        }
        auto a_type_string       = rocblas_datatype_string(a_type);
        auto b_type_string       = rocblas_datatype_string(b_type);
        auto c_type_string       = rocblas_datatype_string(c_type);
        auto d_type_string       = rocblas_datatype_string(d_type);
        auto compute_type_string = rocblas_datatype_string(compute_type);

        if(layer_mode & (rocblas_layer_mode_log_bench | rocblas_layer_mode_log_trace))
        {
            if(handle->pointer_mode == rocblas_pointer_mode_host)
            {
                double alpha_double;
                double beta_double;
                if(compute_type == rocblas_datatype_f16_r)
                {
                    alpha_double = *static_cast<const _Float16*>(alpha);
                    beta_double  = *static_cast<const _Float16*>(beta);
                }
                else if(compute_type == rocblas_datatype_f32_r)
                {
                    alpha_double = *static_cast<const float*>(alpha);
                    beta_double  = *static_cast<const float*>(beta);
                }
                else if(compute_type == rocblas_datatype_f64_r)
                {
                    alpha_double = *static_cast<const double*>(alpha);
                    beta_double  = *static_cast<const double*>(beta);
                }
                else if(compute_type == rocblas_datatype_i32_r)
                {
                    alpha_double = *static_cast<const int32_t*>(alpha);
                    beta_double  = *static_cast<const int32_t*>(beta);
                }

                if(layer_mode & rocblas_layer_mode_log_trace)
                    log_trace(handle,
                              "rocblas_gemm_ex",
                              trans_a,
                              trans_b,
                              m,
                              n,
                              k,
                              alpha_double,
                              a,
                              a_type_string,
                              lda,
                              b,
                              b_type_string,
                              ldb,
                              beta_double,
                              c,
                              c_type_string,
                              ldc,
                              d,
                              d_type_string,
                              ldd,
                              compute_type_string,
                              algo,
                              solution_index,
                              flags);

                if(layer_mode & rocblas_layer_mode_log_bench)
                {
                    log_bench(handle,
                              "./rocblas-bench -f gemm_ex",
                              "--transposeA",
                              trans_a_letter,
                              "--transposeB",
                              trans_b_letter,
                              "-m",
                              m,
                              "-n",
                              n,
                              "-k",
                              k,
                              "--alpha",
                              alpha_double,
                              "--a_type",
                              a_type_string,
                              "--lda",
                              lda,
                              "--b_type",
                              b_type_string,
                              "--ldb",
                              ldb,
                              "--beta",
                              beta_double,
                              "--c_type",
                              c_type_string,
                              "--ldc",
                              ldc,
                              "--d_type",
                              d_type_string,
                              "--ldd",
                              ldd,
                              "--compute_type",
                              compute_type_string,
                              "--algo",
                              algo,
                              "--solution_index",
                              solution_index,
                              "--flags",
                              flags);
                }
            }
            else
            {
                if(layer_mode & rocblas_layer_mode_log_trace)
                    log_trace(handle,
                              "rocblas_gemm_ex",
                              trans_a,
                              trans_b,
                              m,
                              n,
                              k,
                              alpha,
                              a,
                              a_type_string,
                              lda,
                              b,
                              b_type_string,
                              ldb,
                              beta,
                              c,
                              c_type_string,
                              ldc,
                              d,
                              d_type_string,
                              ldd,
                              compute_type_string,
                              algo,
                              solution_index,
                              flags);
            }
        }

        if(layer_mode & rocblas_layer_mode_log_profile)
        {
            log_profile(handle,
                        "rocblas_gemm_ex",
                        "a_type",
                        a_type_string,
                        "b_type",
                        b_type_string,
                        "c_type",
                        c_type_string,
                        "d_type",
                        d_type_string,
                        "compute_type",
                        compute_type_string,
                        "transA",
                        trans_a_letter,
                        "transB",
                        trans_b_letter,
                        "M",
                        m,
                        "N",
                        n,
                        "K",
                        k,
                        "lda",
                        lda,
                        "ldb",
                        ldb,
                        "ldc",
                        ldc,
                        "ldd",
                        ldd,
                        "algo",
                        algo,
                        "solution_index",
                        solution_index,
                        "flags",
                        flags);
        }
    }

    // quick return m,n,k equal to 0 is valid in BLAS
    if(!m || !n || !k)
        return rocblas_status_success;

    // sizes must not be negative
    if(m < 0 || n < 0 || k < 0)
        return rocblas_status_invalid_size;

    // pointers must be valid
    if(!a || !b || !c || !d)
        return rocblas_status_invalid_pointer;

    rocblas_int num_rows_a = trans_a == rocblas_operation_none ? m : k;
    rocblas_int num_rows_b = trans_b == rocblas_operation_none ? k : n;
    rocblas_int num_rows_c = m;
    rocblas_int num_rows_d = m;

    // leading dimensions must be valid
    if(num_rows_a > lda || num_rows_b > ldb || num_rows_c > ldc || num_rows_d > ldd)
        return rocblas_status_invalid_size;

    rocblas_status rb_status   = rocblas_status_internal_error;
    rocblas_int    batch_count = 1;
    rocblas_int    stride_a    = trans_a == rocblas_operation_none ? lda * k : lda * m;
    rocblas_int    stride_b    = trans_b == rocblas_operation_none ? ldb * n : ldb * k;
    rocblas_int    stride_c    = ldc * n;
    rocblas_int    stride_d    = ldd * n;

    if(a_type == rocblas_datatype_f64_r && b_type == rocblas_datatype_f64_r
       && c_type == rocblas_datatype_f64_r && d_type == rocblas_datatype_f64_r
       && compute_type == rocblas_datatype_f64_r)
    {
        rb_status = gemm_ex_typecasting<double, double, double>(handle,
                                                                trans_a,
                                                                trans_b,
                                                                m,
                                                                n,
                                                                k,
                                                                alpha,
                                                                a,
                                                                lda,
                                                                stride_a,
                                                                b,
                                                                ldb,
                                                                stride_b,
                                                                beta,
                                                                c,
                                                                ldc,
                                                                stride_c,
                                                                d,
                                                                ldd,
                                                                stride_d,
                                                                batch_count);
    }
    else if(a_type == rocblas_datatype_f32_r && b_type == rocblas_datatype_f32_r
            && c_type == rocblas_datatype_f32_r && d_type == rocblas_datatype_f32_r
            && compute_type == rocblas_datatype_f32_r)
    {
        rb_status = gemm_ex_typecasting<float, float, float>(handle,
                                                             trans_a,
                                                             trans_b,
                                                             m,
                                                             n,
                                                             k,
                                                             alpha,
                                                             a,
                                                             lda,
                                                             stride_a,
                                                             b,
                                                             ldb,
                                                             stride_b,
                                                             beta,
                                                             c,
                                                             ldc,
                                                             stride_c,
                                                             d,
                                                             ldd,
                                                             stride_d,
                                                             batch_count);
    }
    else if(a_type == rocblas_datatype_f16_r && b_type == rocblas_datatype_f16_r
            && c_type == rocblas_datatype_f16_r && d_type == rocblas_datatype_f16_r
            && compute_type == rocblas_datatype_f16_r)
    {
        rb_status = gemm_ex_typecasting<_Float16, _Float16, _Float16>(handle,
                                                                      trans_a,
                                                                      trans_b,
                                                                      m,
                                                                      n,
                                                                      k,
                                                                      alpha,
                                                                      a,
                                                                      lda,
                                                                      stride_a,
                                                                      b,
                                                                      ldb,
                                                                      stride_b,
                                                                      beta,
                                                                      c,
                                                                      ldc,
                                                                      stride_c,
                                                                      d,
                                                                      ldd,
                                                                      stride_d,
                                                                      batch_count);
    }
    else if(a_type == rocblas_datatype_f16_r && b_type == rocblas_datatype_f16_r
            && c_type == rocblas_datatype_f16_r && d_type == rocblas_datatype_f16_r
            && compute_type == rocblas_datatype_f32_r)
    {
        rb_status = gemm_ex_typecasting<_Float16, _Float16, float>(handle,
                                                                   trans_a,
                                                                   trans_b,
                                                                   m,
                                                                   n,
                                                                   k,
                                                                   alpha,
                                                                   a,
                                                                   lda,
                                                                   stride_a,
                                                                   b,
                                                                   ldb,
                                                                   stride_b,
                                                                   beta,
                                                                   c,
                                                                   ldc,
                                                                   stride_c,
                                                                   d,
                                                                   ldd,
                                                                   stride_d,
                                                                   batch_count);
    }
    else if(a_type == rocblas_datatype_bf16_r && b_type == rocblas_datatype_bf16_r
            && c_type == rocblas_datatype_bf16_r && d_type == rocblas_datatype_bf16_r
            && compute_type == rocblas_datatype_f32_r)
    {
        rb_status = gemm_ex_typecasting<tensile_bfloat16, tensile_bfloat16, float>(handle,
                                                                                   trans_a,
                                                                                   trans_b,
                                                                                   m,
                                                                                   n,
                                                                                   k,
                                                                                   alpha,
                                                                                   a,
                                                                                   lda,
                                                                                   stride_a,
                                                                                   b,
                                                                                   ldb,
                                                                                   stride_b,
                                                                                   beta,
                                                                                   c,
                                                                                   ldc,
                                                                                   stride_c,
                                                                                   d,
                                                                                   ldd,
                                                                                   stride_d,
                                                                                   batch_count);
    }
    else if(a_type == rocblas_datatype_i8_r && b_type == rocblas_datatype_i8_r
            && c_type == rocblas_datatype_i32_r && d_type == rocblas_datatype_i32_r
            && compute_type == rocblas_datatype_i32_r)
    {
        // For now, K must be a multiple of 4, and/or LDA/LDB based on transpose mode
        if(k % 4 != 0 || (trans_a == rocblas_operation_transpose && lda % 4 != 0)
           || (trans_b == rocblas_operation_none && ldb % 4 != 0))
        {
            rb_status = rocblas_status_invalid_size;
        }
        else
        {
            // adjust by 4 for Tensile
            lda      = (trans_a == rocblas_operation_none) ? lda : lda / 4;
            ldb      = (trans_b == rocblas_operation_none) ? ldb / 4 : ldb;
            stride_a = stride_a / 4;
            stride_b = stride_b / 4;
            k        = k / 4;

            rb_status = gemm_ex_typecasting<TensileInt8x4, TensileInt32, TensileInt32>(handle,
                                                                                       trans_a,
                                                                                       trans_b,
                                                                                       m,
                                                                                       n,
                                                                                       k,
                                                                                       alpha,
                                                                                       a,
                                                                                       lda,
                                                                                       stride_a,
                                                                                       b,
                                                                                       ldb,
                                                                                       stride_b,
                                                                                       beta,
                                                                                       c,
                                                                                       ldc,
                                                                                       stride_c,
                                                                                       d,
                                                                                       ldd,
                                                                                       stride_d,
                                                                                       batch_count);
        }
    }
    else
    {
        rb_status = rocblas_status_not_implemented;
    }

    return rb_status;
}

extern "C" rocblas_status rocblas_gemm_strided_batched_ex(rocblas_handle    handle,
                                                          rocblas_operation trans_a,
                                                          rocblas_operation trans_b,
                                                          rocblas_int       m,
                                                          rocblas_int       n,
                                                          rocblas_int       k,
                                                          const void*       alpha,
                                                          const void*       a,
                                                          rocblas_datatype  a_type,
                                                          rocblas_int       lda,
                                                          rocblas_long      stride_a,
                                                          const void*       b,
                                                          rocblas_datatype  b_type,
                                                          rocblas_int       ldb,
                                                          rocblas_long      stride_b,
                                                          const void*       beta,
                                                          const void*       c,
                                                          rocblas_datatype  c_type,
                                                          rocblas_int       ldc,
                                                          rocblas_long      stride_c,
                                                          void*             d,
                                                          rocblas_datatype  d_type,
                                                          rocblas_int       ldd,
                                                          rocblas_long      stride_d,
                                                          rocblas_int       batch_count,
                                                          rocblas_datatype  compute_type,
                                                          rocblas_gemm_algo algo,
                                                          int32_t           solution_index,
                                                          uint32_t          flags)
{
    // handle, alpha, beta must not be null pointers for logging
    if(!handle)
        return rocblas_status_invalid_handle;

    RETURN_ZERO_DEVICE_MEMORY_SIZE_IF_QUERIED(handle);

    if(!alpha || !beta)
        return rocblas_status_invalid_pointer;

    auto layer_mode = handle->layer_mode;
    if(layer_mode
       & (rocblas_layer_mode_log_trace | rocblas_layer_mode_log_bench
          | rocblas_layer_mode_log_profile))
    {
        char trans_a_letter, trans_b_letter;
        if(layer_mode & (rocblas_layer_mode_log_bench | rocblas_layer_mode_log_profile))
        {
            trans_a_letter = rocblas_transpose_letter(trans_a);
            trans_b_letter = rocblas_transpose_letter(trans_b);
        }
        auto a_type_string       = rocblas_datatype_string(a_type);
        auto b_type_string       = rocblas_datatype_string(b_type);
        auto c_type_string       = rocblas_datatype_string(c_type);
        auto d_type_string       = rocblas_datatype_string(d_type);
        auto compute_type_string = rocblas_datatype_string(compute_type);

        if(layer_mode & (rocblas_layer_mode_log_trace | rocblas_layer_mode_log_bench))
        {
            if(handle->pointer_mode == rocblas_pointer_mode_host)
            {
                double alpha_double;
                double beta_double;
                if(compute_type == rocblas_datatype_f16_r)
                {
                    alpha_double = *static_cast<const _Float16*>(alpha);
                    beta_double  = *static_cast<const _Float16*>(beta);
                }
                else if(compute_type == rocblas_datatype_f32_r)
                {
                    alpha_double = *static_cast<const float*>(alpha);
                    beta_double  = *static_cast<const float*>(beta);
                }
                else if(compute_type == rocblas_datatype_f64_r)
                {
                    alpha_double = *static_cast<const double*>(alpha);
                    beta_double  = *static_cast<const double*>(beta);
                }
                else if(compute_type == rocblas_datatype_i32_r)
                {
                    alpha_double = *static_cast<const int32_t*>(alpha);
                    beta_double  = *static_cast<const int32_t*>(beta);
                }
                if(layer_mode & rocblas_layer_mode_log_trace)
                {
                    log_trace(handle,
                              "rocblas_gemm_strided_batched_ex",
                              trans_a,
                              trans_b,
                              m,
                              n,
                              k,
                              alpha_double,
                              a,
                              a_type_string,
                              lda,
                              stride_a,
                              b,
                              b_type_string,
                              ldb,
                              stride_b,
                              beta_double,
                              c,
                              c_type_string,
                              ldc,
                              stride_c,
                              d,
                              d_type_string,
                              ldd,
                              stride_d,
                              batch_count,
                              compute_type_string,
                              algo,
                              solution_index,
                              flags);
                }
                if(layer_mode & rocblas_layer_mode_log_bench)
                {
                    log_bench(handle,
                              "./rocblas-bench -f gemm_strided_batched_ex",
                              "--transposeA",
                              trans_a_letter,
                              "--transposeB",
                              trans_b_letter,
                              "-m",
                              m,
                              "-n",
                              n,
                              "-k",
                              k,
                              "--alpha",
                              alpha_double,
                              "--a_type",
                              a_type_string,
                              "--lda",
                              lda,
                              "--stride_a",
                              stride_a,
                              "--b_type",
                              b_type_string,
                              "--ldb",
                              ldb,
                              "--stride_b",
                              stride_b,
                              "--beta",
                              beta_double,
                              "--c_type",
                              c_type_string,
                              "--ldc",
                              ldc,
                              "--stride_c",
                              stride_c,
                              "--d_type",
                              d_type_string,
                              "--ldd",
                              ldd,
                              "--stride_d",
                              stride_d,
                              "--batch",
                              batch_count,
                              "--compute_type",
                              compute_type_string,
                              "--algo",
                              algo,
                              "--solution_index",
                              solution_index,
                              "--flags",
                              flags);
                }
            }
            else
            {
                if(layer_mode & rocblas_layer_mode_log_trace)
                {
                    log_trace(handle,
                              "rocblas_gemm_strided_batched_ex",
                              trans_a,
                              trans_b,
                              m,
                              n,
                              k,
                              alpha,
                              a,
                              a_type,
                              lda,
                              stride_a,
                              b,
                              b_type,
                              ldb,
                              stride_b,
                              beta,
                              c,
                              c_type,
                              ldc,
                              stride_c,
                              d,
                              d_type,
                              ldd,
                              stride_d,
                              batch_count,
                              compute_type,
                              algo,
                              solution_index,
                              flags);
                }
            }
        }

        if(layer_mode & rocblas_layer_mode_log_profile)
        {
            log_profile(handle,
                        "rocblas_gemm_strided_batched_ex",
                        "a_type",
                        a_type_string,
                        "b_type",
                        b_type_string,
                        "c_type",
                        c_type_string,
                        "d_type",
                        d_type_string,
                        "compute_type",
                        compute_type_string,
                        "transA",
                        trans_a_letter,
                        "transB",
                        trans_b_letter,
                        "M",
                        m,
                        "N",
                        n,
                        "K",
                        k,
                        "lda",
                        lda,
                        "stride_a",
                        stride_a,
                        "ldb",
                        ldb,
                        "stride_b",
                        stride_b,
                        "ldc",
                        ldc,
                        "stride_c",
                        stride_c,
                        "ldd",
                        ldd,
                        "stride_d",
                        stride_d,
                        "batch_count",
                        batch_count,
                        "algo",
                        algo,
                        "solution_index",
                        solution_index,
                        "flags",
                        flags);
        }
    }

    // quick return m,n,k equal to 0 is valid in BLAS
    if(!m || !n || !k || !batch_count)
        return rocblas_status_success;

    // sizes must not be negative
    if(m < 0 || n < 0 || k < 0 || batch_count < 0)
        return rocblas_status_invalid_size;

    // pointers must be valid
    if(!a || !b || !c || !d)
        return rocblas_status_invalid_pointer;

    rocblas_int num_rows_a = trans_a == rocblas_operation_none ? m : k;
    rocblas_int num_rows_b = trans_b == rocblas_operation_none ? k : n;
    rocblas_int num_rows_c = m;
    rocblas_int num_rows_d = m;

    // leading dimensions must be valid
    if(num_rows_a > lda || num_rows_b > ldb || num_rows_c > ldc || num_rows_d > ldd)
        return rocblas_status_invalid_size;

    rocblas_status rb_status = rocblas_status_internal_error;

    if(a_type == rocblas_datatype_f64_r && b_type == rocblas_datatype_f64_r
       && c_type == rocblas_datatype_f64_r && d_type == rocblas_datatype_f64_r
       && compute_type == rocblas_datatype_f64_r)
    {
        rb_status = gemm_ex_typecasting<double, double, double>(handle,
                                                                trans_a,
                                                                trans_b,
                                                                m,
                                                                n,
                                                                k,
                                                                alpha,
                                                                a,
                                                                lda,
                                                                stride_a,
                                                                b,
                                                                ldb,
                                                                stride_b,
                                                                beta,
                                                                c,
                                                                ldc,
                                                                stride_c,
                                                                d,
                                                                ldd,
                                                                stride_d,
                                                                batch_count);
    }
    else if(a_type == rocblas_datatype_f32_r && b_type == rocblas_datatype_f32_r
            && c_type == rocblas_datatype_f32_r && d_type == rocblas_datatype_f32_r
            && compute_type == rocblas_datatype_f32_r)
    {
        rb_status = gemm_ex_typecasting<float, float, float>(handle,
                                                             trans_a,
                                                             trans_b,
                                                             m,
                                                             n,
                                                             k,
                                                             alpha,
                                                             a,
                                                             lda,
                                                             stride_a,
                                                             b,
                                                             ldb,
                                                             stride_b,
                                                             beta,
                                                             c,
                                                             ldc,
                                                             stride_c,
                                                             d,
                                                             ldd,
                                                             stride_d,
                                                             batch_count);
    }
    else if(a_type == rocblas_datatype_f16_r && b_type == rocblas_datatype_f16_r
            && c_type == rocblas_datatype_f16_r && d_type == rocblas_datatype_f16_r
            && compute_type == rocblas_datatype_f16_r)
    {
        rb_status = gemm_ex_typecasting<_Float16, _Float16, _Float16>(handle,
                                                                      trans_a,
                                                                      trans_b,
                                                                      m,
                                                                      n,
                                                                      k,
                                                                      alpha,
                                                                      a,
                                                                      lda,
                                                                      stride_a,
                                                                      b,
                                                                      ldb,
                                                                      stride_b,
                                                                      beta,
                                                                      c,
                                                                      ldc,
                                                                      stride_c,
                                                                      d,
                                                                      ldd,
                                                                      stride_d,
                                                                      batch_count);
    }
    else if(a_type == rocblas_datatype_f16_r && b_type == rocblas_datatype_f16_r
            && c_type == rocblas_datatype_f16_r && d_type == rocblas_datatype_f16_r
            && compute_type == rocblas_datatype_f32_r)
    {
        rb_status = gemm_ex_typecasting<_Float16, _Float16, float>(handle,
                                                                   trans_a,
                                                                   trans_b,
                                                                   m,
                                                                   n,
                                                                   k,
                                                                   alpha,
                                                                   a,
                                                                   lda,
                                                                   stride_a,
                                                                   b,
                                                                   ldb,
                                                                   stride_b,
                                                                   beta,
                                                                   c,
                                                                   ldc,
                                                                   stride_c,
                                                                   d,
                                                                   ldd,
                                                                   stride_d,
                                                                   batch_count);
    }
    else if(a_type == rocblas_datatype_bf16_r && b_type == rocblas_datatype_bf16_r
            && c_type == rocblas_datatype_bf16_r && d_type == rocblas_datatype_bf16_r
            && compute_type == rocblas_datatype_f32_r)
    {
        rb_status = gemm_ex_typecasting<tensile_bfloat16, tensile_bfloat16, float>(handle,
                                                                                   trans_a,
                                                                                   trans_b,
                                                                                   m,
                                                                                   n,
                                                                                   k,
                                                                                   alpha,
                                                                                   a,
                                                                                   lda,
                                                                                   stride_a,
                                                                                   b,
                                                                                   ldb,
                                                                                   stride_b,
                                                                                   beta,
                                                                                   c,
                                                                                   ldc,
                                                                                   stride_c,
                                                                                   d,
                                                                                   ldd,
                                                                                   stride_d,
                                                                                   batch_count);
    }
    else if(a_type == rocblas_datatype_i8_r && b_type == rocblas_datatype_i8_r
            && c_type == rocblas_datatype_i32_r && d_type == rocblas_datatype_i32_r
            && compute_type == rocblas_datatype_i32_r)
    {
        // For now, K must be a multiple of 4
        if(k % 4 != 0 || ((trans_a == rocblas_operation_transpose) && (lda % 4 != 0))
           || ((trans_b == rocblas_operation_none) && (ldb % 4 != 0)) || stride_a % 4 != 0
           || stride_b % 4 != 0)
        {
            rb_status = rocblas_status_invalid_size;
        }
        else
        {
            // adjust by 4 for Tensile
            lda      = (trans_a == rocblas_operation_none) ? lda : lda / 4;
            ldb      = (trans_b == rocblas_operation_none) ? ldb / 4 : ldb;
            stride_a = stride_a / 4;
            stride_b = stride_b / 4;
            k        = k / 4;

            rb_status = gemm_ex_typecasting<TensileInt8x4, TensileInt32, TensileInt32>(handle,
                                                                                       trans_a,
                                                                                       trans_b,
                                                                                       m,
                                                                                       n,
                                                                                       k,
                                                                                       alpha,
                                                                                       a,
                                                                                       lda,
                                                                                       stride_a,
                                                                                       b,
                                                                                       ldb,
                                                                                       stride_b,
                                                                                       beta,
                                                                                       c,
                                                                                       ldc,
                                                                                       stride_c,
                                                                                       d,
                                                                                       ldd,
                                                                                       stride_d,
                                                                                       batch_count);
        }
    }
    else
    {
        rb_status = rocblas_status_not_implemented;
    }

    return rb_status;
}<|MERGE_RESOLUTION|>--- conflicted
+++ resolved
@@ -2,12 +2,7 @@
  * Copyright 2016-2019 Advanced Micro Devices, Inc.
  * ************************************************************************ */
 #include "rocblas_gemm_ex.hpp"
-<<<<<<< HEAD
-=======
 #include "logging.h"
-#include "status.h"
-#include <type_traits>
->>>>>>> 78e10068
 
 extern "C" rocblas_status rocblas_gemm_ex(rocblas_handle    handle,
                                           rocblas_operation trans_a,
