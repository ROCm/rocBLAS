--- conflicted
+++ resolved
@@ -2,33 +2,20 @@
  * Copyright 2016 Advanced Micro Devices, Inc.
  * ************************************************************************ */
 #include <hip/hip_runtime.h>
-#include <type_traits>
-
-<<<<<<< HEAD
+
 #include "rocblas.h"
 
 #include "Tensile.h"
 #include "TensileTypes.h"
+#include "status.h"
 
 #include "definitions.h"
 #include "handle.h"
 #include "logging.h"
-#include "status.h"
-#include "utility.h"
-
-#include "rocblas_gemm_ex.hpp"
-=======
-#include "Tensile.h"
-#include "TensileTypes.h"
-#include "definitions.h"
-#include "handle.h"
-#include "logging.h"
-#include "rocblas.h"
-#include "rocblas_gemm_ex.hpp"
-#include "status.h"
 #include "utility.h"
 #include <type_traits>
->>>>>>> bfa2370f
+
+#include "rocblas_gemm_ex.hpp"
 
 extern "C" rocblas_status rocblas_gemm_ex(rocblas_handle    handle,
                                           rocblas_operation trans_a,
