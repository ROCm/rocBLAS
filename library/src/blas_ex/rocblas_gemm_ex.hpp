--- conflicted
+++ resolved
@@ -55,492 +55,6 @@
     return rocblas_status_success;
 }
 
-<<<<<<< HEAD
-=======
-#ifndef USE_TENSILE_HOST
-
-//------------------------------------------------------------------------------
-#define TENSILE_IN_ARGS(Ti, To, Tc)                                                               \
-    To *dataD, const To *dataC, const Ti *dataA, const Ti *dataB, Tc alpha, Tc beta,              \
-        size_t strideD1J, size_t strideD2K, size_t strideC1J, size_t strideC2K, size_t strideA1L, \
-        size_t strideA2K, size_t strideB1J, size_t strideB2K, size_t sizeI, size_t sizeJ,         \
-        size_t sizeK, size_t sizeL, hipStream_t stream, size_t numInputEvents,                    \
-        hipEvent_t *startEvent, hipEvent_t *stopEvent
-
-#define TENSILE_OUT_ARGS                                                                   \
-    dataD, dataC, dataA, dataB, alpha, beta, strideD1J, strideD2K, strideC1J, strideC2K,   \
-        strideA1L, strideA2K, strideB1J, strideB2K, sizeI, sizeJ, sizeK, sizeL, stream, 0, \
-        startEvent, stopEvent
-
-// Ti is typename for input data, To is typename for output data, Tc is typename for compute
-template <typename Ti, typename To, typename Tc>
-inline TensileStatus tensile_Cijk_Ailk_Bljk_B(TENSILE_IN_ARGS(Ti, To, Tc))
-{
-    return tensileStatusFailure;
-}
-
-template <typename Ti, typename To, typename Tc>
-inline TensileStatus tensile_Cijk_Ailk_Bjlk_B(TENSILE_IN_ARGS(Ti, To, Tc))
-{
-    return tensileStatusFailure;
-}
-
-template <typename Ti, typename To, typename Tc>
-inline TensileStatus tensile_Cijk_Alik_Bljk_B(TENSILE_IN_ARGS(Ti, To, Tc))
-{
-    return tensileStatusFailure;
-}
-
-template <typename Ti, typename To, typename Tc>
-inline TensileStatus tensile_Cijk_Alik_Bjlk_B(TENSILE_IN_ARGS(Ti, To, Tc))
-{
-    return tensileStatusFailure;
-}
-
-template <typename Ti, typename To, typename Tc>
-inline TensileStatus tensile_Cijk_Ailk_BjlkC_B(TENSILE_IN_ARGS(Ti, To, Tc))
-{
-    return tensile_Cijk_Ailk_Bjlk_B<Ti, To, Tc>(TENSILE_OUT_ARGS);
-}
-
-template <typename Ti, typename To, typename Tc>
-inline TensileStatus tensile_Cijk_AlikC_Bljk_B(TENSILE_IN_ARGS(Ti, To, Tc))
-{
-    return tensile_Cijk_Alik_Bljk_B<Ti, To, Tc>(TENSILE_OUT_ARGS);
-}
-
-template <typename Ti, typename To, typename Tc>
-inline TensileStatus tensile_Cijk_Alik_BjlkC_B(TENSILE_IN_ARGS(Ti, To, Tc))
-{
-    return tensile_Cijk_Alik_Bjlk_B<Ti, To, Tc>(TENSILE_OUT_ARGS);
-}
-
-template <typename Ti, typename To, typename Tc>
-inline TensileStatus tensile_Cijk_AlikC_Bjlk_B(TENSILE_IN_ARGS(Ti, To, Tc))
-{
-    return tensile_Cijk_Alik_Bjlk_B<Ti, To, Tc>(TENSILE_OUT_ARGS);
-}
-
-template <typename Ti, typename To, typename Tc>
-inline TensileStatus tensile_Cijk_AlikC_BjlkC_B(TENSILE_IN_ARGS(Ti, To, Tc))
-{
-    return tensile_Cijk_Alik_Bjlk_B<Ti, To, Tc>(TENSILE_OUT_ARGS);
-}
-
-//----- typename_data = tensile_bfloat16 ----- typename_compute = float -----------------------
-template <>
-inline TensileStatus tensile_Cijk_Ailk_Bljk_B<tensile_bfloat16, tensile_bfloat16, float>(
-    TENSILE_IN_ARGS(tensile_bfloat16, tensile_bfloat16, float))
-{
-    return tensile_Cijk_Ailk_Bljk_BBH(TENSILE_OUT_ARGS);
-}
-template <>
-inline TensileStatus tensile_Cijk_Ailk_Bjlk_B<tensile_bfloat16, tensile_bfloat16, float>(
-    TENSILE_IN_ARGS(tensile_bfloat16, tensile_bfloat16, float))
-{
-    return tensile_Cijk_Ailk_Bjlk_BBH(TENSILE_OUT_ARGS);
-}
-template <>
-inline TensileStatus tensile_Cijk_Alik_Bljk_B<tensile_bfloat16, tensile_bfloat16, float>(
-    TENSILE_IN_ARGS(tensile_bfloat16, tensile_bfloat16, float))
-{
-    return tensile_Cijk_Alik_Bljk_BBH(TENSILE_OUT_ARGS);
-}
-template <>
-inline TensileStatus tensile_Cijk_Alik_Bjlk_B<tensile_bfloat16, tensile_bfloat16, float>(
-    TENSILE_IN_ARGS(tensile_bfloat16, tensile_bfloat16, float))
-{
-    return tensile_Cijk_Alik_Bjlk_BBH(TENSILE_OUT_ARGS);
-}
-
-//----- typename_data = TensileHalf ----- typename_compute = float---------------------------
-#define TENSILE_OUT_ARGS_HALF                                                                      \
-    dataD, dataC, dataA, dataB, alpha_half, beta_half, strideD1J, strideD2K, strideC1J, strideC2K, \
-        strideA1L, strideA2K, strideB1J, strideB2K, sizeI, sizeJ, sizeK, sizeL, stream, 0,         \
-        nullptr, nullptr
-
-template <>
-inline TensileStatus tensile_Cijk_Ailk_Bljk_B<TensileHalf, TensileHalf, float>(
-    TENSILE_IN_ARGS(TensileHalf, TensileHalf, float))
-{
-    //TODO: alpha and beta need to have precision equal to compute type, not data type
-    TensileHalf alpha_half(alpha);
-    TensileHalf beta_half(beta);
-    return tensile_Cijk_Ailk_Bljk_HBH(TENSILE_OUT_ARGS_HALF);
-}
-template <>
-inline TensileStatus tensile_Cijk_Ailk_Bjlk_B<TensileHalf, TensileHalf, float>(
-    TENSILE_IN_ARGS(TensileHalf, TensileHalf, float))
-{
-    //TODO: alpha and beta need to have precision equal to compute type, not data type
-    TensileHalf alpha_half(alpha);
-    TensileHalf beta_half(beta);
-    return tensile_Cijk_Ailk_Bjlk_HBH(TENSILE_OUT_ARGS_HALF);
-}
-template <>
-inline TensileStatus tensile_Cijk_Alik_Bljk_B<TensileHalf, TensileHalf, float>(
-    TENSILE_IN_ARGS(TensileHalf, TensileHalf, float))
-{
-    //TODO: alpha and beta need to have precision equal to compute type, not data type
-    TensileHalf alpha_half(alpha);
-    TensileHalf beta_half(beta);
-    return tensile_Cijk_Alik_Bljk_HBH(TENSILE_OUT_ARGS_HALF);
-}
-template <>
-inline TensileStatus tensile_Cijk_Alik_Bjlk_B<TensileHalf, TensileHalf, float>(
-    TENSILE_IN_ARGS(TensileHalf, TensileHalf, float))
-{
-    //TODO: alpha and beta need to have precision equal to compute type, not data type
-    TensileHalf alpha_half(alpha);
-    TensileHalf beta_half(beta);
-    return tensile_Cijk_Alik_Bjlk_HBH(TENSILE_OUT_ARGS_HALF);
-}
-#undef TENSILE_OUT_ARGS_HALF
-
-//----- typename_data = TensileHalf ----- typename_compute = TensileHalf ---------------------
-template <>
-inline TensileStatus tensile_Cijk_Ailk_Bljk_B<TensileHalf, TensileHalf, TensileHalf>(
-    TENSILE_IN_ARGS(TensileHalf, TensileHalf, TensileHalf))
-{
-    return tensile_Cijk_Ailk_Bljk_HB(TENSILE_OUT_ARGS);
-}
-template <>
-inline TensileStatus tensile_Cijk_Ailk_Bjlk_B<TensileHalf, TensileHalf, TensileHalf>(
-    TENSILE_IN_ARGS(TensileHalf, TensileHalf, TensileHalf))
-{
-    return tensile_Cijk_Ailk_Bjlk_HB(TENSILE_OUT_ARGS);
-}
-template <>
-inline TensileStatus tensile_Cijk_Alik_Bljk_B<TensileHalf, TensileHalf, TensileHalf>(
-    TENSILE_IN_ARGS(TensileHalf, TensileHalf, TensileHalf))
-{
-    return tensile_Cijk_Alik_Bljk_HB(TENSILE_OUT_ARGS);
-}
-template <>
-inline TensileStatus tensile_Cijk_Alik_Bjlk_B<TensileHalf, TensileHalf, TensileHalf>(
-    TENSILE_IN_ARGS(TensileHalf, TensileHalf, TensileHalf))
-{
-    return tensile_Cijk_Alik_Bjlk_HB(TENSILE_OUT_ARGS);
-}
-
-//----- typename_data = float ----------- typename_compute = float ---------------------------
-template <>
-inline TensileStatus
-    tensile_Cijk_Ailk_Bljk_B<float, float, float>(TENSILE_IN_ARGS(float, float, float))
-{
-    return tensile_Cijk_Ailk_Bljk_SB(TENSILE_OUT_ARGS);
-}
-template <>
-inline TensileStatus
-    tensile_Cijk_Ailk_Bjlk_B<float, float, float>(TENSILE_IN_ARGS(float, float, float))
-{
-    return tensile_Cijk_Ailk_Bjlk_SB(TENSILE_OUT_ARGS);
-}
-template <>
-inline TensileStatus
-    tensile_Cijk_Alik_Bljk_B<float, float, float>(TENSILE_IN_ARGS(float, float, float))
-{
-    return tensile_Cijk_Alik_Bljk_SB(TENSILE_OUT_ARGS);
-}
-template <>
-inline TensileStatus
-    tensile_Cijk_Alik_Bjlk_B<float, float, float>(TENSILE_IN_ARGS(float, float, float))
-{
-    return tensile_Cijk_Alik_Bjlk_SB(TENSILE_OUT_ARGS);
-}
-
-//----- typename_data = double ---------- typename_compute = double --------------------------
-template <>
-inline TensileStatus
-    tensile_Cijk_Ailk_Bljk_B<double, double, double>(TENSILE_IN_ARGS(double, double, double))
-{
-    return tensile_Cijk_Ailk_Bljk_DB(TENSILE_OUT_ARGS);
-}
-template <>
-inline TensileStatus
-    tensile_Cijk_Ailk_Bjlk_B<double, double, double>(TENSILE_IN_ARGS(double, double, double))
-{
-    return tensile_Cijk_Ailk_Bjlk_DB(TENSILE_OUT_ARGS);
-}
-template <>
-inline TensileStatus
-    tensile_Cijk_Alik_Bljk_B<double, double, double>(TENSILE_IN_ARGS(double, double, double))
-{
-    return tensile_Cijk_Alik_Bljk_DB(TENSILE_OUT_ARGS);
-}
-template <>
-inline TensileStatus
-    tensile_Cijk_Alik_Bjlk_B<double, double, double>(TENSILE_IN_ARGS(double, double, double))
-{
-    return tensile_Cijk_Alik_Bjlk_DB(TENSILE_OUT_ARGS);
-}
-
-//----- typename_input = int8 ---- typename_output = int ------ typename_compute = int ------------------
-template <>
-inline TensileStatus tensile_Cijk_Ailk_Bljk_B<TensileInt8x4, TensileInt32, TensileInt32>(
-    TENSILE_IN_ARGS(TensileInt8x4, TensileInt32, TensileInt32))
-{
-    return tensile_Cijk_Ailk_Bljk_4xi8BH(TENSILE_OUT_ARGS);
-}
-template <>
-inline TensileStatus tensile_Cijk_Ailk_Bjlk_B<TensileInt8x4, TensileInt32, TensileInt32>(
-    TENSILE_IN_ARGS(TensileInt8x4, TensileInt32, TensileInt32))
-{
-    return tensile_Cijk_Ailk_Bjlk_4xi8BH(TENSILE_OUT_ARGS);
-}
-template <>
-inline TensileStatus tensile_Cijk_Alik_Bljk_B<TensileInt8x4, TensileInt32, TensileInt32>(
-    TENSILE_IN_ARGS(TensileInt8x4, TensileInt32, TensileInt32))
-{
-    return tensile_Cijk_Alik_Bljk_4xi8BH(TENSILE_OUT_ARGS);
-}
-template <>
-inline TensileStatus tensile_Cijk_Alik_Bjlk_B<TensileInt8x4, TensileInt32, TensileInt32>(
-    TENSILE_IN_ARGS(TensileInt8x4, TensileInt32, TensileInt32))
-{
-    return tensile_Cijk_Alik_Bjlk_4xi8BH(TENSILE_OUT_ARGS);
-}
-
-//----- typename_data=rocblas_float_complex ---------- typename_compute = rocblas_float_complex --------------------------
-#define TENSILE_COMPLEX_OUT_ARGS(Ti, To, Tc)                                             \
-    (To*)dataD, (const To*)dataC, (const Ti*)dataA, (const Ti*)dataB, *((Tc*)&alpha),    \
-        *((Tc*)&beta), strideD1J, strideD2K, strideC1J, strideC2K, strideA1L, strideA2K, \
-        strideB1J, strideB2K, sizeI, sizeJ, sizeK, sizeL, stream, 0, startEvent, stopEvent
-
-static_assert(std::is_standard_layout<TensileComplexFloat>{},
-              "TensileComplexFloat is not a standard layout type, and thus is "
-              "incompatible with C.");
-
-static_assert(std::is_trivial<TensileComplexFloat>{},
-              "TensileComplexFloat is not a trivial type, and thus is "
-              "incompatible with C.");
-
-static_assert(sizeof(rocblas_float_complex) == sizeof(TensileComplexFloat),
-              "TensileComplexFloat does not match public rocblas_float_complex");
-template <>
-inline TensileStatus
-    tensile_Cijk_Ailk_Bljk_B<rocblas_float_complex, rocblas_float_complex, rocblas_float_complex>(
-        TENSILE_IN_ARGS(rocblas_float_complex, rocblas_float_complex, rocblas_float_complex))
-{
-    return tensile_Cijk_Ailk_Bljk_CB(
-        TENSILE_COMPLEX_OUT_ARGS(TensileComplexFloat, TensileComplexFloat, TensileComplexFloat));
-}
-template <>
-inline TensileStatus
-    tensile_Cijk_Ailk_Bjlk_B<rocblas_float_complex, rocblas_float_complex, rocblas_float_complex>(
-        TENSILE_IN_ARGS(rocblas_float_complex, rocblas_float_complex, rocblas_float_complex))
-{
-    return tensile_Cijk_Ailk_Bjlk_CB(
-        TENSILE_COMPLEX_OUT_ARGS(TensileComplexFloat, TensileComplexFloat, TensileComplexFloat));
-}
-template <>
-inline TensileStatus
-    tensile_Cijk_Alik_Bljk_B<rocblas_float_complex, rocblas_float_complex, rocblas_float_complex>(
-        TENSILE_IN_ARGS(rocblas_float_complex, rocblas_float_complex, rocblas_float_complex))
-{
-    return tensile_Cijk_Alik_Bljk_CB(
-        TENSILE_COMPLEX_OUT_ARGS(TensileComplexFloat, TensileComplexFloat, TensileComplexFloat));
-}
-template <>
-inline TensileStatus
-    tensile_Cijk_Alik_Bjlk_B<rocblas_float_complex, rocblas_float_complex, rocblas_float_complex>(
-        TENSILE_IN_ARGS(rocblas_float_complex, rocblas_float_complex, rocblas_float_complex))
-{
-    return tensile_Cijk_Alik_Bjlk_CB(
-        TENSILE_COMPLEX_OUT_ARGS(TensileComplexFloat, TensileComplexFloat, TensileComplexFloat));
-}
-// Complex Conjugate
-template <>
-inline TensileStatus
-    tensile_Cijk_Ailk_BjlkC_B<rocblas_float_complex, rocblas_float_complex, rocblas_float_complex>(
-        TENSILE_IN_ARGS(rocblas_float_complex, rocblas_float_complex, rocblas_float_complex))
-{
-    return tensile_Cijk_Ailk_BjlkC_CB(
-        TENSILE_COMPLEX_OUT_ARGS(TensileComplexFloat, TensileComplexFloat, TensileComplexFloat));
-}
-template <>
-inline TensileStatus
-    tensile_Cijk_AlikC_Bljk_B<rocblas_float_complex, rocblas_float_complex, rocblas_float_complex>(
-        TENSILE_IN_ARGS(rocblas_float_complex, rocblas_float_complex, rocblas_float_complex))
-{
-    return tensile_Cijk_AlikC_Bljk_CB(
-        TENSILE_COMPLEX_OUT_ARGS(TensileComplexFloat, TensileComplexFloat, TensileComplexFloat));
-}
-template <>
-inline TensileStatus
-    tensile_Cijk_Alik_BjlkC_B<rocblas_float_complex, rocblas_float_complex, rocblas_float_complex>(
-        TENSILE_IN_ARGS(rocblas_float_complex, rocblas_float_complex, rocblas_float_complex))
-{
-    return tensile_Cijk_Alik_BjlkC_CB(
-        TENSILE_COMPLEX_OUT_ARGS(TensileComplexFloat, TensileComplexFloat, TensileComplexFloat));
-}
-template <>
-inline TensileStatus
-    tensile_Cijk_AlikC_Bjlk_B<rocblas_float_complex, rocblas_float_complex, rocblas_float_complex>(
-        TENSILE_IN_ARGS(rocblas_float_complex, rocblas_float_complex, rocblas_float_complex))
-{
-    return tensile_Cijk_AlikC_Bjlk_CB(
-        TENSILE_COMPLEX_OUT_ARGS(TensileComplexFloat, TensileComplexFloat, TensileComplexFloat));
-}
-template <>
-inline TensileStatus
-    tensile_Cijk_AlikC_BjlkC_B<rocblas_float_complex, rocblas_float_complex, rocblas_float_complex>(
-        TENSILE_IN_ARGS(rocblas_float_complex, rocblas_float_complex, rocblas_float_complex))
-{
-    return tensile_Cijk_AlikC_BjlkC_CB(
-        TENSILE_COMPLEX_OUT_ARGS(TensileComplexFloat, TensileComplexFloat, TensileComplexFloat));
-}
-
-//----- typename_data = rocblas_double_complex ---------- typename_compute = rocblas_double_complex --------------------------
-static_assert(std::is_standard_layout<TensileComplexDouble>{},
-              "TensileComplexDouble is not a standard layout type, and thus is "
-              "incompatible with C.");
-
-static_assert(std::is_trivial<TensileComplexDouble>{},
-              "TensileComplexDouble is not a trivial type, and thus is "
-              "incompatible with C.");
-
-static_assert(sizeof(rocblas_double_complex) == sizeof(TensileComplexDouble),
-              "TensileComplexDouble does not match rocblas_double_complex");
-template <>
-inline TensileStatus tensile_Cijk_Ailk_Bljk_B<rocblas_double_complex,
-                                              rocblas_double_complex,
-                                              rocblas_double_complex>(
-    TENSILE_IN_ARGS(rocblas_double_complex, rocblas_double_complex, rocblas_double_complex))
-{
-    return tensile_Cijk_Ailk_Bljk_ZB(
-        TENSILE_COMPLEX_OUT_ARGS(TensileComplexDouble, TensileComplexDouble, TensileComplexDouble));
-}
-template <>
-inline TensileStatus tensile_Cijk_Ailk_Bjlk_B<rocblas_double_complex,
-                                              rocblas_double_complex,
-                                              rocblas_double_complex>(
-    TENSILE_IN_ARGS(rocblas_double_complex, rocblas_double_complex, rocblas_double_complex))
-{
-    return tensile_Cijk_Ailk_Bjlk_ZB(
-        TENSILE_COMPLEX_OUT_ARGS(TensileComplexDouble, TensileComplexDouble, TensileComplexDouble));
-}
-template <>
-inline TensileStatus tensile_Cijk_Alik_Bljk_B<rocblas_double_complex,
-                                              rocblas_double_complex,
-                                              rocblas_double_complex>(
-    TENSILE_IN_ARGS(rocblas_double_complex, rocblas_double_complex, rocblas_double_complex))
-{
-    return tensile_Cijk_Alik_Bljk_ZB(
-        TENSILE_COMPLEX_OUT_ARGS(TensileComplexDouble, TensileComplexDouble, TensileComplexDouble));
-}
-template <>
-inline TensileStatus tensile_Cijk_Alik_Bjlk_B<rocblas_double_complex,
-                                              rocblas_double_complex,
-                                              rocblas_double_complex>(
-    TENSILE_IN_ARGS(rocblas_double_complex, rocblas_double_complex, rocblas_double_complex))
-{
-    return tensile_Cijk_Alik_Bjlk_ZB(
-        TENSILE_COMPLEX_OUT_ARGS(TensileComplexDouble, TensileComplexDouble, TensileComplexDouble));
-}
-// Complex Conjugate
-template <>
-inline TensileStatus tensile_Cijk_Ailk_BjlkC_B<rocblas_double_complex,
-                                               rocblas_double_complex,
-                                               rocblas_double_complex>(
-    TENSILE_IN_ARGS(rocblas_double_complex, rocblas_double_complex, rocblas_double_complex))
-{
-    return tensile_Cijk_Ailk_BjlkC_ZB(
-        TENSILE_COMPLEX_OUT_ARGS(TensileComplexDouble, TensileComplexDouble, TensileComplexDouble));
-}
-template <>
-inline TensileStatus tensile_Cijk_AlikC_Bljk_B<rocblas_double_complex,
-                                               rocblas_double_complex,
-                                               rocblas_double_complex>(
-    TENSILE_IN_ARGS(rocblas_double_complex, rocblas_double_complex, rocblas_double_complex))
-{
-    return tensile_Cijk_AlikC_Bljk_ZB(
-        TENSILE_COMPLEX_OUT_ARGS(TensileComplexDouble, TensileComplexDouble, TensileComplexDouble));
-}
-template <>
-inline TensileStatus tensile_Cijk_Alik_BjlkC_B<rocblas_double_complex,
-                                               rocblas_double_complex,
-                                               rocblas_double_complex>(
-    TENSILE_IN_ARGS(rocblas_double_complex, rocblas_double_complex, rocblas_double_complex))
-{
-    return tensile_Cijk_Alik_BjlkC_ZB(
-        TENSILE_COMPLEX_OUT_ARGS(TensileComplexDouble, TensileComplexDouble, TensileComplexDouble));
-}
-template <>
-inline TensileStatus tensile_Cijk_AlikC_Bjlk_B<rocblas_double_complex,
-                                               rocblas_double_complex,
-                                               rocblas_double_complex>(
-    TENSILE_IN_ARGS(rocblas_double_complex, rocblas_double_complex, rocblas_double_complex))
-{
-    return tensile_Cijk_AlikC_Bjlk_ZB(
-        TENSILE_COMPLEX_OUT_ARGS(TensileComplexDouble, TensileComplexDouble, TensileComplexDouble));
-}
-template <>
-inline TensileStatus tensile_Cijk_AlikC_BjlkC_B<rocblas_double_complex,
-                                                rocblas_double_complex,
-                                                rocblas_double_complex>(
-    TENSILE_IN_ARGS(rocblas_double_complex, rocblas_double_complex, rocblas_double_complex))
-{
-    return tensile_Cijk_AlikC_BjlkC_ZB(
-        TENSILE_COMPLEX_OUT_ARGS(TensileComplexDouble, TensileComplexDouble, TensileComplexDouble));
-}
-
-template <typename Ti, typename To, typename Tc>
-inline TensileStatus call_tensile_ex(To*            dataD,
-                                     const To*      dataC,
-                                     const Ti*      dataA,
-                                     const Ti*      dataB,
-                                     Tc             alpha,
-                                     Tc             beta,
-                                     size_t         strideD1J,
-                                     size_t         strideD2K,
-                                     size_t         strideC1J,
-                                     size_t         strideC2K,
-                                     size_t         strideA1L,
-                                     size_t         strideA2K,
-                                     size_t         strideB1J,
-                                     size_t         strideB2K,
-                                     size_t         sizeI,
-                                     size_t         sizeJ,
-                                     size_t         sizeK,
-                                     size_t         sizeL,
-                                     hipStream_t    stream,
-                                     transpose_mode transposeMode,
-                                     hipEvent_t*    startEvent = nullptr,
-                                     hipEvent_t*    stopEvent  = nullptr)
-{
-    switch(transposeMode)
-    {
-    case NN:
-        return tensile_Cijk_Ailk_Bljk_B<Ti, To, Tc>(TENSILE_OUT_ARGS);
-    case NT:
-        return tensile_Cijk_Ailk_Bjlk_B<Ti, To, Tc>(TENSILE_OUT_ARGS);
-    case NC:
-        return tensile_Cijk_Ailk_BjlkC_B<Ti, To, Tc>(TENSILE_OUT_ARGS);
-    case TN:
-        return tensile_Cijk_Alik_Bljk_B<Ti, To, Tc>(TENSILE_OUT_ARGS);
-    case CN:
-        return tensile_Cijk_AlikC_Bljk_B<Ti, To, Tc>(TENSILE_OUT_ARGS);
-    case TT:
-        return tensile_Cijk_Alik_Bjlk_B<Ti, To, Tc>(TENSILE_OUT_ARGS);
-    case TC:
-        return tensile_Cijk_Alik_BjlkC_B<Ti, To, Tc>(TENSILE_OUT_ARGS);
-    case CT:
-        return tensile_Cijk_AlikC_Bjlk_B<Ti, To, Tc>(TENSILE_OUT_ARGS);
-    case CC:
-        return tensile_Cijk_AlikC_BjlkC_B<Ti, To, Tc>(TENSILE_OUT_ARGS);
-    }
-
-    return tensileStatusFailure;
-}
-
-#undef TENSILE_COMPLEX_OUT_ARGS
-#undef TENSILE_IN_ARGS
-#undef TENSILE_OUT_ARGS
-
-#endif // USE_TENSILE_HOST
-
->>>>>>> 28e62531
 //------------------------------------------------------------------------------
 
 ///////////////
@@ -688,48 +202,7 @@
         handle, trans_a,  trans_b, m,    n,   k,        alpha, a,   lda,      stride_a,   b,
         ldb,    stride_b, beta,    c_in, ldi, stride_i, d,     ldd, stride_d, batch_count};
 
-<<<<<<< HEAD
-    return handle->host->runContractionProblem(problem);
-=======
-    if(startEvent && stopEvent)
-        return handle->host->runContractionProblem(problem, startEvent, stopEvent);
-    else
-        return handle->host->runContractionProblem(problem);
-
-#else // USE_TENSILE_HOST
-
-    TensileStatus  t_status;
-    rocblas_status rb_status;
-
-    t_status = call_tensile_ex<Ti, To, Tc>(d,
-                                           c_in,
-                                           a,
-                                           b,
-                                           *alpha,
-                                           *beta,
-                                           ldd,
-                                           stride_d,
-                                           ldi,
-                                           stride_i,
-                                           lda,
-                                           stride_a,
-                                           ldb,
-                                           stride_b,
-                                           m,
-                                           n,
-                                           batch_count,
-                                           k,
-                                           handle->rocblas_stream,
-                                           GetTransposeMode(trans_a, trans_b),
-                                           startEvent,
-                                           stopEvent);
-
-    rb_status = (t_status == tensileStatusSuccess) ? rocblas_status_success
-                                                   : rocblas_status_internal_error;
-    return rb_status;
-
-#endif // USE_TENSILE_HOST
->>>>>>> 28e62531
+    return handle->host->runContractionProblem(problem, startEvent, stopEvent);
 }
 
 template <bool BATCHED, typename Ti, typename To = Ti, typename Tc = To>
