--- conflicted
+++ resolved
@@ -1061,7 +1061,6 @@
                                 unsigned(stride_d),
                                 unsigned(batch_count));
     }
-<<<<<<< HEAD
 }
 
 template <bool BATCHED>
@@ -1199,8 +1198,6 @@
 #undef EX_TYPECASTING_PARM
 
     return rb_status;
-=======
->>>>>>> 6c7a24dc
 }
 
 #endif