--- conflicted
+++ resolved
@@ -328,26 +328,12 @@
 }
 //---typename_input=int8----typename_output=int------typename_compute=int--------------------------
 template <>
-<<<<<<< HEAD
-TensileStatus tensile_Cijk_Ailk_Bljk_B<int8_t,int,int>(int* dataC, const int8_t* dataA, const int8_t* dataB,
-              int alpha, int beta, unsigned int offsetC, unsigned int offsetA, unsigned int offsetB,
-=======
 TensileStatus tensile_Cijk_Ailk_Bljk_B<TensileInt8x4,TensileInt32,TensileInt32>(TensileInt32* dataC, const TensileInt8x4* dataA, const TensileInt8x4* dataB,
               TensileInt32 alpha, TensileInt32 beta, unsigned int offsetC, unsigned int offsetA, unsigned int offsetB,
->>>>>>> 813e2ec3
-              unsigned int strideC1J, unsigned int strideC2K, unsigned int strideA1L, unsigned int strideA2K,
-              unsigned int strideB1J, unsigned int strideB2K,
-              unsigned int sizeI, unsigned int sizeJ, unsigned int sizeK, unsigned int sizeL, hipStream_t stream)
-{
-<<<<<<< HEAD
-    return tensileStatusFailure;//tensile_Cijk_Ailk_Bljk_iB(dataC, dataA, dataB, alpha, beta, offsetC, offsetA, offsetB,
-           //strideC1J, strideC2K, strideA1L, strideA2K, strideB1J, strideB2K,
-           //sizeI, sizeJ, sizeK, sizeL, stream, 0, nullptr, nullptr);
-}
-template <>
-TensileStatus tensile_Cijk_Ailk_Bjlk_B<int8_t,int,int>(int* dataC, const int8_t* dataA, const int8_t* dataB,
-              int alpha, int beta, unsigned int offsetC, unsigned int offsetA, unsigned int offsetB,
-=======
+              unsigned int strideC1J, unsigned int strideC2K, unsigned int strideA1L, unsigned int strideA2K,
+              unsigned int strideB1J, unsigned int strideB2K,
+              unsigned int sizeI, unsigned int sizeJ, unsigned int sizeK, unsigned int sizeL, hipStream_t stream)
+{
     return tensile_Cijk_Ailk_Bljk_4xi8BH(dataC, dataA, dataB, alpha, beta, offsetC, offsetA, offsetB,
            strideC1J, strideC2K, strideA1L, strideA2K, strideB1J, strideB2K,
            sizeI, sizeJ, sizeK, sizeL, stream, 0, nullptr, nullptr);
@@ -355,20 +341,10 @@
 template <>
 TensileStatus tensile_Cijk_Ailk_Bjlk_B<TensileInt8x4,TensileInt32,TensileInt32>(TensileInt32* dataC, const TensileInt8x4* dataA, const TensileInt8x4* dataB,
               TensileInt32 alpha, TensileInt32 beta, unsigned int offsetC, unsigned int offsetA, unsigned int offsetB,
->>>>>>> 813e2ec3
-              unsigned int strideC1J, unsigned int strideC2K, unsigned int strideA1L, unsigned int strideA2K,
-              unsigned int strideB1J, unsigned int strideB2K,
-              unsigned int sizeI, unsigned int sizeJ, unsigned int sizeK, unsigned int sizeL, hipStream_t stream)
-{
-<<<<<<< HEAD
-    return tensileStatusFailure;//tensile_Cijk_Ailk_Bjlk_iB(dataC, dataA, dataB, alpha, beta, offsetC, offsetA, offsetB,
-           //strideC1J, strideC2K, strideA1L, strideA2K, strideB1J, strideB2K,
-           //sizeI, sizeJ, sizeK, sizeL, stream, 0, nullptr, nullptr);
-}
-template <>
-TensileStatus tensile_Cijk_Alik_Bljk_B<int8_t,int,int>(int* dataC, const int8_t* dataA, const int8_t* dataB,
-              int alpha, int beta, unsigned int offsetC, unsigned int offsetA, unsigned int offsetB,
-=======
+              unsigned int strideC1J, unsigned int strideC2K, unsigned int strideA1L, unsigned int strideA2K,
+              unsigned int strideB1J, unsigned int strideB2K,
+              unsigned int sizeI, unsigned int sizeJ, unsigned int sizeK, unsigned int sizeL, hipStream_t stream)
+{
     return tensile_Cijk_Ailk_Bjlk_4xi8BH(dataC, dataA, dataB, alpha, beta, offsetC, offsetA, offsetB,
            strideC1J, strideC2K, strideA1L, strideA2K, strideB1J, strideB2K,
            sizeI, sizeJ, sizeK, sizeL, stream, 0, nullptr, nullptr);
@@ -376,20 +352,10 @@
 template <>
 TensileStatus tensile_Cijk_Alik_Bljk_B<TensileInt8x4,TensileInt32,TensileInt32>(TensileInt32* dataC, const TensileInt8x4* dataA, const TensileInt8x4* dataB,
               TensileInt32 alpha, TensileInt32 beta, unsigned int offsetC, unsigned int offsetA, unsigned int offsetB,
->>>>>>> 813e2ec3
-              unsigned int strideC1J, unsigned int strideC2K, unsigned int strideA1L, unsigned int strideA2K,
-              unsigned int strideB1J, unsigned int strideB2K,
-              unsigned int sizeI, unsigned int sizeJ, unsigned int sizeK, unsigned int sizeL, hipStream_t stream)
-{
-<<<<<<< HEAD
-    return tensileStatusFailure;//tensile_Cijk_Alik_Bljk_iB(dataC, dataA, dataB, alpha, beta, offsetC, offsetA, offsetB,
-           //strideC1J, strideC2K, strideA1L, strideA2K, strideB1J, strideB2K,
-           //sizeI, sizeJ, sizeK, sizeL, stream, 0, nullptr, nullptr);
-}
-template <>
-TensileStatus tensile_Cijk_Alik_Bjlk_B<int8_t,int,int>(int* dataC, const int8_t* dataA, const int8_t* dataB,
-              int alpha, int beta, unsigned int offsetC, unsigned int offsetA, unsigned int offsetB,
-=======
+              unsigned int strideC1J, unsigned int strideC2K, unsigned int strideA1L, unsigned int strideA2K,
+              unsigned int strideB1J, unsigned int strideB2K,
+              unsigned int sizeI, unsigned int sizeJ, unsigned int sizeK, unsigned int sizeL, hipStream_t stream)
+{
     return tensile_Cijk_Alik_Bljk_4xi8BH(dataC, dataA, dataB, alpha, beta, offsetC, offsetA, offsetB,
            strideC1J, strideC2K, strideA1L, strideA2K, strideB1J, strideB2K,
            sizeI, sizeJ, sizeK, sizeL, stream, 0, nullptr, nullptr);
@@ -397,20 +363,13 @@
 template <>
 TensileStatus tensile_Cijk_Alik_Bjlk_B<TensileInt8x4,TensileInt32,TensileInt32>(TensileInt32* dataC, const TensileInt8x4* dataA, const TensileInt8x4* dataB,
               TensileInt32 alpha, TensileInt32 beta, unsigned int offsetC, unsigned int offsetA, unsigned int offsetB,
->>>>>>> 813e2ec3
-              unsigned int strideC1J, unsigned int strideC2K, unsigned int strideA1L, unsigned int strideA2K,
-              unsigned int strideB1J, unsigned int strideB2K,
-              unsigned int sizeI, unsigned int sizeJ, unsigned int sizeK, unsigned int sizeL, hipStream_t stream)
-{
-<<<<<<< HEAD
-    return tensileStatusFailure;//tensile_Cijk_Alik_Bjlk_iB(dataC, dataA, dataB, alpha, beta, offsetC, offsetA, offsetB,
-           //strideC1J, strideC2K, strideA1L, strideA2K, strideB1J, strideB2K,
-           //sizeI, sizeJ, sizeK, sizeL, stream, 0, nullptr, nullptr);
-=======
+              unsigned int strideC1J, unsigned int strideC2K, unsigned int strideA1L, unsigned int strideA2K,
+              unsigned int strideB1J, unsigned int strideB2K,
+              unsigned int sizeI, unsigned int sizeJ, unsigned int sizeK, unsigned int sizeL, hipStream_t stream)
+{
     return tensile_Cijk_Alik_Bjlk_4xi8BH(dataC, dataA, dataB, alpha, beta, offsetC, offsetA, offsetB,
            strideC1J, strideC2K, strideA1L, strideA2K, strideB1J, strideB2K,
            sizeI, sizeJ, sizeK, sizeL, stream, 0, nullptr, nullptr);
->>>>>>> 813e2ec3
 }
 //------------------------------------------------------------------------------
 
@@ -625,8 +584,6 @@
         h_beta = *(static_cast<const Tc*>(beta));
     }
 
-<<<<<<< HEAD
-=======
     // check alignment of pointers before casting
     if(!isAligned(a, sizeof(Ti)) || !isAligned(b, sizeof(Ti)) ||
        !isAligned(c, sizeof(To)) || !isAligned(d, sizeof(To)))
@@ -634,7 +591,6 @@
         return rocblas_status_invalid_size;
     }
 
->>>>>>> 813e2ec3
     return gemm_ex_chunking<Ti,To,Tc>(handle,
                                       trans_a,
                                       trans_b,
