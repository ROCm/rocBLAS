/* ************************************************************************
 * Copyright 2016-2019 Advanced Micro Devices, Inc.
 * ************************************************************************ */
<<<<<<< HEAD
=======
#ifndef __ROCBLAS_GEMM_EX_HPP
#define __ROCBLAS_GEMM_EX_HPP
>>>>>>> f773fc1c

#ifndef __ROCBLAS_GEMM_EX_HPP__
#define __ROCBLAS_GEMM_EX_HPP__
#include "Tensile.h"
#include "TensileTypes.h"
<<<<<<< HEAD
#include "gemm_ex_host.hpp"
#include "gemm_ex_device.hpp"
=======
#include "gemm.hpp"
>>>>>>> f773fc1c
#include "handle.h"
#include "logging.h"
#include "rocblas.h"
#include "utility.h"

<<<<<<< HEAD
=======
/////////////////
// Device Side //
/////////////////
// clang-format off
void device_matrix_copy(const void* src,
                        rocblas_int ld_src,
                        void* dst,
                        rocblas_int ld_dst,
                        rocblas_int n1,
                        rocblas_int n2,
                        size_t elem_size)
{
    if(src != dst || ld_src != ld_dst) // no copy if src matrix == dst matrix
    {
        if(n1 == ld_src && n1 == ld_dst)
        {
            // src and dst matrices are contiguous, use single copy
            size_t matrix_size = n1 * n2 * elem_size;
            PRINT_IF_HIP_ERROR(hipMemcpy(dst, src, matrix_size, hipMemcpyDeviceToDevice));
        }
        else
        {
            // matrices not contiguous, one copy for each contiguous column
            size_t      column_size = n1 * elem_size;
            const void* src_void;
            void*       dst_void;
>>>>>>> f773fc1c


<<<<<<< HEAD
rocblas_status rocblas_gemm_ex_impl(rocblas_handle    handle,
                                    rocblas_operation trans_a,
                                    rocblas_operation trans_b,
                                    rocblas_int       m,
                                    rocblas_int       n,
                                    rocblas_int       k,
                                    const void*       alpha,
                                    const void*       a,
                                    rocblas_datatype  a_type,
                                    rocblas_int       lda,
                                    const void*       b,
                                    rocblas_datatype  b_type,
                                    rocblas_int       ldb,
                                    const void*       beta,
                                    const void*       c,
                                    rocblas_datatype  c_type,
                                    rocblas_int       ldc,
                                    void*             d,
                                    rocblas_datatype  d_type,
                                    rocblas_int       ldd,
                                    rocblas_datatype  compute_type,
                                    rocblas_gemm_algo algo,
                                    int32_t           solution_index,
                                    uint32_t          flags)
{
    // handle, alpha, beta must not be null pointers for logging
    if(!handle)
        return rocblas_status_invalid_handle;

    // TODO: Compute an optimum size of device memory which can be used as workspace.
    RETURN_ZERO_DEVICE_MEMORY_SIZE_IF_QUERIED(handle);

    if(!alpha || !beta)
        return rocblas_status_invalid_pointer;

    auto layer_mode = handle->layer_mode;
    if(layer_mode
       & (rocblas_layer_mode_log_trace | rocblas_layer_mode_log_bench
          | rocblas_layer_mode_log_profile))
=======
static void device_strided_batched_matrix_copy(const void*    src,
                                               rocblas_int    ld_src,
                                               rocblas_stride stride_src,
                                               void*          dst,
                                               rocblas_int    ld_dst,
                                               rocblas_stride stride_dst,
                                               rocblas_int    n1,
                                               rocblas_int    n2,
                                               rocblas_int    batch_count,
                                               size_t         elem_size)
{
    if(src != dst || ld_src != ld_dst
       || stride_src != stride_dst) // no copy if src matrix == dst matrix
>>>>>>> f773fc1c
    {
        char trans_a_letter, trans_b_letter;
        if(layer_mode & (rocblas_layer_mode_log_bench | rocblas_layer_mode_log_profile))
        {
            trans_a_letter = rocblas_transpose_letter(trans_a);
            trans_b_letter = rocblas_transpose_letter(trans_b);
        }
        auto a_type_string       = rocblas_datatype_string(a_type);
        auto b_type_string       = rocblas_datatype_string(b_type);
        auto c_type_string       = rocblas_datatype_string(c_type);
        auto d_type_string       = rocblas_datatype_string(d_type);
        auto compute_type_string = rocblas_datatype_string(compute_type);

        if(layer_mode & (rocblas_layer_mode_log_bench | rocblas_layer_mode_log_trace))
        {
            if(handle->pointer_mode == rocblas_pointer_mode_host)
            {
                std::stringstream alphass;
                std::stringstream betass;
                std::stringstream bench_alphass;
                std::stringstream bench_betass;

                if(compute_type == rocblas_datatype_f16_r)
                {
                    alphass << *((const _Float16*)alpha);
                    betass << *((const _Float16*)beta);

                    bench_alphass << "--alpha " << *((const _Float16*)alpha);
                    bench_betass << "--beta " << *((const _Float16*)beta);
                }
<<<<<<< HEAD
                else if(compute_type == rocblas_datatype_f32_r)
                {
                    alphass << *((const float*)alpha);
                    betass << *((const float*)beta);
=======
            }
        }
    }
}

//------------------------------------------------------------------------------
#define TENSILE_IN_ARGS(Ti, To, Tc)                                                                         \
    To* dataD, const To* dataC, const Ti* dataA, const Ti* dataB,                                           \
        Tc alpha, Tc beta,                                                                                  \
        unsigned int strideD1J, unsigned int strideD2K,                                                     \
        unsigned int strideC1J, unsigned int strideC2K,                                                     \
        unsigned int strideA1L, unsigned int strideA2K,                                                     \
        unsigned int strideB1J, unsigned int strideB2K,                                                     \
        unsigned int sizeI, unsigned int sizeJ, unsigned int sizeK, unsigned int sizeL, hipStream_t stream, \
        unsigned int numInputEvents, void* dummy1, void* dummy2

#define TENSILE_OUT_ARGS                                        \
    dataD, dataC, dataA, dataB, alpha, beta,                    \
        strideD1J, strideD2K, strideC1J, strideC2K,             \
        strideA1L, strideA2K, strideB1J, strideB2K,             \
        sizeI, sizeJ, sizeK, sizeL, stream, 0, nullptr, nullptr

// Ti is typename for input data, To is typename for output data, Tc is typename for compute
template <typename Ti, typename To, typename Tc>
inline TensileStatus tensile_Cijk_Ailk_Bljk_B(TENSILE_IN_ARGS(Ti, To, Tc))
{
    return tensileStatusFailure;
}

template <typename Ti, typename To, typename Tc>
inline TensileStatus tensile_Cijk_Ailk_Bjlk_B(TENSILE_IN_ARGS(Ti, To, Tc))
{
    return tensileStatusFailure;
}

template <typename Ti, typename To, typename Tc>
inline TensileStatus tensile_Cijk_Alik_Bljk_B(TENSILE_IN_ARGS(Ti, To, Tc))
{
    return tensileStatusFailure;
}

template <typename Ti, typename To, typename Tc>
inline TensileStatus tensile_Cijk_Alik_Bjlk_B(TENSILE_IN_ARGS(Ti, To, Tc))
{
    return tensileStatusFailure;
}

template <typename Ti, typename To, typename Tc>
inline TensileStatus tensile_Cijk_Ailk_BjlkC_B(TENSILE_IN_ARGS(Ti, To, Tc))
{
    return tensile_Cijk_Ailk_Bjlk_B<Ti,To,Tc>(TENSILE_OUT_ARGS);
}

template <typename Ti, typename To, typename Tc>
inline TensileStatus tensile_Cijk_AlikC_Bljk_B(TENSILE_IN_ARGS(Ti, To, Tc))
{
    return tensile_Cijk_Alik_Bljk_B<Ti,To,Tc>(TENSILE_OUT_ARGS);
}

template <typename Ti, typename To, typename Tc>
inline TensileStatus tensile_Cijk_Alik_BjlkC_B(TENSILE_IN_ARGS(Ti, To, Tc))
{
    return tensile_Cijk_Alik_Bjlk_B<Ti,To,Tc>(TENSILE_OUT_ARGS);
}

template <typename Ti, typename To, typename Tc>
inline TensileStatus tensile_Cijk_AlikC_Bjlk_B(TENSILE_IN_ARGS(Ti, To, Tc))
{
    return tensile_Cijk_Alik_Bjlk_B<Ti,To,Tc>(TENSILE_OUT_ARGS);
}

template <typename Ti, typename To, typename Tc>
inline TensileStatus tensile_Cijk_AlikC_BjlkC_B(TENSILE_IN_ARGS(Ti, To, Tc))
{
    return tensile_Cijk_Alik_Bjlk_B<Ti,To,Tc>(TENSILE_OUT_ARGS);
}

//----- typename_data = tensile_bfloat16 ----- typename_compute = float -----------------------
template <>
inline TensileStatus tensile_Cijk_Ailk_Bljk_B<tensile_bfloat16, tensile_bfloat16, float>(
    TENSILE_IN_ARGS(tensile_bfloat16, tensile_bfloat16, float))
{
    return tensile_Cijk_Ailk_Bljk_BBH(TENSILE_OUT_ARGS);
}
template <>
inline TensileStatus tensile_Cijk_Ailk_Bjlk_B<tensile_bfloat16, tensile_bfloat16, float>(
    TENSILE_IN_ARGS(tensile_bfloat16, tensile_bfloat16, float))
{
    return tensile_Cijk_Ailk_Bjlk_BBH(TENSILE_OUT_ARGS);
}
template <>
inline TensileStatus tensile_Cijk_Alik_Bljk_B<tensile_bfloat16, tensile_bfloat16, float>(
    TENSILE_IN_ARGS(tensile_bfloat16, tensile_bfloat16, float))
{
    return tensile_Cijk_Alik_Bljk_BBH(TENSILE_OUT_ARGS);
}
template <>
inline TensileStatus tensile_Cijk_Alik_Bjlk_B<tensile_bfloat16, tensile_bfloat16, float>(
    TENSILE_IN_ARGS(tensile_bfloat16, tensile_bfloat16, float))
{
    return tensile_Cijk_Alik_Bjlk_BBH(TENSILE_OUT_ARGS);
}
>>>>>>> f773fc1c

                    bench_alphass << "--alpha " << *((const float*)alpha);
                    bench_betass << "--beta " << *((const float*)beta);
                }
                else if(compute_type == rocblas_datatype_f64_r)
                {
                    alphass << *((const double*)alpha);
                    betass << *((const double*)beta);

                    bench_alphass << "--alpha " << *((const double*)alpha);
                    bench_betass << "--beta " << *((const double*)beta);
                }
                else if(compute_type == rocblas_datatype_i32_r)
                {
                    alphass << *((const int32_t*)alpha);
                    betass << *((const int32_t*)beta);

                    bench_alphass << "--alpha " << *((const int32_t*)alpha);
                    bench_betass << "--beta " << *((const int32_t*)beta);
                }
                else if(compute_type == rocblas_datatype_f32_c)
                {
                    rocblas_float_complex tmpa = *((const rocblas_float_complex*)alpha);
                    rocblas_float_complex tmpb = *((const rocblas_float_complex*)beta);

                    alphass << tmpa;
                    betass << tmpb;

                    bench_alphass << "--alpha " << std::real(tmpa);
                    if(std::imag(tmpa) != 0)
                        bench_alphass << " --alphai " << std::imag(tmpa);
                    bench_betass << "--beta " << std::real(tmpb);
                    if(std::imag(tmpb) != 0)
                        bench_betass << " --betai " << std::imag(tmpb);
                }
                else if(compute_type == rocblas_datatype_f64_c)
                {
                    rocblas_double_complex tmpa = *((const rocblas_double_complex*)alpha);
                    rocblas_double_complex tmpb = *((const rocblas_double_complex*)beta);

                    alphass << tmpa;
                    betass << tmpb;

                    bench_alphass << "--alpha " << std::real(tmpa);
                    if(std::imag(tmpa) != 0)
                        bench_alphass << " --alphai " << std::imag(tmpa);
                    bench_betass << "--beta " << std::real(tmpb);
                    if(std::imag(tmpb) != 0)
                        bench_betass << " --betai " << std::imag(tmpb);
                }

                if(layer_mode & rocblas_layer_mode_log_trace)
                {
                    log_trace(handle,
                              "rocblas_gemm_ex",
                              trans_a,
                              trans_b,
                              m,
                              n,
                              k,
                              alphass.str(),
                              a,
                              a_type_string,
                              lda,
                              b,
                              b_type_string,
                              ldb,
                              betass.str(),
                              c,
                              c_type_string,
                              ldc,
                              d,
                              d_type_string,
                              ldd,
                              compute_type_string,
                              algo,
                              solution_index,
                              flags);
                }

                if(layer_mode & rocblas_layer_mode_log_bench)
                {
                    log_bench(handle,
                              "./rocblas-bench -f gemm_ex",
                              "--transposeA",
                              trans_a_letter,
                              "--transposeB",
                              trans_b_letter,
                              "-m",
                              m,
                              "-n",
                              n,
                              "-k",
                              k,
                              bench_alphass.str(),
                              "--a_type",
                              a_type_string,
                              "--lda",
                              lda,
                              "--b_type",
                              b_type_string,
                              "--ldb",
                              ldb,
                              bench_betass.str(),
                              "--c_type",
                              c_type_string,
                              "--ldc",
                              ldc,
                              "--d_type",
                              d_type_string,
                              "--ldd",
                              ldd,
                              "--compute_type",
                              compute_type_string,
                              "--algo",
                              algo,
                              "--solution_index",
                              solution_index,
                              "--flags",
                              flags);
                }
            }
            else
            {
                if(layer_mode & rocblas_layer_mode_log_trace)
                    log_trace(handle,
                              "rocblas_gemm_ex",
                              trans_a,
                              trans_b,
                              m,
                              n,
                              k,
                              alpha,
                              a,
                              a_type_string,
                              lda,
                              b,
                              b_type_string,
                              ldb,
                              beta,
                              c,
                              c_type_string,
                              ldc,
                              d,
                              d_type_string,
                              ldd,
                              compute_type_string,
                              algo,
                              solution_index,
                              flags);
            }
        }

        if(layer_mode & rocblas_layer_mode_log_profile)
        {
            log_profile(handle,
                        "rocblas_gemm_ex",
                        "a_type",
                        a_type_string,
                        "b_type",
                        b_type_string,
                        "c_type",
                        c_type_string,
                        "d_type",
                        d_type_string,
                        "compute_type",
                        compute_type_string,
                        "transA",
                        trans_a_letter,
                        "transB",
                        trans_b_letter,
                        "M",
                        m,
                        "N",
                        n,
                        "K",
                        k,
                        "lda",
                        lda,
                        "ldb",
                        ldb,
                        "ldc",
                        ldc,
                        "ldd",
                        ldd,
                        "algo",
                        algo,
                        "solution_index",
                        solution_index,
                        "flags",
                        flags);
        }
    }

    // quick return m,n,k equal to 0 is valid in BLAS
    if(!m || !n || !k)
        return rocblas_status_success;

    // sizes must not be negative
    if(m < 0 || n < 0 || k < 0)
        return rocblas_status_invalid_size;

    // pointers must be valid
    if(!a || !b || !c || !d)
        return rocblas_status_invalid_pointer;

    rocblas_int num_rows_a = trans_a == rocblas_operation_none ? m : k;
    rocblas_int num_rows_b = trans_b == rocblas_operation_none ? k : n;
    rocblas_int num_rows_c = m;
    rocblas_int num_rows_d = m;

    // leading dimensions must be valid
    if(num_rows_a > lda || num_rows_b > ldb || num_rows_c > ldc || num_rows_d > ldd)
        return rocblas_status_invalid_size;

    rocblas_status rb_status   = rocblas_status_internal_error;
    rocblas_int    batch_count = 1;
    rocblas_int    stride_a    = trans_a == rocblas_operation_none ? lda * k : lda * m;
    rocblas_int    stride_b    = trans_b == rocblas_operation_none ? ldb * n : ldb * k;
    rocblas_int    stride_c    = ldc * n;
    rocblas_int    stride_d    = ldd * n;

#define EX_TYPECASTING_PARM                                                                     \
    handle, trans_a, trans_b, m, n, k, alpha, a, lda, stride_a, b, ldb, stride_b, beta, c, ldc, \
        stride_c, d, ldd, stride_d, batch_count

    if(a_type == rocblas_datatype_f64_r && b_type == rocblas_datatype_f64_r
       && c_type == rocblas_datatype_f64_r && d_type == rocblas_datatype_f64_r
       && compute_type == rocblas_datatype_f64_r)
    {
        rb_status = gemm_ex_typecasting<double, double, double>(EX_TYPECASTING_PARM);
    }
<<<<<<< HEAD
    else if(a_type == rocblas_datatype_f32_r && b_type == rocblas_datatype_f32_r
            && c_type == rocblas_datatype_f32_r && d_type == rocblas_datatype_f32_r
            && compute_type == rocblas_datatype_f32_r)
=======

    return tensileStatusFailure;
}

#undef TENSILE_COMPLEX_OUT_ARGS
#undef TENSILE_IN_ARGS
#undef TENSILE_OUT_ARGS

//------------------------------------------------------------------------------


///////////////
// Host Side //
///////////////

template <typename Ti, typename To, typename Tc>
rocblas_status gemm_ex_handle_transpose(rocblas_handle    handle,
                                        rocblas_operation trans_a,
                                        rocblas_operation trans_b,
                                        unsigned int      m,
                                        unsigned int      n,
                                        unsigned int      k,
                                        const Tc*         alpha,
                                        rocblas_stride    stride_alpha,
                                        const Ti*         a[],
                                        rocblas_int       offset_a,
                                        unsigned int      lda,
                                        unsigned int      stride_a,
                                        const Ti*         b[],
                                        rocblas_int       offset_b,
                                        unsigned int      ldb,
                                        unsigned int      stride_b,
                                        const Tc*         beta,
                                        rocblas_stride    stride_beta,
                                        const To*         c[],
                                        rocblas_int       offset_c,
                                        unsigned int      ldc,
                                        unsigned int      stride_c,
                                        To*               d[],
                                        rocblas_int       offset_d,
                                        unsigned int      ldd,
                                        unsigned int      stride_d,
                                        unsigned int      batch_count)
{
    // BATCHED VERSION
    // Host arrays of device pointers.
    Ti* hostA[batch_count];
    Ti* hostB[batch_count];
    To* hostC[batch_count];
    To* hostD[batch_count];

    hipError_t errA = hipMemcpy(hostA, a, batch_count * sizeof(Ti*), hipMemcpyDeviceToHost);
    hipError_t errB = hipMemcpy(hostB, b, batch_count * sizeof(Ti*), hipMemcpyDeviceToHost);
    hipError_t errC = hipMemcpy(hostC, c, batch_count * sizeof(To*), hipMemcpyDeviceToHost);
    hipError_t errD = hipMemcpy(hostD, d, batch_count * sizeof(To*), hipMemcpyDeviceToHost);

    if(get_rocblas_status_for_hip_status(errA) != rocblas_status_success)
        return get_rocblas_status_for_hip_status(errA);
    else if(get_rocblas_status_for_hip_status(errB) != rocblas_status_success)
        return get_rocblas_status_for_hip_status(errB);
    else if(get_rocblas_status_for_hip_status(errC) != rocblas_status_success)
        return get_rocblas_status_for_hip_status(errC);
    else if(get_rocblas_status_for_hip_status(errD) != rocblas_status_success)
        return get_rocblas_status_for_hip_status(errD);
    stride_a    = trans_a == rocblas_operation_none ? lda * k : lda * m;
    stride_b    = trans_b == rocblas_operation_none ? ldb * n : ldb * k;
    stride_c    = ldc * n;
    stride_d    = ldd * n;

    rocblas_status status = rocblas_status_internal_error;
    for(int bi = 0; bi < batch_count; bi++)
    {
        // Tensile does not support batched gemm_ex yet, must do naive version
        status = gemm_ex_handle_transpose(handle,
                                        trans_a,
                                        trans_b,
                                        m,
                                        n,
                                        k,
                                        alpha + bi * stride_alpha,
                                        0, // using single alpha ^
                                        hostA[bi],
                                        offset_a,
                                        lda,
                                        stride_a,
                                        hostB[bi],
                                        offset_b,
                                        ldb,
                                        stride_b,
                                        beta + bi * stride_beta,
                                        0, // see ^
                                        hostC[bi],
                                        offset_c,
                                        ldc,
                                        stride_c,
                                        hostD[bi],
                                        offset_d,
                                        ldd,
                                        stride_d,
                                        1);
        if(status != rocblas_status_success)
            return status;
    }
    return status;
}

template <typename Ti, typename To, typename Tc>
rocblas_status gemm_ex_handle_transpose(rocblas_handle    handle,
                                        rocblas_operation trans_a,
                                        rocblas_operation trans_b,
                                        unsigned int      m,
                                        unsigned int      n,
                                        unsigned int      k,
                                        const Tc*         alpha,
                                        rocblas_stride    stride_alpha,
                                        const Ti*         a,
                                        rocblas_int       offset_a,
                                        unsigned int      lda,
                                        unsigned int      stride_a,
                                        const Ti*         b,
                                        rocblas_int       offset_b,
                                        unsigned int      ldb,
                                        unsigned int      stride_b,
                                        const Tc*         beta,
                                        rocblas_stride    stride_beta,
                                        const To*         c,
                                        rocblas_int       offset_c,
                                        unsigned int      ldc,
                                        unsigned int      stride_c,
                                        To*               d,
                                        rocblas_int       offset_d,
                                        unsigned int      ldd,
                                        unsigned int      stride_d,
                                        unsigned int      batch_count)
{
    a += offset_a;
    b += offset_b;
    c += offset_c;
    d += offset_d;

    TensileStatus  t_status;
    rocblas_status rb_status;

    static const bool arch_lt906 = handle->device_arch_id() < 906;
    const To* c_in;
    unsigned int ldi, stride_i;

    if(!arch_lt906 && (std::is_same<Ti, float>{} || std::is_same<Ti, double>{}) &&
    ((ldc >= ldd && stride_c >= stride_d && m == ldd) || (ldc == ldd && stride_c == stride_d)))
>>>>>>> f773fc1c
    {
        rb_status = gemm_ex_typecasting<float, float, float>(EX_TYPECASTING_PARM);
    }
    else if(a_type == rocblas_datatype_f16_r && b_type == rocblas_datatype_f16_r
            && c_type == rocblas_datatype_f16_r && d_type == rocblas_datatype_f16_r
            && compute_type == rocblas_datatype_f16_r)
    {
        rb_status = gemm_ex_typecasting<_Float16, _Float16, _Float16>(EX_TYPECASTING_PARM);
    }
<<<<<<< HEAD
    else if(a_type == rocblas_datatype_f16_r && b_type == rocblas_datatype_f16_r
            && c_type == rocblas_datatype_f16_r && d_type == rocblas_datatype_f16_r
            && compute_type == rocblas_datatype_f32_r)
=======

    if(stride_alpha != 0 || stride_beta != 0)
    {
        for(int bi = 0; bi < batch_count; bi++)
        {
            t_status = call_tensile_ex<Ti,To,Tc>((To*)(d + bi * stride_d),
                                        (const To*)(c_in + bi * stride_c),
                                        (const Ti*)(a + bi * stride_a),
                                        (const Ti*)(b + bi * stride_b),
                                        alpha[bi * stride_alpha], beta[bi * stride_beta],
                                        unsigned(ldd), stride_d,
                                        unsigned(ldi), stride_i,
                                        unsigned(lda), stride_a,
                                        unsigned(ldb), stride_b,
                                        unsigned(m),
                                        unsigned(n),
                                        unsigned(1),
                                        unsigned(k),
                                        handle->rocblas_stream, GetTransposeMode(trans_a, trans_b));
        }
    }
    else
    {
        // single alpha/beta
        t_status = call_tensile_ex<Ti,To,Tc>((To*)d,
                                        (const To*)c_in,
                                        (const Ti*)a,
                                        (const Ti*)b,
                                        *alpha, *beta,
                                        unsigned(ldd), stride_d,
                                        unsigned(ldi), stride_i,
                                        unsigned(lda), stride_a,
                                        unsigned(ldb), stride_b,
                                        unsigned(m),
                                        unsigned(n),
                                        unsigned(batch_count),
                                        unsigned(k),
                                        handle->rocblas_stream, GetTransposeMode(trans_a, trans_b));
    }
    

    rb_status = (t_status == tensileStatusSuccess) ? rocblas_status_success : rocblas_status_internal_error;
    return rb_status;
}

#if defined(USE_CHUNKING)

template <typename Ti, typename To, typename To2, typename Tc>
rocblas_status gemm_ex_chunking(rocblas_handle    handle,
                                rocblas_operation trans_a,
                                rocblas_operation trans_b,
                                unsigned int      m,
                                unsigned int      n,
                                unsigned int      k,
                                Tc*               alpha,
                                unsigned int      stride_alpha
                                Ti                a,
                                unsigned int      offsetAin,
                                unsigned int      lda,
                                unsigned int      stride_a,
                                Ti                b,
                                unsigned int      offsetBin,
                                unsigned int      ldb,
                                unsigned int      stride_b,
                                Tc*               beta,
                                unsigned int      stride_beta,
                                To                c,
                                unsigned int      offsetCin,
                                unsigned int      ldc,
                                unsigned int      stride_c,
                                To2               d,
                                unsigned int      offsetDin,
                                unsigned int      ldd,
                                unsigned int      stride_d,
                                unsigned int      batch_count)
{
    unsigned int int_limit    = std::numeric_limits<int>::max() / sizeof(To);
    unsigned int m_chunk_size = m;
    unsigned int n_chunk_size = n;

    unsigned int m_chunk_size_a;
    unsigned int n_chunk_size_b;
    unsigned int n_chunk_size_c = int_limit / ldc;
    unsigned int n_chunk_size_d = int_limit / ldd;

    n_chunk_size = n_chunk_size < n_chunk_size_c ? n_chunk_size : n_chunk_size_c;
    n_chunk_size = n_chunk_size < n_chunk_size_d ? n_chunk_size : n_chunk_size_d;

    if(trans_b == rocblas_operation_none)
>>>>>>> f773fc1c
    {
        rb_status = gemm_ex_typecasting<_Float16, _Float16, float>(EX_TYPECASTING_PARM);
    }
    else if(a_type == rocblas_datatype_bf16_r && b_type == rocblas_datatype_bf16_r
            && c_type == rocblas_datatype_bf16_r && d_type == rocblas_datatype_bf16_r
            && compute_type == rocblas_datatype_f32_r)
    {
        rb_status
            = gemm_ex_typecasting<tensile_bfloat16, tensile_bfloat16, float>(EX_TYPECASTING_PARM);
    }
    else if(a_type == rocblas_datatype_i8_r && b_type == rocblas_datatype_i8_r
            && c_type == rocblas_datatype_i32_r && d_type == rocblas_datatype_i32_r
            && compute_type == rocblas_datatype_i32_r)
    {
        // For now, K must be a multiple of 4, and/or LDA/LDB based on transpose mode
        if(k % 4 != 0 || (trans_a == rocblas_operation_transpose && lda % 4 != 0)
           || (trans_b == rocblas_operation_none && ldb % 4 != 0))
        {
<<<<<<< HEAD
            rb_status = rocblas_status_invalid_size;
        }
        else
        {
            // adjust by 4 for Tensile
            lda      = (trans_a == rocblas_operation_none) ? lda : lda / 4;
            ldb      = (trans_b == rocblas_operation_none) ? ldb / 4 : ldb;
            stride_a = stride_a / 4;
            stride_b = stride_b / 4;
            k        = k / 4;

            rb_status = gemm_ex_typecasting<TensileInt8x4, TensileInt32, TensileInt32>(
                EX_TYPECASTING_PARM);
        }
    }
    else if(a_type == rocblas_datatype_f32_c && b_type == rocblas_datatype_f32_c
            && c_type == rocblas_datatype_f32_c && d_type == rocblas_datatype_f32_c
            && compute_type == rocblas_datatype_f32_c)
    {
        rb_status = gemm_ex_typecasting<rocblas_float_complex,
                                        rocblas_float_complex,
                                        rocblas_float_complex>(EX_TYPECASTING_PARM);
=======
            unsigned int m_chunk_remaining = m - (m_chunk_size * m_chunk_iterator);

            unsigned int m_chunk_size_corrected
                = m_chunk_size < m_chunk_remaining ? m_chunk_size : m_chunk_remaining;

            size_t c_offset
                = n_chunk_iterator * n_chunk_size * ldc + m_chunk_iterator * m_chunk_size;
            size_t d_offset
                = n_chunk_iterator * n_chunk_size * ldd + m_chunk_iterator * m_chunk_size;
            size_t a_offset = m_chunk_iterator * m_chunk_size;
            size_t b_offset = n_chunk_iterator * n_chunk_size;

            if(trans_b == rocblas_operation_none)
                b_offset *= ldb;
            if(trans_a != rocblas_operation_none)
                a_offset *= lda;

            status = gemm_ex_handle_transpose(handle,
                                              trans_a,
                                              trans_b,
                                              m_chunk_size_corrected,
                                              n_chunk_size_corrected,
                                              k,
                                              alpha,
                                              stride_alpha,
                                              a,
                                              a_offset + offsetAin,
                                              lda,
                                              stride_a,
                                              b,
                                              b_offset + offsetBin,
                                              ldb,
                                              stride_b,
                                              beta,
                                              stride_beta,
                                              c,
                                              c_offset + offsetCin,
                                              ldc,
                                              stride_c,
                                              d,
                                              d_offset + offsetDin,
                                              ldd,
                                              stride_d,
                                              batch_count);

            if(status != rocblas_status_success)
                return_status = status;
        }
    }
    return return_status;
}
#else
#define gemm_ex_chunking gemm_ex_handle_transpose
#endif // defined(USE_CHUNKING)

template <bool BATCHED, typename Ti, typename To, typename Tc>
rocblas_status gemm_ex_typecasting(rocblas_handle    handle,
                                   rocblas_operation trans_a,
                                   rocblas_operation trans_b,
                                   rocblas_int       m,
                                   rocblas_int       n,
                                   rocblas_int       k,
                                   const void*       alpha,
                                   rocblas_stride    stride_alpha,
                                   const void*       a,
                                   rocblas_int       offsetAin,
                                   rocblas_int       lda,
                                   rocblas_stride    stride_a,
                                   const void*       b,
                                   rocblas_int       offsetBin,
                                   rocblas_int       ldb,
                                   rocblas_stride    stride_b,
                                   const void*       beta,
                                   rocblas_stride    stride_beta,
                                   const void*       c,
                                   rocblas_int       offsetCin,
                                   rocblas_int       ldc,
                                   rocblas_stride    stride_c,
                                   void*             d,
                                   rocblas_int       offsetDin,
                                   rocblas_int       ldd,
                                   rocblas_stride    stride_d,
                                   rocblas_int       batch_count)
{
    Tc h_alpha[batch_count];
    Tc h_beta[batch_count];

    if(rocblas_pointer_mode_device == handle->pointer_mode)
    {
        // copy alpha and beta from device to host and convert type
        for(int b = 0; b < batch_count; b++)
            hipMemcpy(&h_alpha[b], (Tc*)alpha + b * stride_alpha, sizeof(Tc), hipMemcpyDeviceToHost);
        
        for(int b = 0; b < batch_count; b++)
            hipMemcpy(&h_beta[b], (Tc*)beta + b * stride_beta, sizeof(Tc), hipMemcpyDeviceToHost);
>>>>>>> f773fc1c
    }
    else if(a_type == rocblas_datatype_f64_c && b_type == rocblas_datatype_f64_c
            && c_type == rocblas_datatype_f64_c && d_type == rocblas_datatype_f64_c
            && compute_type == rocblas_datatype_f64_c)
    {
<<<<<<< HEAD
        rb_status = gemm_ex_typecasting<rocblas_double_complex,
                                        rocblas_double_complex,
                                        rocblas_double_complex>(EX_TYPECASTING_PARM);
    }
    else
    {
        rb_status = rocblas_status_not_implemented;
=======
        for(int b = 0; b < batch_count; b++)
            h_alpha[b] = *(((const Tc*)alpha) + b * stride_alpha);
        for(int b = 0; b < batch_count; b++)
            h_beta[b] = *(((const Tc*)beta) + b * stride_beta);
    }

    // check alignment of pointers before casting
    if(BATCHED)
    {
        if(!isAligned(a, sizeof(Ti*)) || !isAligned(b, sizeof(Ti*)) || !isAligned(c, sizeof(To*))
        || !isAligned(d, sizeof(To*)))
            return rocblas_status_invalid_size;

        // Pass alpha and beta as simple array (stride of 1)
        return gemm_ex_chunking(handle,
                                trans_a,
                                trans_b,
                                unsigned(m),
                                unsigned(n),
                                unsigned(k),
                                h_alpha,
                                1, // using stride of 1 for alpha
                                (const Ti**)a,
                                unsigned(offsetAin),
                                unsigned(lda),
                                unsigned(stride_a),
                                (const Ti**)b,
                                unsigned(offsetBin),
                                unsigned(ldb),
                                unsigned(stride_b),
                                h_beta,
                                1, // using stride of 1 for beta
                                (const To**)c,
                                unsigned(offsetCin),
                                unsigned(ldc),
                                unsigned(stride_c),
                                (To**)d,
                                unsigned(offsetDin),
                                unsigned(ldd),
                                unsigned(stride_d),
                                unsigned(batch_count));
    }
    else
    {
        if(!isAligned(a, sizeof(Ti)) || !isAligned(b, sizeof(Ti)) || !isAligned(c, sizeof(To))
        || !isAligned(d, sizeof(To)))
            return rocblas_status_invalid_size;

        return gemm_ex_chunking(handle,
                                trans_a,
                                trans_b,
                                unsigned(m),
                                unsigned(n),
                                unsigned(k),
                                h_alpha,
                                1,
                                (const Ti*)a,
                                unsigned(offsetAin),
                                unsigned(lda),
                                unsigned(stride_a),
                                (const Ti*)b,
                                unsigned(offsetBin),
                                unsigned(ldb),
                                unsigned(stride_b),
                                h_beta,
                                1,
                                (const To*)c,
                                unsigned(offsetCin),
                                unsigned(ldc),
                                unsigned(stride_c),
                                (To*)d,
                                unsigned(offsetDin),
                                unsigned(ldd),
                                unsigned(stride_d),
                                unsigned(batch_count));
>>>>>>> f773fc1c
    }
#undef EX_TYPECASTING_PARM

<<<<<<< HEAD
    return rb_status;
=======
    
>>>>>>> f773fc1c
}

#endif<|MERGE_RESOLUTION|>--- conflicted
+++ resolved
@@ -1,29 +1,17 @@
 /* ************************************************************************
  * Copyright 2016-2019 Advanced Micro Devices, Inc.
  * ************************************************************************ */
-<<<<<<< HEAD
-=======
 #ifndef __ROCBLAS_GEMM_EX_HPP
 #define __ROCBLAS_GEMM_EX_HPP
->>>>>>> f773fc1c
-
-#ifndef __ROCBLAS_GEMM_EX_HPP__
-#define __ROCBLAS_GEMM_EX_HPP__
+
 #include "Tensile.h"
 #include "TensileTypes.h"
-<<<<<<< HEAD
-#include "gemm_ex_host.hpp"
-#include "gemm_ex_device.hpp"
-=======
 #include "gemm.hpp"
->>>>>>> f773fc1c
 #include "handle.h"
 #include "logging.h"
 #include "rocblas.h"
 #include "utility.h"
 
-<<<<<<< HEAD
-=======
 /////////////////
 // Device Side //
 /////////////////
@@ -50,50 +38,20 @@
             size_t      column_size = n1 * elem_size;
             const void* src_void;
             void*       dst_void;
->>>>>>> f773fc1c
-
-
-<<<<<<< HEAD
-rocblas_status rocblas_gemm_ex_impl(rocblas_handle    handle,
-                                    rocblas_operation trans_a,
-                                    rocblas_operation trans_b,
-                                    rocblas_int       m,
-                                    rocblas_int       n,
-                                    rocblas_int       k,
-                                    const void*       alpha,
-                                    const void*       a,
-                                    rocblas_datatype  a_type,
-                                    rocblas_int       lda,
-                                    const void*       b,
-                                    rocblas_datatype  b_type,
-                                    rocblas_int       ldb,
-                                    const void*       beta,
-                                    const void*       c,
-                                    rocblas_datatype  c_type,
-                                    rocblas_int       ldc,
-                                    void*             d,
-                                    rocblas_datatype  d_type,
-                                    rocblas_int       ldd,
-                                    rocblas_datatype  compute_type,
-                                    rocblas_gemm_algo algo,
-                                    int32_t           solution_index,
-                                    uint32_t          flags)
-{
-    // handle, alpha, beta must not be null pointers for logging
-    if(!handle)
-        return rocblas_status_invalid_handle;
-
-    // TODO: Compute an optimum size of device memory which can be used as workspace.
-    RETURN_ZERO_DEVICE_MEMORY_SIZE_IF_QUERIED(handle);
-
-    if(!alpha || !beta)
-        return rocblas_status_invalid_pointer;
-
-    auto layer_mode = handle->layer_mode;
-    if(layer_mode
-       & (rocblas_layer_mode_log_trace | rocblas_layer_mode_log_bench
-          | rocblas_layer_mode_log_profile))
-=======
+
+            for(int i2 = 0; i2 < n2; i2++)
+            {
+                src_void = static_cast<const void*>(static_cast<const uint8_t*>(src)
+                                                    + (i2 * ld_src * elem_size));
+                dst_void
+                    = static_cast<void*>(static_cast<uint8_t*>(dst) + (i2 * ld_dst * elem_size));
+                PRINT_IF_HIP_ERROR(
+                    hipMemcpy(dst_void, src_void, column_size, hipMemcpyDeviceToDevice));
+            }
+        }
+    }
+}
+
 static void device_strided_batched_matrix_copy(const void*    src,
                                                rocblas_int    ld_src,
                                                rocblas_stride stride_src,
@@ -107,43 +65,53 @@
 {
     if(src != dst || ld_src != ld_dst
        || stride_src != stride_dst) // no copy if src matrix == dst matrix
->>>>>>> f773fc1c
-    {
-        char trans_a_letter, trans_b_letter;
-        if(layer_mode & (rocblas_layer_mode_log_bench | rocblas_layer_mode_log_profile))
+    {
+        const void* src_void;
+        void*       dst_void;
+
+        if(n1 == ld_src && n1 == ld_dst && stride_src == n2 * ld_src && stride_dst == n2 * ld_dst)
         {
-            trans_a_letter = rocblas_transpose_letter(trans_a);
-            trans_b_letter = rocblas_transpose_letter(trans_b);
+            // src and dst batch matrices are contiguous, use single copy
+            size_t matrix_size = n1 * n2 * batch_count * elem_size;
+            PRINT_IF_HIP_ERROR(hipMemcpy(dst, src, matrix_size, hipMemcpyDeviceToDevice));
         }
-        auto a_type_string       = rocblas_datatype_string(a_type);
-        auto b_type_string       = rocblas_datatype_string(b_type);
-        auto c_type_string       = rocblas_datatype_string(c_type);
-        auto d_type_string       = rocblas_datatype_string(d_type);
-        auto compute_type_string = rocblas_datatype_string(compute_type);
-
-        if(layer_mode & (rocblas_layer_mode_log_bench | rocblas_layer_mode_log_trace))
+        else if(n1 == ld_src && n1 == ld_dst)
         {
-            if(handle->pointer_mode == rocblas_pointer_mode_host)
+            // individual matrices in batch matrix are contiguous, one copy for each matrix
+            size_t matrix_size = n1 * n2 * elem_size;
+            for(int i3 = 0; i3 < batch_count; i3++)
             {
-                std::stringstream alphass;
-                std::stringstream betass;
-                std::stringstream bench_alphass;
-                std::stringstream bench_betass;
-
-                if(compute_type == rocblas_datatype_f16_r)
+                src_void = static_cast<const void*>(static_cast<const uint8_t*>(src)
+                                                    + (i3 * stride_src * elem_size));
+
+                dst_void = static_cast<void*>(static_cast<uint8_t*>(dst)
+                                              + (i3 * stride_dst * elem_size));
+
+                PRINT_IF_HIP_ERROR(
+                    hipMemcpy(dst_void, src_void, matrix_size, hipMemcpyDeviceToDevice));
+            }
+        }
+        else
+        {
+            // individual matrices not contiguous, one copy for each contiguous column
+            size_t      column_size = n1 * elem_size;
+            const void* src_void;
+            void*       dst_void;
+            for(int i3 = 0; i3 < batch_count; i3++)
+            {
+                for(int i2 = 0; i2 < n2; i2++)
                 {
-                    alphass << *((const _Float16*)alpha);
-                    betass << *((const _Float16*)beta);
-
-                    bench_alphass << "--alpha " << *((const _Float16*)alpha);
-                    bench_betass << "--beta " << *((const _Float16*)beta);
+                    src_void = static_cast<const void*>(static_cast<const uint8_t*>(src)
+                                                        + (i2 * ld_src * elem_size)
+                                                        + (i3 * stride_src * elem_size));
+
+                    dst_void
+                        = static_cast<void*>(static_cast<uint8_t*>(dst) + (i2 * ld_dst * elem_size)
+                                             + (i3 * stride_dst * elem_size));
+
+                    PRINT_IF_HIP_ERROR(
+                        hipMemcpy(dst_void, src_void, column_size, hipMemcpyDeviceToDevice));
                 }
-<<<<<<< HEAD
-                else if(compute_type == rocblas_datatype_f32_r)
-                {
-                    alphass << *((const float*)alpha);
-                    betass << *((const float*)beta);
-=======
             }
         }
     }
@@ -246,244 +214,339 @@
 {
     return tensile_Cijk_Alik_Bjlk_BBH(TENSILE_OUT_ARGS);
 }
->>>>>>> f773fc1c
-
-                    bench_alphass << "--alpha " << *((const float*)alpha);
-                    bench_betass << "--beta " << *((const float*)beta);
-                }
-                else if(compute_type == rocblas_datatype_f64_r)
-                {
-                    alphass << *((const double*)alpha);
-                    betass << *((const double*)beta);
-
-                    bench_alphass << "--alpha " << *((const double*)alpha);
-                    bench_betass << "--beta " << *((const double*)beta);
-                }
-                else if(compute_type == rocblas_datatype_i32_r)
-                {
-                    alphass << *((const int32_t*)alpha);
-                    betass << *((const int32_t*)beta);
-
-                    bench_alphass << "--alpha " << *((const int32_t*)alpha);
-                    bench_betass << "--beta " << *((const int32_t*)beta);
-                }
-                else if(compute_type == rocblas_datatype_f32_c)
-                {
-                    rocblas_float_complex tmpa = *((const rocblas_float_complex*)alpha);
-                    rocblas_float_complex tmpb = *((const rocblas_float_complex*)beta);
-
-                    alphass << tmpa;
-                    betass << tmpb;
-
-                    bench_alphass << "--alpha " << std::real(tmpa);
-                    if(std::imag(tmpa) != 0)
-                        bench_alphass << " --alphai " << std::imag(tmpa);
-                    bench_betass << "--beta " << std::real(tmpb);
-                    if(std::imag(tmpb) != 0)
-                        bench_betass << " --betai " << std::imag(tmpb);
-                }
-                else if(compute_type == rocblas_datatype_f64_c)
-                {
-                    rocblas_double_complex tmpa = *((const rocblas_double_complex*)alpha);
-                    rocblas_double_complex tmpb = *((const rocblas_double_complex*)beta);
-
-                    alphass << tmpa;
-                    betass << tmpb;
-
-                    bench_alphass << "--alpha " << std::real(tmpa);
-                    if(std::imag(tmpa) != 0)
-                        bench_alphass << " --alphai " << std::imag(tmpa);
-                    bench_betass << "--beta " << std::real(tmpb);
-                    if(std::imag(tmpb) != 0)
-                        bench_betass << " --betai " << std::imag(tmpb);
-                }
-
-                if(layer_mode & rocblas_layer_mode_log_trace)
-                {
-                    log_trace(handle,
-                              "rocblas_gemm_ex",
-                              trans_a,
-                              trans_b,
-                              m,
-                              n,
-                              k,
-                              alphass.str(),
-                              a,
-                              a_type_string,
-                              lda,
-                              b,
-                              b_type_string,
-                              ldb,
-                              betass.str(),
-                              c,
-                              c_type_string,
-                              ldc,
-                              d,
-                              d_type_string,
-                              ldd,
-                              compute_type_string,
-                              algo,
-                              solution_index,
-                              flags);
-                }
-
-                if(layer_mode & rocblas_layer_mode_log_bench)
-                {
-                    log_bench(handle,
-                              "./rocblas-bench -f gemm_ex",
-                              "--transposeA",
-                              trans_a_letter,
-                              "--transposeB",
-                              trans_b_letter,
-                              "-m",
-                              m,
-                              "-n",
-                              n,
-                              "-k",
-                              k,
-                              bench_alphass.str(),
-                              "--a_type",
-                              a_type_string,
-                              "--lda",
-                              lda,
-                              "--b_type",
-                              b_type_string,
-                              "--ldb",
-                              ldb,
-                              bench_betass.str(),
-                              "--c_type",
-                              c_type_string,
-                              "--ldc",
-                              ldc,
-                              "--d_type",
-                              d_type_string,
-                              "--ldd",
-                              ldd,
-                              "--compute_type",
-                              compute_type_string,
-                              "--algo",
-                              algo,
-                              "--solution_index",
-                              solution_index,
-                              "--flags",
-                              flags);
-                }
-            }
-            else
-            {
-                if(layer_mode & rocblas_layer_mode_log_trace)
-                    log_trace(handle,
-                              "rocblas_gemm_ex",
-                              trans_a,
-                              trans_b,
-                              m,
-                              n,
-                              k,
-                              alpha,
-                              a,
-                              a_type_string,
-                              lda,
-                              b,
-                              b_type_string,
-                              ldb,
-                              beta,
-                              c,
-                              c_type_string,
-                              ldc,
-                              d,
-                              d_type_string,
-                              ldd,
-                              compute_type_string,
-                              algo,
-                              solution_index,
-                              flags);
-            }
-        }
-
-        if(layer_mode & rocblas_layer_mode_log_profile)
-        {
-            log_profile(handle,
-                        "rocblas_gemm_ex",
-                        "a_type",
-                        a_type_string,
-                        "b_type",
-                        b_type_string,
-                        "c_type",
-                        c_type_string,
-                        "d_type",
-                        d_type_string,
-                        "compute_type",
-                        compute_type_string,
-                        "transA",
-                        trans_a_letter,
-                        "transB",
-                        trans_b_letter,
-                        "M",
-                        m,
-                        "N",
-                        n,
-                        "K",
-                        k,
-                        "lda",
-                        lda,
-                        "ldb",
-                        ldb,
-                        "ldc",
-                        ldc,
-                        "ldd",
-                        ldd,
-                        "algo",
-                        algo,
-                        "solution_index",
-                        solution_index,
-                        "flags",
-                        flags);
-        }
-    }
-
-    // quick return m,n,k equal to 0 is valid in BLAS
-    if(!m || !n || !k)
-        return rocblas_status_success;
-
-    // sizes must not be negative
-    if(m < 0 || n < 0 || k < 0)
-        return rocblas_status_invalid_size;
-
-    // pointers must be valid
-    if(!a || !b || !c || !d)
-        return rocblas_status_invalid_pointer;
-
-    rocblas_int num_rows_a = trans_a == rocblas_operation_none ? m : k;
-    rocblas_int num_rows_b = trans_b == rocblas_operation_none ? k : n;
-    rocblas_int num_rows_c = m;
-    rocblas_int num_rows_d = m;
-
-    // leading dimensions must be valid
-    if(num_rows_a > lda || num_rows_b > ldb || num_rows_c > ldc || num_rows_d > ldd)
-        return rocblas_status_invalid_size;
-
-    rocblas_status rb_status   = rocblas_status_internal_error;
-    rocblas_int    batch_count = 1;
-    rocblas_int    stride_a    = trans_a == rocblas_operation_none ? lda * k : lda * m;
-    rocblas_int    stride_b    = trans_b == rocblas_operation_none ? ldb * n : ldb * k;
-    rocblas_int    stride_c    = ldc * n;
-    rocblas_int    stride_d    = ldd * n;
-
-#define EX_TYPECASTING_PARM                                                                     \
-    handle, trans_a, trans_b, m, n, k, alpha, a, lda, stride_a, b, ldb, stride_b, beta, c, ldc, \
-        stride_c, d, ldd, stride_d, batch_count
-
-    if(a_type == rocblas_datatype_f64_r && b_type == rocblas_datatype_f64_r
-       && c_type == rocblas_datatype_f64_r && d_type == rocblas_datatype_f64_r
-       && compute_type == rocblas_datatype_f64_r)
-    {
-        rb_status = gemm_ex_typecasting<double, double, double>(EX_TYPECASTING_PARM);
-    }
-<<<<<<< HEAD
-    else if(a_type == rocblas_datatype_f32_r && b_type == rocblas_datatype_f32_r
-            && c_type == rocblas_datatype_f32_r && d_type == rocblas_datatype_f32_r
-            && compute_type == rocblas_datatype_f32_r)
-=======
+
+//----- typename_data = TensileHalf ----- typename_compute = float---------------------------
+#define TENSILE_OUT_ARGS_HALF                                   \
+    dataD, dataC, dataA, dataB, alpha_half, beta_half,          \
+        strideD1J, strideD2K, strideC1J, strideC2K,             \
+        strideA1L, strideA2K, strideB1J, strideB2K,             \
+        sizeI, sizeJ, sizeK, sizeL, stream, 0, nullptr, nullptr
+
+template <>
+inline TensileStatus tensile_Cijk_Ailk_Bljk_B<TensileHalf, TensileHalf, float>(TENSILE_IN_ARGS(TensileHalf,
+                                                                                        TensileHalf,
+                                                                                        float))
+{
+    //TODO: alpha and beta need to have precision equal to compute type, not data type
+    TensileHalf alpha_half(alpha);
+    TensileHalf beta_half(beta);
+    return tensile_Cijk_Ailk_Bljk_HBH(TENSILE_OUT_ARGS_HALF);
+}
+template <>
+inline TensileStatus tensile_Cijk_Ailk_Bjlk_B<TensileHalf, TensileHalf, float>(TENSILE_IN_ARGS(TensileHalf,
+                                                                                        TensileHalf,
+                                                                                        float))
+{
+    //TODO: alpha and beta need to have precision equal to compute type, not data type
+    TensileHalf alpha_half(alpha);
+    TensileHalf beta_half(beta);
+    return tensile_Cijk_Ailk_Bjlk_HBH(TENSILE_OUT_ARGS_HALF);
+}
+template <>
+inline TensileStatus tensile_Cijk_Alik_Bljk_B<TensileHalf, TensileHalf, float>(TENSILE_IN_ARGS(TensileHalf,
+                                                                                        TensileHalf,
+                                                                                        float))
+{
+    //TODO: alpha and beta need to have precision equal to compute type, not data type
+    TensileHalf alpha_half(alpha);
+    TensileHalf beta_half(beta);
+    return tensile_Cijk_Alik_Bljk_HBH(TENSILE_OUT_ARGS_HALF);
+}
+template <>
+inline TensileStatus tensile_Cijk_Alik_Bjlk_B<TensileHalf, TensileHalf, float>(TENSILE_IN_ARGS(TensileHalf,
+                                                                                        TensileHalf,
+                                                                                        float))
+{
+    //TODO: alpha and beta need to have precision equal to compute type, not data type
+    TensileHalf alpha_half(alpha);
+    TensileHalf beta_half(beta);
+    return tensile_Cijk_Alik_Bjlk_HBH(TENSILE_OUT_ARGS_HALF);
+}
+#undef TENSILE_OUT_ARGS_HALF
+
+//----- typename_data = TensileHalf ----- typename_compute = TensileHalf ---------------------
+template <>
+inline TensileStatus tensile_Cijk_Ailk_Bljk_B<TensileHalf, TensileHalf, TensileHalf>(
+    TENSILE_IN_ARGS(TensileHalf, TensileHalf, TensileHalf))
+{
+    return tensile_Cijk_Ailk_Bljk_HB(TENSILE_OUT_ARGS);
+}
+template <>
+inline TensileStatus tensile_Cijk_Ailk_Bjlk_B<TensileHalf, TensileHalf, TensileHalf>(
+    TENSILE_IN_ARGS(TensileHalf, TensileHalf, TensileHalf))
+{
+    return tensile_Cijk_Ailk_Bjlk_HB(TENSILE_OUT_ARGS);
+}
+template <>
+inline TensileStatus tensile_Cijk_Alik_Bljk_B<TensileHalf, TensileHalf, TensileHalf>(
+    TENSILE_IN_ARGS(TensileHalf, TensileHalf, TensileHalf))
+{
+    return tensile_Cijk_Alik_Bljk_HB(TENSILE_OUT_ARGS);
+}
+template <>
+inline TensileStatus tensile_Cijk_Alik_Bjlk_B<TensileHalf, TensileHalf, TensileHalf>(
+    TENSILE_IN_ARGS(TensileHalf, TensileHalf, TensileHalf))
+{
+    return tensile_Cijk_Alik_Bjlk_HB(TENSILE_OUT_ARGS);
+}
+
+//----- typename_data = float ----------- typename_compute = float ---------------------------
+template <>
+inline TensileStatus tensile_Cijk_Ailk_Bljk_B<float, float, float>(TENSILE_IN_ARGS(float, float, float))
+{
+    return tensile_Cijk_Ailk_Bljk_SB(TENSILE_OUT_ARGS);
+}
+template <>
+inline TensileStatus tensile_Cijk_Ailk_Bjlk_B<float, float, float>(TENSILE_IN_ARGS(float, float, float))
+{
+    return tensile_Cijk_Ailk_Bjlk_SB(TENSILE_OUT_ARGS);
+}
+template <>
+inline TensileStatus tensile_Cijk_Alik_Bljk_B<float, float, float>(TENSILE_IN_ARGS(float, float, float))
+{
+    return tensile_Cijk_Alik_Bljk_SB(TENSILE_OUT_ARGS);
+}
+template <>
+inline TensileStatus tensile_Cijk_Alik_Bjlk_B<float, float, float>(TENSILE_IN_ARGS(float, float, float))
+{
+    return tensile_Cijk_Alik_Bjlk_SB(TENSILE_OUT_ARGS);
+}
+
+//----- typename_data = double ---------- typename_compute = double --------------------------
+template <>
+inline TensileStatus
+    tensile_Cijk_Ailk_Bljk_B<double, double, double>(TENSILE_IN_ARGS(double, double, double))
+{
+    return tensile_Cijk_Ailk_Bljk_DB(TENSILE_OUT_ARGS);
+}
+template <>
+inline TensileStatus
+    tensile_Cijk_Ailk_Bjlk_B<double, double, double>(TENSILE_IN_ARGS(double, double, double))
+{
+    return tensile_Cijk_Ailk_Bjlk_DB(TENSILE_OUT_ARGS);
+}
+template <>
+inline TensileStatus
+    tensile_Cijk_Alik_Bljk_B<double, double, double>(TENSILE_IN_ARGS(double, double, double))
+{
+    return tensile_Cijk_Alik_Bljk_DB(TENSILE_OUT_ARGS);
+}
+template <>
+inline TensileStatus
+    tensile_Cijk_Alik_Bjlk_B<double, double, double>(TENSILE_IN_ARGS(double, double, double))
+{
+    return tensile_Cijk_Alik_Bjlk_DB(TENSILE_OUT_ARGS);
+}
+
+//----- typename_input = int8 ---- typename_output = int ------ typename_compute = int ------------------
+template <>
+inline TensileStatus tensile_Cijk_Ailk_Bljk_B<TensileInt8x4, TensileInt32, TensileInt32>(
+    TENSILE_IN_ARGS(TensileInt8x4, TensileInt32, TensileInt32))
+{
+    return tensile_Cijk_Ailk_Bljk_4xi8BH(TENSILE_OUT_ARGS);
+}
+template <>
+inline TensileStatus tensile_Cijk_Ailk_Bjlk_B<TensileInt8x4, TensileInt32, TensileInt32>(
+    TENSILE_IN_ARGS(TensileInt8x4, TensileInt32, TensileInt32))
+{
+    return tensile_Cijk_Ailk_Bjlk_4xi8BH(TENSILE_OUT_ARGS);
+}
+template <>
+inline TensileStatus tensile_Cijk_Alik_Bljk_B<TensileInt8x4, TensileInt32, TensileInt32>(
+    TENSILE_IN_ARGS(TensileInt8x4, TensileInt32, TensileInt32))
+{
+    return tensile_Cijk_Alik_Bljk_4xi8BH(TENSILE_OUT_ARGS);
+}
+template <>
+inline TensileStatus tensile_Cijk_Alik_Bjlk_B<TensileInt8x4, TensileInt32, TensileInt32>(
+    TENSILE_IN_ARGS(TensileInt8x4, TensileInt32, TensileInt32))
+{
+    return tensile_Cijk_Alik_Bjlk_4xi8BH(TENSILE_OUT_ARGS);
+}
+
+//----- typename_data=rocblas_float_complex ---------- typename_compute = rocblas_float_complex --------------------------
+#define TENSILE_COMPLEX_OUT_ARGS(Ti, To, Tc)                                        \
+    (To*)dataD, (const To*)dataC, (const Ti*)dataA, (const Ti*)dataB,               \
+        *((Tc*)&alpha), *((Tc*)&beta),                                              \
+        strideD1J, strideD2K, strideC1J, strideC2K,                                 \
+        strideA1L, strideA2K, strideB1J, strideB2K,                                 \
+        sizeI, sizeJ, sizeK, sizeL, stream, 0, nullptr, nullptr
+
+static_assert(std::is_standard_layout<TensileComplexFloat>{},
+          "TensileComplexFloat is not a standard layout type, and thus is "
+          "incompatible with C.");
+
+static_assert(std::is_trivial<TensileComplexFloat>{},
+          "TensileComplexFloat is not a trivial type, and thus is "
+          "incompatible with C.");
+
+static_assert(sizeof(rocblas_float_complex) == sizeof(TensileComplexFloat),
+          "TensileComplexFloat does not match public rocblas_float_complex");
+template <>
+inline TensileStatus tensile_Cijk_Ailk_Bljk_B<rocblas_float_complex,rocblas_float_complex,rocblas_float_complex>(
+    TENSILE_IN_ARGS(rocblas_float_complex, rocblas_float_complex, rocblas_float_complex))
+{
+    return tensile_Cijk_Ailk_Bljk_CB(TENSILE_COMPLEX_OUT_ARGS(TensileComplexFloat, TensileComplexFloat, TensileComplexFloat));
+}
+template <>
+inline TensileStatus tensile_Cijk_Ailk_Bjlk_B<rocblas_float_complex,rocblas_float_complex,rocblas_float_complex>(
+    TENSILE_IN_ARGS(rocblas_float_complex, rocblas_float_complex, rocblas_float_complex))
+{
+    return tensile_Cijk_Ailk_Bjlk_CB(TENSILE_COMPLEX_OUT_ARGS(TensileComplexFloat, TensileComplexFloat, TensileComplexFloat));
+}
+template <>
+inline TensileStatus tensile_Cijk_Alik_Bljk_B<rocblas_float_complex,rocblas_float_complex,rocblas_float_complex>(
+    TENSILE_IN_ARGS(rocblas_float_complex, rocblas_float_complex, rocblas_float_complex))
+{
+    return tensile_Cijk_Alik_Bljk_CB(TENSILE_COMPLEX_OUT_ARGS(TensileComplexFloat, TensileComplexFloat, TensileComplexFloat));
+}
+template <>
+inline TensileStatus tensile_Cijk_Alik_Bjlk_B<rocblas_float_complex,rocblas_float_complex,rocblas_float_complex>(
+    TENSILE_IN_ARGS(rocblas_float_complex, rocblas_float_complex, rocblas_float_complex))
+{
+    return tensile_Cijk_Alik_Bjlk_CB(TENSILE_COMPLEX_OUT_ARGS(TensileComplexFloat, TensileComplexFloat, TensileComplexFloat));
+}
+// Complex Conjugate
+template <>
+inline TensileStatus tensile_Cijk_Ailk_BjlkC_B<rocblas_float_complex,rocblas_float_complex,rocblas_float_complex>(
+    TENSILE_IN_ARGS(rocblas_float_complex, rocblas_float_complex, rocblas_float_complex))
+{
+    return tensile_Cijk_Ailk_BjlkC_CB(TENSILE_COMPLEX_OUT_ARGS(TensileComplexFloat, TensileComplexFloat, TensileComplexFloat));
+}
+template <>
+inline TensileStatus tensile_Cijk_AlikC_Bljk_B<rocblas_float_complex,rocblas_float_complex,rocblas_float_complex>(
+    TENSILE_IN_ARGS(rocblas_float_complex, rocblas_float_complex, rocblas_float_complex))
+{
+    return tensile_Cijk_AlikC_Bljk_CB(TENSILE_COMPLEX_OUT_ARGS(TensileComplexFloat, TensileComplexFloat, TensileComplexFloat));
+}
+template <>
+inline TensileStatus tensile_Cijk_Alik_BjlkC_B<rocblas_float_complex,rocblas_float_complex,rocblas_float_complex>(
+    TENSILE_IN_ARGS(rocblas_float_complex, rocblas_float_complex, rocblas_float_complex))
+{
+    return tensile_Cijk_Alik_BjlkC_CB(TENSILE_COMPLEX_OUT_ARGS(TensileComplexFloat, TensileComplexFloat, TensileComplexFloat));
+}
+template <>
+inline TensileStatus tensile_Cijk_AlikC_Bjlk_B<rocblas_float_complex,rocblas_float_complex,rocblas_float_complex>(
+    TENSILE_IN_ARGS(rocblas_float_complex, rocblas_float_complex, rocblas_float_complex))
+{
+    return tensile_Cijk_AlikC_Bjlk_CB(TENSILE_COMPLEX_OUT_ARGS(TensileComplexFloat, TensileComplexFloat, TensileComplexFloat));
+}
+template <>
+inline TensileStatus tensile_Cijk_AlikC_BjlkC_B<rocblas_float_complex,rocblas_float_complex,rocblas_float_complex>(
+    TENSILE_IN_ARGS(rocblas_float_complex, rocblas_float_complex, rocblas_float_complex))
+{
+    return tensile_Cijk_AlikC_BjlkC_CB(TENSILE_COMPLEX_OUT_ARGS(TensileComplexFloat, TensileComplexFloat, TensileComplexFloat));
+}
+
+//----- typename_data = rocblas_double_complex ---------- typename_compute = rocblas_double_complex --------------------------
+static_assert(std::is_standard_layout<TensileComplexDouble>{},
+              "TensileComplexDouble is not a standard layout type, and thus is "
+              "incompatible with C.");
+
+static_assert(std::is_trivial<TensileComplexDouble>{},
+              "TensileComplexDouble is not a trivial type, and thus is "
+              "incompatible with C.");
+
+static_assert(sizeof(rocblas_double_complex) == sizeof(TensileComplexDouble),
+              "TensileComplexDouble does not match rocblas_double_complex");
+template <>
+inline TensileStatus tensile_Cijk_Ailk_Bljk_B<rocblas_double_complex,rocblas_double_complex,rocblas_double_complex>(
+    TENSILE_IN_ARGS(rocblas_double_complex, rocblas_double_complex, rocblas_double_complex))
+{
+    return tensile_Cijk_Ailk_Bljk_ZB(TENSILE_COMPLEX_OUT_ARGS(TensileComplexDouble, TensileComplexDouble, TensileComplexDouble));
+}
+template <>
+inline TensileStatus tensile_Cijk_Ailk_Bjlk_B<rocblas_double_complex,rocblas_double_complex,rocblas_double_complex>(
+    TENSILE_IN_ARGS(rocblas_double_complex, rocblas_double_complex, rocblas_double_complex))
+{
+    return tensile_Cijk_Ailk_Bjlk_ZB(TENSILE_COMPLEX_OUT_ARGS(TensileComplexDouble, TensileComplexDouble, TensileComplexDouble));
+}
+template <>
+inline TensileStatus tensile_Cijk_Alik_Bljk_B<rocblas_double_complex,rocblas_double_complex,rocblas_double_complex>(
+    TENSILE_IN_ARGS(rocblas_double_complex, rocblas_double_complex, rocblas_double_complex))
+{
+    return tensile_Cijk_Alik_Bljk_ZB(TENSILE_COMPLEX_OUT_ARGS(TensileComplexDouble, TensileComplexDouble, TensileComplexDouble));
+}
+template <>
+inline TensileStatus tensile_Cijk_Alik_Bjlk_B<rocblas_double_complex,rocblas_double_complex,rocblas_double_complex>(
+    TENSILE_IN_ARGS(rocblas_double_complex, rocblas_double_complex, rocblas_double_complex))
+{
+    return tensile_Cijk_Alik_Bjlk_ZB(TENSILE_COMPLEX_OUT_ARGS(TensileComplexDouble, TensileComplexDouble, TensileComplexDouble));
+}
+// Complex Conjugate
+template <>
+inline TensileStatus tensile_Cijk_Ailk_BjlkC_B<rocblas_double_complex,rocblas_double_complex,rocblas_double_complex>(
+    TENSILE_IN_ARGS(rocblas_double_complex, rocblas_double_complex, rocblas_double_complex))
+{
+    return tensile_Cijk_Ailk_BjlkC_ZB(TENSILE_COMPLEX_OUT_ARGS(TensileComplexDouble, TensileComplexDouble, TensileComplexDouble));
+}
+template <>
+inline TensileStatus tensile_Cijk_AlikC_Bljk_B<rocblas_double_complex,rocblas_double_complex,rocblas_double_complex>(
+    TENSILE_IN_ARGS(rocblas_double_complex, rocblas_double_complex, rocblas_double_complex))
+{
+    return tensile_Cijk_AlikC_Bljk_ZB(TENSILE_COMPLEX_OUT_ARGS(TensileComplexDouble, TensileComplexDouble, TensileComplexDouble));
+}
+template <>
+inline TensileStatus tensile_Cijk_Alik_BjlkC_B<rocblas_double_complex,rocblas_double_complex,rocblas_double_complex>(
+    TENSILE_IN_ARGS(rocblas_double_complex, rocblas_double_complex, rocblas_double_complex))
+{
+    return tensile_Cijk_Alik_BjlkC_ZB(TENSILE_COMPLEX_OUT_ARGS(TensileComplexDouble, TensileComplexDouble, TensileComplexDouble));
+}
+template <>
+inline TensileStatus tensile_Cijk_AlikC_Bjlk_B<rocblas_double_complex,rocblas_double_complex,rocblas_double_complex>(
+    TENSILE_IN_ARGS(rocblas_double_complex, rocblas_double_complex, rocblas_double_complex))
+{
+    return tensile_Cijk_AlikC_Bjlk_ZB(TENSILE_COMPLEX_OUT_ARGS(TensileComplexDouble, TensileComplexDouble, TensileComplexDouble));
+}
+template <>
+inline TensileStatus tensile_Cijk_AlikC_BjlkC_B<rocblas_double_complex,rocblas_double_complex,rocblas_double_complex>(
+    TENSILE_IN_ARGS(rocblas_double_complex, rocblas_double_complex, rocblas_double_complex))
+{
+    return tensile_Cijk_AlikC_BjlkC_ZB(TENSILE_COMPLEX_OUT_ARGS(TensileComplexDouble, TensileComplexDouble, TensileComplexDouble));
+}
+
+template <typename Ti, typename To, typename Tc>
+inline TensileStatus call_tensile_ex(To* dataD,
+                                     const To* dataC,
+                                     const Ti* dataA,
+                                     const Ti* dataB,
+                                     Tc alpha, Tc beta,
+                                     unsigned int strideD1J,
+                                     unsigned int strideD2K,
+                                     unsigned int strideC1J,
+                                     unsigned int strideC2K,
+                                     unsigned int strideA1L,
+                                     unsigned int strideA2K,
+                                     unsigned int strideB1J,
+                                     unsigned int strideB2K,
+                                     unsigned int sizeI,
+                                     unsigned int sizeJ,
+                                     unsigned int sizeK,
+                                     unsigned int sizeL,
+                                     hipStream_t stream,
+                                     transpose_mode transposeMode)
+{
+    switch(transposeMode)
+    {
+    case NN:
+        return tensile_Cijk_Ailk_Bljk_B<Ti, To, Tc>(TENSILE_OUT_ARGS);
+    case NT:
+        return tensile_Cijk_Ailk_Bjlk_B<Ti, To, Tc>(TENSILE_OUT_ARGS);
+    case NC:
+        return tensile_Cijk_Ailk_BjlkC_B<Ti, To, Tc>(TENSILE_OUT_ARGS);
+    case TN:
+        return tensile_Cijk_Alik_Bljk_B<Ti, To, Tc>(TENSILE_OUT_ARGS);
+    case CN:
+        return tensile_Cijk_AlikC_Bljk_B<Ti, To, Tc>(TENSILE_OUT_ARGS);
+    case TT:
+        return tensile_Cijk_Alik_Bjlk_B<Ti, To, Tc>(TENSILE_OUT_ARGS);
+    case TC:
+        return tensile_Cijk_Alik_BjlkC_B<Ti, To, Tc>(TENSILE_OUT_ARGS);
+    case CT:
+        return tensile_Cijk_AlikC_Bjlk_B<Ti, To, Tc>(TENSILE_OUT_ARGS);
+    case CC:
+        return tensile_Cijk_AlikC_BjlkC_B<Ti, To, Tc>(TENSILE_OUT_ARGS);
+    }
 
     return tensileStatusFailure;
 }
@@ -633,21 +696,19 @@
 
     if(!arch_lt906 && (std::is_same<Ti, float>{} || std::is_same<Ti, double>{}) &&
     ((ldc >= ldd && stride_c >= stride_d && m == ldd) || (ldc == ldd && stride_c == stride_d)))
->>>>>>> f773fc1c
-    {
-        rb_status = gemm_ex_typecasting<float, float, float>(EX_TYPECASTING_PARM);
-    }
-    else if(a_type == rocblas_datatype_f16_r && b_type == rocblas_datatype_f16_r
-            && c_type == rocblas_datatype_f16_r && d_type == rocblas_datatype_f16_r
-            && compute_type == rocblas_datatype_f16_r)
-    {
-        rb_status = gemm_ex_typecasting<_Float16, _Float16, _Float16>(EX_TYPECASTING_PARM);
-    }
-<<<<<<< HEAD
-    else if(a_type == rocblas_datatype_f16_r && b_type == rocblas_datatype_f16_r
-            && c_type == rocblas_datatype_f16_r && d_type == rocblas_datatype_f16_r
-            && compute_type == rocblas_datatype_f32_r)
-=======
+    {
+        c_in     = c;
+        ldi      = ldc;
+        stride_i = stride_c;
+    }
+    else
+    {
+        device_strided_batched_matrix_copy(
+            c, ldc, stride_c, d, ldd, stride_d, m, n, batch_count, sizeof(To));
+        c_in     = d;
+        ldi      = ldd;
+        stride_i = stride_d;
+    }
 
     if(stride_alpha != 0 || stride_beta != 0)
     {
@@ -737,49 +798,39 @@
     n_chunk_size = n_chunk_size < n_chunk_size_d ? n_chunk_size : n_chunk_size_d;
 
     if(trans_b == rocblas_operation_none)
->>>>>>> f773fc1c
-    {
-        rb_status = gemm_ex_typecasting<_Float16, _Float16, float>(EX_TYPECASTING_PARM);
-    }
-    else if(a_type == rocblas_datatype_bf16_r && b_type == rocblas_datatype_bf16_r
-            && c_type == rocblas_datatype_bf16_r && d_type == rocblas_datatype_bf16_r
-            && compute_type == rocblas_datatype_f32_r)
-    {
-        rb_status
-            = gemm_ex_typecasting<tensile_bfloat16, tensile_bfloat16, float>(EX_TYPECASTING_PARM);
-    }
-    else if(a_type == rocblas_datatype_i8_r && b_type == rocblas_datatype_i8_r
-            && c_type == rocblas_datatype_i32_r && d_type == rocblas_datatype_i32_r
-            && compute_type == rocblas_datatype_i32_r)
-    {
-        // For now, K must be a multiple of 4, and/or LDA/LDB based on transpose mode
-        if(k % 4 != 0 || (trans_a == rocblas_operation_transpose && lda % 4 != 0)
-           || (trans_b == rocblas_operation_none && ldb % 4 != 0))
+    {
+        n_chunk_size_b = int_limit / ldb;
+        n_chunk_size   = n_chunk_size < n_chunk_size_b ? n_chunk_size : n_chunk_size_b;
+    }
+
+    if(trans_a == rocblas_operation_transpose || trans_a == rocblas_operation_conjugate_transpose)
+    {
+        m_chunk_size_a = int_limit / lda;
+        m_chunk_size   = m_chunk_size < m_chunk_size_a ? m_chunk_size : m_chunk_size_a;
+    }
+
+    // if chunk_size < 1 return error because offset for a single row or column is larger than
+    // can fit into 32 bit register
+    if(m_chunk_size < 1)
+        return rocblas_status_invalid_size;
+    if(n_chunk_size < 1)
+        return rocblas_status_invalid_size;
+
+    unsigned int n_chunk_count = ((n - 1) / n_chunk_size) + 1;
+    unsigned int m_chunk_count = ((m - 1) / m_chunk_size) + 1;
+
+    rocblas_status return_status = rocblas_status_success;
+    rocblas_status status        = rocblas_status_success;
+
+    for(int n_chunk_iterator = 0; n_chunk_iterator < n_chunk_count; n_chunk_iterator++)
+    {
+        unsigned int n_chunk_remaining = n - (n_chunk_size * n_chunk_iterator);
+
+        unsigned int n_chunk_size_corrected
+            = n_chunk_size < n_chunk_remaining ? n_chunk_size : n_chunk_remaining;
+
+        for(int m_chunk_iterator = 0; m_chunk_iterator < m_chunk_count; m_chunk_iterator++)
         {
-<<<<<<< HEAD
-            rb_status = rocblas_status_invalid_size;
-        }
-        else
-        {
-            // adjust by 4 for Tensile
-            lda      = (trans_a == rocblas_operation_none) ? lda : lda / 4;
-            ldb      = (trans_b == rocblas_operation_none) ? ldb / 4 : ldb;
-            stride_a = stride_a / 4;
-            stride_b = stride_b / 4;
-            k        = k / 4;
-
-            rb_status = gemm_ex_typecasting<TensileInt8x4, TensileInt32, TensileInt32>(
-                EX_TYPECASTING_PARM);
-        }
-    }
-    else if(a_type == rocblas_datatype_f32_c && b_type == rocblas_datatype_f32_c
-            && c_type == rocblas_datatype_f32_c && d_type == rocblas_datatype_f32_c
-            && compute_type == rocblas_datatype_f32_c)
-    {
-        rb_status = gemm_ex_typecasting<rocblas_float_complex,
-                                        rocblas_float_complex,
-                                        rocblas_float_complex>(EX_TYPECASTING_PARM);
-=======
             unsigned int m_chunk_remaining = m - (m_chunk_size * m_chunk_iterator);
 
             unsigned int m_chunk_size_corrected
@@ -875,21 +926,9 @@
         
         for(int b = 0; b < batch_count; b++)
             hipMemcpy(&h_beta[b], (Tc*)beta + b * stride_beta, sizeof(Tc), hipMemcpyDeviceToHost);
->>>>>>> f773fc1c
-    }
-    else if(a_type == rocblas_datatype_f64_c && b_type == rocblas_datatype_f64_c
-            && c_type == rocblas_datatype_f64_c && d_type == rocblas_datatype_f64_c
-            && compute_type == rocblas_datatype_f64_c)
-    {
-<<<<<<< HEAD
-        rb_status = gemm_ex_typecasting<rocblas_double_complex,
-                                        rocblas_double_complex,
-                                        rocblas_double_complex>(EX_TYPECASTING_PARM);
     }
     else
     {
-        rb_status = rocblas_status_not_implemented;
-=======
         for(int b = 0; b < batch_count; b++)
             h_alpha[b] = *(((const Tc*)alpha) + b * stride_alpha);
         for(int b = 0; b < batch_count; b++)
@@ -904,6 +943,8 @@
             return rocblas_status_invalid_size;
 
         // Pass alpha and beta as simple array (stride of 1)
+        // since Tensile does not have gemm_batched, we will have to iterate
+        // over batches either way
         return gemm_ex_chunking(handle,
                                 trans_a,
                                 trans_b,
@@ -938,6 +979,8 @@
         || !isAligned(d, sizeof(To)))
             return rocblas_status_invalid_size;
 
+        // if stride_alpha == 0, we can call batched Tensile gemm, else
+        // we will have to call Tensile iteratively.
         return gemm_ex_chunking(handle,
                                 trans_a,
                                 trans_b,
@@ -945,7 +988,7 @@
                                 unsigned(n),
                                 unsigned(k),
                                 h_alpha,
-                                1,
+                                stride_alpha == 0 ? 0 : 1,
                                 (const Ti*)a,
                                 unsigned(offsetAin),
                                 unsigned(lda),
@@ -955,7 +998,7 @@
                                 unsigned(ldb),
                                 unsigned(stride_b),
                                 h_beta,
-                                1,
+                                stride_beta == 0 ? 0 : 1,
                                 (const To*)c,
                                 unsigned(offsetCin),
                                 unsigned(ldc),
@@ -965,15 +1008,144 @@
                                 unsigned(ldd),
                                 unsigned(stride_d),
                                 unsigned(batch_count));
->>>>>>> f773fc1c
+    }
+}
+
+template <bool BATCHED>
+rocblas_status rocblas_gemm_ex_template(rocblas_handle    handle,
+                                        rocblas_operation trans_a,
+                                        rocblas_operation trans_b,
+                                        rocblas_int       m,
+                                        rocblas_int       n,
+                                        rocblas_int       k,
+                                        const void*       alpha,
+                                        rocblas_stride    stride_alpha,
+                                        const void*       a,
+                                        rocblas_datatype  a_type,
+                                        rocblas_int       offsetAin,
+                                        rocblas_int       lda,
+                                        rocblas_stride    stride_a,
+                                        const void*       b,
+                                        rocblas_datatype  b_type,
+                                        rocblas_int       offsetBin,
+                                        rocblas_int       ldb,
+                                        rocblas_stride    stride_b,
+                                        const void*       beta,
+                                        rocblas_stride    stride_beta,
+                                        const void*       c,
+                                        rocblas_datatype  c_type,
+                                        rocblas_int       offsetCin,
+                                        rocblas_int       ldc,
+                                        rocblas_stride    stride_c,
+                                        void*             d,
+                                        rocblas_datatype  d_type,
+                                        rocblas_int       offsetDin,
+                                        rocblas_int       ldd,
+                                        rocblas_stride    stride_d,
+                                        rocblas_int       batch_count,
+                                        rocblas_datatype  compute_type)
+{
+    if(!m || !n || !k || !batch_count)
+        return rocblas_status_success;
+
+    if(BATCHED)
+    {
+        stride_a   = trans_a == rocblas_operation_none ? lda * k : lda * m;
+        stride_b   = trans_b == rocblas_operation_none ? ldb * n : ldb * k;
+        stride_c   = ldc * n;
+        stride_d   = ldd * n;
+    }
+
+    rocblas_status rb_status = rocblas_status_internal_error;
+
+#define EX_TYPECASTING_PARM                                                                      \
+    handle, trans_a, trans_b, m, n, k, alpha, stride_alpha, a, offsetAin, lda, stride_a, b, offsetBin, ldb, stride_b, beta, \
+        stride_beta, c, offsetCin, ldc, stride_c, d, offsetDin, ldd, stride_d, batch_count
+
+    if(a_type == rocblas_datatype_f64_r && b_type == rocblas_datatype_f64_r
+        && c_type == rocblas_datatype_f64_r && d_type == rocblas_datatype_f64_r
+        && compute_type == rocblas_datatype_f64_r)
+    {
+        rb_status = gemm_ex_typecasting<BATCHED, double, double, double>(EX_TYPECASTING_PARM);
+    }
+    else if(a_type == rocblas_datatype_f32_r && b_type == rocblas_datatype_f32_r
+            && c_type == rocblas_datatype_f32_r && d_type == rocblas_datatype_f32_r
+            && compute_type == rocblas_datatype_f32_r)
+    {
+        rb_status = gemm_ex_typecasting<BATCHED, float, float, float>(EX_TYPECASTING_PARM);
+    }
+    else if(a_type == rocblas_datatype_f16_r && b_type == rocblas_datatype_f16_r
+            && c_type == rocblas_datatype_f16_r && d_type == rocblas_datatype_f16_r
+            && compute_type == rocblas_datatype_f16_r)
+    {
+        rb_status
+            = gemm_ex_typecasting<BATCHED, _Float16, _Float16, _Float16>(EX_TYPECASTING_PARM);
+    }
+    else if(a_type == rocblas_datatype_f16_r && b_type == rocblas_datatype_f16_r
+            && c_type == rocblas_datatype_f16_r && d_type == rocblas_datatype_f16_r
+            && compute_type == rocblas_datatype_f32_r)
+    {
+        rb_status = gemm_ex_typecasting<BATCHED, _Float16, _Float16, float>(EX_TYPECASTING_PARM);
+    }
+    else if(a_type == rocblas_datatype_bf16_r && b_type == rocblas_datatype_bf16_r
+            && c_type == rocblas_datatype_bf16_r && d_type == rocblas_datatype_bf16_r
+            && compute_type == rocblas_datatype_f32_r)
+    {
+        rb_status = gemm_ex_typecasting<BATCHED, tensile_bfloat16, tensile_bfloat16, float>(
+            EX_TYPECASTING_PARM);
+    }
+    else if(a_type == rocblas_datatype_i8_r && b_type == rocblas_datatype_i8_r
+            && c_type == rocblas_datatype_i32_r && d_type == rocblas_datatype_i32_r
+            && compute_type == rocblas_datatype_i32_r)
+    {
+        // For now, K must be a multiple of 4
+        if(k % 4 != 0 || ((trans_a == rocblas_operation_transpose) && (lda % 4 != 0))
+            || ((trans_b == rocblas_operation_none) && (ldb % 4 != 0)) || stride_a % 4 != 0
+            || stride_b % 4 != 0)
+        {
+            rb_status = rocblas_status_invalid_size;
+        }
+        else
+        {
+            // adjust by 4 for Tensile
+            lda      = (trans_a == rocblas_operation_none) ? lda : lda / 4;
+            ldb      = (trans_b == rocblas_operation_none) ? ldb / 4 : ldb;
+            k        = k / 4;
+            if(!BATCHED)
+            {
+                stride_a = stride_a / 4;
+                stride_b = stride_b / 4;
+            }
+
+            rb_status = gemm_ex_typecasting<BATCHED, TensileInt8x4, TensileInt32, TensileInt32>(
+                EX_TYPECASTING_PARM);
+        }
+    }
+    else if(a_type == rocblas_datatype_f32_c && b_type == rocblas_datatype_f32_c
+            && c_type == rocblas_datatype_f32_c && d_type == rocblas_datatype_f32_c
+            && compute_type == rocblas_datatype_f32_c)
+    {
+        rb_status = gemm_ex_typecasting<BATCHED,
+                                        rocblas_float_complex,
+                                        rocblas_float_complex,
+                                        rocblas_float_complex>(EX_TYPECASTING_PARM);
+    }
+    else if(a_type == rocblas_datatype_f64_c && b_type == rocblas_datatype_f64_c
+            && c_type == rocblas_datatype_f64_c && d_type == rocblas_datatype_f64_c
+            && compute_type == rocblas_datatype_f64_c)
+    {
+        rb_status = gemm_ex_typecasting<BATCHED,
+                                        rocblas_double_complex,
+                                        rocblas_double_complex,
+                                        rocblas_double_complex>(EX_TYPECASTING_PARM);
+    }
+    else
+    {
+        rb_status = rocblas_status_not_implemented;
     }
 #undef EX_TYPECASTING_PARM
 
-<<<<<<< HEAD
     return rb_status;
-=======
-    
->>>>>>> f773fc1c
 }
 
 #endif