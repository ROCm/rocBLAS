/* ************************************************************************
 * Copyright 2016-2019 Advanced Micro Devices, Inc.
 * ************************************************************************ */
#ifndef __ROCBLAS_GEMM_EX_HPP
#define __ROCBLAS_GEMM_EX_HPP

#include "Tensile.h"
#include "TensileTypes.h"
#include "gemm.hpp"
#include "handle.h"
#include "logging.h"
#include "rocblas.h"
#include "utility.h"

/////////////////
// Device Side //
/////////////////
// clang-format off
inline void device_matrix_copy(const void* src,
                               rocblas_int ld_src,
                               void* dst,
                               rocblas_int ld_dst,
                               rocblas_int n1,
                               rocblas_int n2,
                               size_t elem_size)
{
    if(src != dst || ld_src != ld_dst) // no copy if src matrix == dst matrix
    {
        if(n1 == ld_src && n1 == ld_dst)
        {
            // src and dst matrices are contiguous, use single copy
            size_t matrix_size = n1 * n2 * elem_size;
            PRINT_IF_HIP_ERROR(hipMemcpy(dst, src, matrix_size, hipMemcpyDeviceToDevice));
        }
        else
        {
            // matrices not contiguous, one copy for each contiguous column
            size_t      column_size = n1 * elem_size;
            const void* src_void;
            void*       dst_void;

            for(int i2 = 0; i2 < n2; i2++)
            {
                src_void = static_cast<const void*>(static_cast<const uint8_t*>(src)
                                                    + (i2 * ld_src * elem_size));
                dst_void
                    = static_cast<void*>(static_cast<uint8_t*>(dst) + (i2 * ld_dst * elem_size));
                PRINT_IF_HIP_ERROR(
                    hipMemcpy(dst_void, src_void, column_size, hipMemcpyDeviceToDevice));
            }
        }
    }
}

static void device_strided_batched_matrix_copy(const void*    src,
                                               rocblas_int    ld_src,
                                               rocblas_stride stride_src,
                                               void*          dst,
                                               rocblas_int    ld_dst,
                                               rocblas_stride stride_dst,
                                               rocblas_int    n1,
                                               rocblas_int    n2,
                                               rocblas_int    batch_count,
                                               size_t         elem_size)
{
    if(src != dst || ld_src != ld_dst
       || stride_src != stride_dst) // no copy if src matrix == dst matrix
    {
        const void* src_void;
        void*       dst_void;

        if(n1 == ld_src && n1 == ld_dst && stride_src == n2 * ld_src && stride_dst == n2 * ld_dst)
        {
            // src and dst batch matrices are contiguous, use single copy
            size_t matrix_size = n1 * n2 * batch_count * elem_size;
            PRINT_IF_HIP_ERROR(hipMemcpy(dst, src, matrix_size, hipMemcpyDeviceToDevice));
        }
        else if(n1 == ld_src && n1 == ld_dst)
        {
            // individual matrices in batch matrix are contiguous, one copy for each matrix
            size_t matrix_size = n1 * n2 * elem_size;
            for(int i3 = 0; i3 < batch_count; i3++)
            {
                src_void = static_cast<const void*>(static_cast<const uint8_t*>(src)
                                                    + (i3 * stride_src * elem_size));

                dst_void = static_cast<void*>(static_cast<uint8_t*>(dst)
                                              + (i3 * stride_dst * elem_size));

                PRINT_IF_HIP_ERROR(
                    hipMemcpy(dst_void, src_void, matrix_size, hipMemcpyDeviceToDevice));
            }
        }
        else
        {
            // individual matrices not contiguous, one copy for each contiguous column
            size_t      column_size = n1 * elem_size;
            const void* src_void;
            void*       dst_void;
            for(int i3 = 0; i3 < batch_count; i3++)
            {
                for(int i2 = 0; i2 < n2; i2++)
                {
                    src_void = static_cast<const void*>(static_cast<const uint8_t*>(src)
                                                        + (i2 * ld_src * elem_size)
                                                        + (i3 * stride_src * elem_size));

                    dst_void
                        = static_cast<void*>(static_cast<uint8_t*>(dst) + (i2 * ld_dst * elem_size)
                                             + (i3 * stride_dst * elem_size));

                    PRINT_IF_HIP_ERROR(
                        hipMemcpy(dst_void, src_void, column_size, hipMemcpyDeviceToDevice));
                }
            }
        }
    }
}

//------------------------------------------------------------------------------
#define TENSILE_IN_ARGS(Ti, To, Tc)                                                              \
    To *dataD, const To *dataC, const Ti *dataA, const Ti *dataB, Tc alpha, Tc beta,             \
        unsigned int strideD1J, unsigned int strideD2K, unsigned int strideC1J,                  \
        unsigned int strideC2K, unsigned int strideA1L, unsigned int strideA2K,                  \
        unsigned int strideB1J, unsigned int strideB2K, unsigned int sizeI, unsigned int sizeJ,  \
        unsigned int sizeK, unsigned int sizeL, hipStream_t stream, unsigned int numInputEvents, \
        void *dummy1, void *dummy2

#define TENSILE_OUT_ARGS                                                                   \
    dataD, dataC, dataA, dataB, alpha, beta, strideD1J, strideD2K, strideC1J, strideC2K,   \
        strideA1L, strideA2K, strideB1J, strideB2K, sizeI, sizeJ, sizeK, sizeL, stream, 0, \
        nullptr, nullptr

// Ti is typename for input data, To is typename for output data, Tc is typename for compute
template <typename Ti, typename To, typename Tc>
inline TensileStatus tensile_Cijk_Ailk_Bljk_B(TENSILE_IN_ARGS(Ti, To, Tc))
{
    return tensileStatusFailure;
}

template <typename Ti, typename To, typename Tc>
inline TensileStatus tensile_Cijk_Ailk_Bjlk_B(TENSILE_IN_ARGS(Ti, To, Tc))
{
    return tensileStatusFailure;
}

template <typename Ti, typename To, typename Tc>
inline TensileStatus tensile_Cijk_Alik_Bljk_B(TENSILE_IN_ARGS(Ti, To, Tc))
{
    return tensileStatusFailure;
}

template <typename Ti, typename To, typename Tc>
inline TensileStatus tensile_Cijk_Alik_Bjlk_B(TENSILE_IN_ARGS(Ti, To, Tc))
{
    return tensileStatusFailure;
}

template <typename Ti, typename To, typename Tc>
inline TensileStatus tensile_Cijk_Ailk_BjlkC_B(TENSILE_IN_ARGS(Ti, To, Tc))
{
    return tensile_Cijk_Ailk_Bjlk_B<Ti, To, Tc>(TENSILE_OUT_ARGS);
}

template <typename Ti, typename To, typename Tc>
inline TensileStatus tensile_Cijk_AlikC_Bljk_B(TENSILE_IN_ARGS(Ti, To, Tc))
{
    return tensile_Cijk_Alik_Bljk_B<Ti, To, Tc>(TENSILE_OUT_ARGS);
}

template <typename Ti, typename To, typename Tc>
inline TensileStatus tensile_Cijk_Alik_BjlkC_B(TENSILE_IN_ARGS(Ti, To, Tc))
{
    return tensile_Cijk_Alik_Bjlk_B<Ti, To, Tc>(TENSILE_OUT_ARGS);
}

template <typename Ti, typename To, typename Tc>
inline TensileStatus tensile_Cijk_AlikC_Bjlk_B(TENSILE_IN_ARGS(Ti, To, Tc))
{
    return tensile_Cijk_Alik_Bjlk_B<Ti, To, Tc>(TENSILE_OUT_ARGS);
}

template <typename Ti, typename To, typename Tc>
inline TensileStatus tensile_Cijk_AlikC_BjlkC_B(TENSILE_IN_ARGS(Ti, To, Tc))
{
    return tensile_Cijk_Alik_Bjlk_B<Ti, To, Tc>(TENSILE_OUT_ARGS);
}

//----- typename_data = tensile_bfloat16 ----- typename_compute = float -----------------------
template <>
inline TensileStatus tensile_Cijk_Ailk_Bljk_B<tensile_bfloat16, tensile_bfloat16, float>(
    TENSILE_IN_ARGS(tensile_bfloat16, tensile_bfloat16, float))
{
    return tensile_Cijk_Ailk_Bljk_BBH(TENSILE_OUT_ARGS);
}
template <>
inline TensileStatus tensile_Cijk_Ailk_Bjlk_B<tensile_bfloat16, tensile_bfloat16, float>(
    TENSILE_IN_ARGS(tensile_bfloat16, tensile_bfloat16, float))
{
    return tensile_Cijk_Ailk_Bjlk_BBH(TENSILE_OUT_ARGS);
}
template <>
inline TensileStatus tensile_Cijk_Alik_Bljk_B<tensile_bfloat16, tensile_bfloat16, float>(
    TENSILE_IN_ARGS(tensile_bfloat16, tensile_bfloat16, float))
{
    return tensile_Cijk_Alik_Bljk_BBH(TENSILE_OUT_ARGS);
}
template <>
inline TensileStatus tensile_Cijk_Alik_Bjlk_B<tensile_bfloat16, tensile_bfloat16, float>(
    TENSILE_IN_ARGS(tensile_bfloat16, tensile_bfloat16, float))
{
    return tensile_Cijk_Alik_Bjlk_BBH(TENSILE_OUT_ARGS);
}

//----- typename_data = TensileHalf ----- typename_compute = float---------------------------
#define TENSILE_OUT_ARGS_HALF                                                                      \
    dataD, dataC, dataA, dataB, alpha_half, beta_half, strideD1J, strideD2K, strideC1J, strideC2K, \
        strideA1L, strideA2K, strideB1J, strideB2K, sizeI, sizeJ, sizeK, sizeL, stream, 0,         \
        nullptr, nullptr

template <>
inline TensileStatus tensile_Cijk_Ailk_Bljk_B<TensileHalf, TensileHalf, float>(
    TENSILE_IN_ARGS(TensileHalf, TensileHalf, float))
{
    //TODO: alpha and beta need to have precision equal to compute type, not data type
    TensileHalf alpha_half(alpha);
    TensileHalf beta_half(beta);
    return tensile_Cijk_Ailk_Bljk_HBH(TENSILE_OUT_ARGS_HALF);
}
template <>
inline TensileStatus tensile_Cijk_Ailk_Bjlk_B<TensileHalf, TensileHalf, float>(
    TENSILE_IN_ARGS(TensileHalf, TensileHalf, float))
{
    //TODO: alpha and beta need to have precision equal to compute type, not data type
    TensileHalf alpha_half(alpha);
    TensileHalf beta_half(beta);
    return tensile_Cijk_Ailk_Bjlk_HBH(TENSILE_OUT_ARGS_HALF);
}
template <>
inline TensileStatus tensile_Cijk_Alik_Bljk_B<TensileHalf, TensileHalf, float>(
    TENSILE_IN_ARGS(TensileHalf, TensileHalf, float))
{
    //TODO: alpha and beta need to have precision equal to compute type, not data type
    TensileHalf alpha_half(alpha);
    TensileHalf beta_half(beta);
    return tensile_Cijk_Alik_Bljk_HBH(TENSILE_OUT_ARGS_HALF);
}
template <>
inline TensileStatus tensile_Cijk_Alik_Bjlk_B<TensileHalf, TensileHalf, float>(
    TENSILE_IN_ARGS(TensileHalf, TensileHalf, float))
{
    //TODO: alpha and beta need to have precision equal to compute type, not data type
    TensileHalf alpha_half(alpha);
    TensileHalf beta_half(beta);
    return tensile_Cijk_Alik_Bjlk_HBH(TENSILE_OUT_ARGS_HALF);
}
#undef TENSILE_OUT_ARGS_HALF

//----- typename_data = TensileHalf ----- typename_compute = TensileHalf ---------------------
template <>
inline TensileStatus tensile_Cijk_Ailk_Bljk_B<TensileHalf, TensileHalf, TensileHalf>(
    TENSILE_IN_ARGS(TensileHalf, TensileHalf, TensileHalf))
{
    return tensile_Cijk_Ailk_Bljk_HB(TENSILE_OUT_ARGS);
}
template <>
inline TensileStatus tensile_Cijk_Ailk_Bjlk_B<TensileHalf, TensileHalf, TensileHalf>(
    TENSILE_IN_ARGS(TensileHalf, TensileHalf, TensileHalf))
{
    return tensile_Cijk_Ailk_Bjlk_HB(TENSILE_OUT_ARGS);
}
template <>
inline TensileStatus tensile_Cijk_Alik_Bljk_B<TensileHalf, TensileHalf, TensileHalf>(
    TENSILE_IN_ARGS(TensileHalf, TensileHalf, TensileHalf))
{
    return tensile_Cijk_Alik_Bljk_HB(TENSILE_OUT_ARGS);
}
template <>
inline TensileStatus tensile_Cijk_Alik_Bjlk_B<TensileHalf, TensileHalf, TensileHalf>(
    TENSILE_IN_ARGS(TensileHalf, TensileHalf, TensileHalf))
{
    return tensile_Cijk_Alik_Bjlk_HB(TENSILE_OUT_ARGS);
}

//----- typename_data = float ----------- typename_compute = float ---------------------------
template <>
inline TensileStatus
    tensile_Cijk_Ailk_Bljk_B<float, float, float>(TENSILE_IN_ARGS(float, float, float))
{
    return tensile_Cijk_Ailk_Bljk_SB(TENSILE_OUT_ARGS);
}
template <>
inline TensileStatus
    tensile_Cijk_Ailk_Bjlk_B<float, float, float>(TENSILE_IN_ARGS(float, float, float))
{
    return tensile_Cijk_Ailk_Bjlk_SB(TENSILE_OUT_ARGS);
}
template <>
inline TensileStatus
    tensile_Cijk_Alik_Bljk_B<float, float, float>(TENSILE_IN_ARGS(float, float, float))
{
    return tensile_Cijk_Alik_Bljk_SB(TENSILE_OUT_ARGS);
}
template <>
inline TensileStatus
    tensile_Cijk_Alik_Bjlk_B<float, float, float>(TENSILE_IN_ARGS(float, float, float))
{
    return tensile_Cijk_Alik_Bjlk_SB(TENSILE_OUT_ARGS);
}

//----- typename_data = double ---------- typename_compute = double --------------------------
template <>
inline TensileStatus
    tensile_Cijk_Ailk_Bljk_B<double, double, double>(TENSILE_IN_ARGS(double, double, double))
{
    return tensile_Cijk_Ailk_Bljk_DB(TENSILE_OUT_ARGS);
}
template <>
inline TensileStatus
    tensile_Cijk_Ailk_Bjlk_B<double, double, double>(TENSILE_IN_ARGS(double, double, double))
{
    return tensile_Cijk_Ailk_Bjlk_DB(TENSILE_OUT_ARGS);
}
template <>
inline TensileStatus
    tensile_Cijk_Alik_Bljk_B<double, double, double>(TENSILE_IN_ARGS(double, double, double))
{
    return tensile_Cijk_Alik_Bljk_DB(TENSILE_OUT_ARGS);
}
template <>
inline TensileStatus
    tensile_Cijk_Alik_Bjlk_B<double, double, double>(TENSILE_IN_ARGS(double, double, double))
{
    return tensile_Cijk_Alik_Bjlk_DB(TENSILE_OUT_ARGS);
}

//----- typename_input = int8 ---- typename_output = int ------ typename_compute = int ------------------
template <>
inline TensileStatus tensile_Cijk_Ailk_Bljk_B<TensileInt8x4, TensileInt32, TensileInt32>(
    TENSILE_IN_ARGS(TensileInt8x4, TensileInt32, TensileInt32))
{
    return tensile_Cijk_Ailk_Bljk_4xi8BH(TENSILE_OUT_ARGS);
}
template <>
inline TensileStatus tensile_Cijk_Ailk_Bjlk_B<TensileInt8x4, TensileInt32, TensileInt32>(
    TENSILE_IN_ARGS(TensileInt8x4, TensileInt32, TensileInt32))
{
    return tensile_Cijk_Ailk_Bjlk_4xi8BH(TENSILE_OUT_ARGS);
}
template <>
inline TensileStatus tensile_Cijk_Alik_Bljk_B<TensileInt8x4, TensileInt32, TensileInt32>(
    TENSILE_IN_ARGS(TensileInt8x4, TensileInt32, TensileInt32))
{
    return tensile_Cijk_Alik_Bljk_4xi8BH(TENSILE_OUT_ARGS);
}
template <>
inline TensileStatus tensile_Cijk_Alik_Bjlk_B<TensileInt8x4, TensileInt32, TensileInt32>(
    TENSILE_IN_ARGS(TensileInt8x4, TensileInt32, TensileInt32))
{
    return tensile_Cijk_Alik_Bjlk_4xi8BH(TENSILE_OUT_ARGS);
}

//----- typename_data=rocblas_float_complex ---------- typename_compute = rocblas_float_complex --------------------------
#define TENSILE_COMPLEX_OUT_ARGS(Ti, To, Tc)                                             \
    (To*)dataD, (const To*)dataC, (const Ti*)dataA, (const Ti*)dataB, *((Tc*)&alpha),    \
        *((Tc*)&beta), strideD1J, strideD2K, strideC1J, strideC2K, strideA1L, strideA2K, \
        strideB1J, strideB2K, sizeI, sizeJ, sizeK, sizeL, stream, 0, nullptr, nullptr

static_assert(std::is_standard_layout<TensileComplexFloat>{},
              "TensileComplexFloat is not a standard layout type, and thus is "
              "incompatible with C.");

static_assert(std::is_trivial<TensileComplexFloat>{},
              "TensileComplexFloat is not a trivial type, and thus is "
              "incompatible with C.");

static_assert(sizeof(rocblas_float_complex) == sizeof(TensileComplexFloat),
              "TensileComplexFloat does not match public rocblas_float_complex");
template <>
inline TensileStatus
    tensile_Cijk_Ailk_Bljk_B<rocblas_float_complex, rocblas_float_complex, rocblas_float_complex>(
        TENSILE_IN_ARGS(rocblas_float_complex, rocblas_float_complex, rocblas_float_complex))
{
    return tensile_Cijk_Ailk_Bljk_CB(
        TENSILE_COMPLEX_OUT_ARGS(TensileComplexFloat, TensileComplexFloat, TensileComplexFloat));
}
template <>
inline TensileStatus
    tensile_Cijk_Ailk_Bjlk_B<rocblas_float_complex, rocblas_float_complex, rocblas_float_complex>(
        TENSILE_IN_ARGS(rocblas_float_complex, rocblas_float_complex, rocblas_float_complex))
{
    return tensile_Cijk_Ailk_Bjlk_CB(
        TENSILE_COMPLEX_OUT_ARGS(TensileComplexFloat, TensileComplexFloat, TensileComplexFloat));
}
template <>
inline TensileStatus
    tensile_Cijk_Alik_Bljk_B<rocblas_float_complex, rocblas_float_complex, rocblas_float_complex>(
        TENSILE_IN_ARGS(rocblas_float_complex, rocblas_float_complex, rocblas_float_complex))
{
    return tensile_Cijk_Alik_Bljk_CB(
        TENSILE_COMPLEX_OUT_ARGS(TensileComplexFloat, TensileComplexFloat, TensileComplexFloat));
}
template <>
inline TensileStatus
    tensile_Cijk_Alik_Bjlk_B<rocblas_float_complex, rocblas_float_complex, rocblas_float_complex>(
        TENSILE_IN_ARGS(rocblas_float_complex, rocblas_float_complex, rocblas_float_complex))
{
    return tensile_Cijk_Alik_Bjlk_CB(
        TENSILE_COMPLEX_OUT_ARGS(TensileComplexFloat, TensileComplexFloat, TensileComplexFloat));
}
// Complex Conjugate
template <>
inline TensileStatus
    tensile_Cijk_Ailk_BjlkC_B<rocblas_float_complex, rocblas_float_complex, rocblas_float_complex>(
        TENSILE_IN_ARGS(rocblas_float_complex, rocblas_float_complex, rocblas_float_complex))
{
    return tensile_Cijk_Ailk_BjlkC_CB(
        TENSILE_COMPLEX_OUT_ARGS(TensileComplexFloat, TensileComplexFloat, TensileComplexFloat));
}
template <>
inline TensileStatus
    tensile_Cijk_AlikC_Bljk_B<rocblas_float_complex, rocblas_float_complex, rocblas_float_complex>(
        TENSILE_IN_ARGS(rocblas_float_complex, rocblas_float_complex, rocblas_float_complex))
{
    return tensile_Cijk_AlikC_Bljk_CB(
        TENSILE_COMPLEX_OUT_ARGS(TensileComplexFloat, TensileComplexFloat, TensileComplexFloat));
}
template <>
inline TensileStatus
    tensile_Cijk_Alik_BjlkC_B<rocblas_float_complex, rocblas_float_complex, rocblas_float_complex>(
        TENSILE_IN_ARGS(rocblas_float_complex, rocblas_float_complex, rocblas_float_complex))
{
    return tensile_Cijk_Alik_BjlkC_CB(
        TENSILE_COMPLEX_OUT_ARGS(TensileComplexFloat, TensileComplexFloat, TensileComplexFloat));
}
template <>
inline TensileStatus
    tensile_Cijk_AlikC_Bjlk_B<rocblas_float_complex, rocblas_float_complex, rocblas_float_complex>(
        TENSILE_IN_ARGS(rocblas_float_complex, rocblas_float_complex, rocblas_float_complex))
{
    return tensile_Cijk_AlikC_Bjlk_CB(
        TENSILE_COMPLEX_OUT_ARGS(TensileComplexFloat, TensileComplexFloat, TensileComplexFloat));
}
template <>
inline TensileStatus
    tensile_Cijk_AlikC_BjlkC_B<rocblas_float_complex, rocblas_float_complex, rocblas_float_complex>(
        TENSILE_IN_ARGS(rocblas_float_complex, rocblas_float_complex, rocblas_float_complex))
{
    return tensile_Cijk_AlikC_BjlkC_CB(
        TENSILE_COMPLEX_OUT_ARGS(TensileComplexFloat, TensileComplexFloat, TensileComplexFloat));
}

//----- typename_data = rocblas_double_complex ---------- typename_compute = rocblas_double_complex --------------------------
static_assert(std::is_standard_layout<TensileComplexDouble>{},
              "TensileComplexDouble is not a standard layout type, and thus is "
              "incompatible with C.");

static_assert(std::is_trivial<TensileComplexDouble>{},
              "TensileComplexDouble is not a trivial type, and thus is "
              "incompatible with C.");

static_assert(sizeof(rocblas_double_complex) == sizeof(TensileComplexDouble),
              "TensileComplexDouble does not match rocblas_double_complex");
template <>
inline TensileStatus tensile_Cijk_Ailk_Bljk_B<rocblas_double_complex,
                                              rocblas_double_complex,
                                              rocblas_double_complex>(
    TENSILE_IN_ARGS(rocblas_double_complex, rocblas_double_complex, rocblas_double_complex))
{
    return tensile_Cijk_Ailk_Bljk_ZB(
        TENSILE_COMPLEX_OUT_ARGS(TensileComplexDouble, TensileComplexDouble, TensileComplexDouble));
}
template <>
inline TensileStatus tensile_Cijk_Ailk_Bjlk_B<rocblas_double_complex,
                                              rocblas_double_complex,
                                              rocblas_double_complex>(
    TENSILE_IN_ARGS(rocblas_double_complex, rocblas_double_complex, rocblas_double_complex))
{
    return tensile_Cijk_Ailk_Bjlk_ZB(
        TENSILE_COMPLEX_OUT_ARGS(TensileComplexDouble, TensileComplexDouble, TensileComplexDouble));
}
template <>
inline TensileStatus tensile_Cijk_Alik_Bljk_B<rocblas_double_complex,
                                              rocblas_double_complex,
                                              rocblas_double_complex>(
    TENSILE_IN_ARGS(rocblas_double_complex, rocblas_double_complex, rocblas_double_complex))
{
    return tensile_Cijk_Alik_Bljk_ZB(
        TENSILE_COMPLEX_OUT_ARGS(TensileComplexDouble, TensileComplexDouble, TensileComplexDouble));
}
template <>
inline TensileStatus tensile_Cijk_Alik_Bjlk_B<rocblas_double_complex,
                                              rocblas_double_complex,
                                              rocblas_double_complex>(
    TENSILE_IN_ARGS(rocblas_double_complex, rocblas_double_complex, rocblas_double_complex))
{
    return tensile_Cijk_Alik_Bjlk_ZB(
        TENSILE_COMPLEX_OUT_ARGS(TensileComplexDouble, TensileComplexDouble, TensileComplexDouble));
}
// Complex Conjugate
template <>
inline TensileStatus tensile_Cijk_Ailk_BjlkC_B<rocblas_double_complex,
                                               rocblas_double_complex,
                                               rocblas_double_complex>(
    TENSILE_IN_ARGS(rocblas_double_complex, rocblas_double_complex, rocblas_double_complex))
{
    return tensile_Cijk_Ailk_BjlkC_ZB(
        TENSILE_COMPLEX_OUT_ARGS(TensileComplexDouble, TensileComplexDouble, TensileComplexDouble));
}
template <>
inline TensileStatus tensile_Cijk_AlikC_Bljk_B<rocblas_double_complex,
                                               rocblas_double_complex,
                                               rocblas_double_complex>(
    TENSILE_IN_ARGS(rocblas_double_complex, rocblas_double_complex, rocblas_double_complex))
{
    return tensile_Cijk_AlikC_Bljk_ZB(
        TENSILE_COMPLEX_OUT_ARGS(TensileComplexDouble, TensileComplexDouble, TensileComplexDouble));
}
template <>
inline TensileStatus tensile_Cijk_Alik_BjlkC_B<rocblas_double_complex,
                                               rocblas_double_complex,
                                               rocblas_double_complex>(
    TENSILE_IN_ARGS(rocblas_double_complex, rocblas_double_complex, rocblas_double_complex))
{
    return tensile_Cijk_Alik_BjlkC_ZB(
        TENSILE_COMPLEX_OUT_ARGS(TensileComplexDouble, TensileComplexDouble, TensileComplexDouble));
}
template <>
inline TensileStatus tensile_Cijk_AlikC_Bjlk_B<rocblas_double_complex,
                                               rocblas_double_complex,
                                               rocblas_double_complex>(
    TENSILE_IN_ARGS(rocblas_double_complex, rocblas_double_complex, rocblas_double_complex))
{
    return tensile_Cijk_AlikC_Bjlk_ZB(
        TENSILE_COMPLEX_OUT_ARGS(TensileComplexDouble, TensileComplexDouble, TensileComplexDouble));
}
template <>
inline TensileStatus tensile_Cijk_AlikC_BjlkC_B<rocblas_double_complex,
                                                rocblas_double_complex,
                                                rocblas_double_complex>(
    TENSILE_IN_ARGS(rocblas_double_complex, rocblas_double_complex, rocblas_double_complex))
{
    return tensile_Cijk_AlikC_BjlkC_ZB(
        TENSILE_COMPLEX_OUT_ARGS(TensileComplexDouble, TensileComplexDouble, TensileComplexDouble));
}

template <typename Ti, typename To, typename Tc>
inline TensileStatus call_tensile_ex(To*            dataD,
                                     const To*      dataC,
                                     const Ti*      dataA,
                                     const Ti*      dataB,
                                     Tc             alpha,
                                     Tc             beta,
                                     unsigned int   strideD1J,
                                     unsigned int   strideD2K,
                                     unsigned int   strideC1J,
                                     unsigned int   strideC2K,
                                     unsigned int   strideA1L,
                                     unsigned int   strideA2K,
                                     unsigned int   strideB1J,
                                     unsigned int   strideB2K,
                                     unsigned int   sizeI,
                                     unsigned int   sizeJ,
                                     unsigned int   sizeK,
                                     unsigned int   sizeL,
                                     hipStream_t    stream,
                                     transpose_mode transposeMode)
{
    switch(transposeMode)
    {
    case NN:
        return tensile_Cijk_Ailk_Bljk_B<Ti, To, Tc>(TENSILE_OUT_ARGS);
    case NT:
        return tensile_Cijk_Ailk_Bjlk_B<Ti, To, Tc>(TENSILE_OUT_ARGS);
    case NC:
        return tensile_Cijk_Ailk_BjlkC_B<Ti, To, Tc>(TENSILE_OUT_ARGS);
    case TN:
        return tensile_Cijk_Alik_Bljk_B<Ti, To, Tc>(TENSILE_OUT_ARGS);
    case CN:
        return tensile_Cijk_AlikC_Bljk_B<Ti, To, Tc>(TENSILE_OUT_ARGS);
    case TT:
        return tensile_Cijk_Alik_Bjlk_B<Ti, To, Tc>(TENSILE_OUT_ARGS);
    case TC:
        return tensile_Cijk_Alik_BjlkC_B<Ti, To, Tc>(TENSILE_OUT_ARGS);
    case CT:
        return tensile_Cijk_AlikC_Bjlk_B<Ti, To, Tc>(TENSILE_OUT_ARGS);
    case CC:
        return tensile_Cijk_AlikC_BjlkC_B<Ti, To, Tc>(TENSILE_OUT_ARGS);
    }

    return tensileStatusFailure;
}

#undef TENSILE_COMPLEX_OUT_ARGS
#undef TENSILE_IN_ARGS
#undef TENSILE_OUT_ARGS

//------------------------------------------------------------------------------

///////////////
// Host Side //
///////////////

template <typename Ti, typename To, typename Tc>
rocblas_status gemm_ex_handle_transpose(rocblas_handle    handle,
                                        rocblas_operation trans_a,
                                        rocblas_operation trans_b,
                                        unsigned int      m,
                                        unsigned int      n,
                                        unsigned int      k,
                                        const Tc*         alpha,
                                        rocblas_stride    stride_alpha,
                                        const Ti*         a[],
                                        rocblas_int       offset_a,
                                        unsigned int      lda,
                                        unsigned int      stride_a,
                                        const Ti*         b[],
                                        rocblas_int       offset_b,
                                        unsigned int      ldb,
                                        unsigned int      stride_b,
                                        const Tc*         beta,
                                        rocblas_stride    stride_beta,
                                        const To*         c[],
                                        rocblas_int       offset_c,
                                        unsigned int      ldc,
                                        unsigned int      stride_c,
                                        To*               d[],
                                        rocblas_int       offset_d,
                                        unsigned int      ldd,
                                        unsigned int      stride_d,
                                        unsigned int      batch_count)
{
    // BATCHED VERSION
    // Host arrays of device pointers.
    Ti* hostA[batch_count];
    Ti* hostB[batch_count];
    To* hostC[batch_count];
    To* hostD[batch_count];

    hipError_t errA = hipMemcpy(hostA, a, batch_count * sizeof(Ti*), hipMemcpyDeviceToHost);
    hipError_t errB = hipMemcpy(hostB, b, batch_count * sizeof(Ti*), hipMemcpyDeviceToHost);
    hipError_t errC = hipMemcpy(hostC, c, batch_count * sizeof(To*), hipMemcpyDeviceToHost);
    hipError_t errD = hipMemcpy(hostD, d, batch_count * sizeof(To*), hipMemcpyDeviceToHost);

    if(get_rocblas_status_for_hip_status(errA) != rocblas_status_success)
        return get_rocblas_status_for_hip_status(errA);
    else if(get_rocblas_status_for_hip_status(errB) != rocblas_status_success)
        return get_rocblas_status_for_hip_status(errB);
    else if(get_rocblas_status_for_hip_status(errC) != rocblas_status_success)
        return get_rocblas_status_for_hip_status(errC);
    else if(get_rocblas_status_for_hip_status(errD) != rocblas_status_success)
        return get_rocblas_status_for_hip_status(errD);
    stride_a = trans_a == rocblas_operation_none ? lda * k : lda * m;
    stride_b = trans_b == rocblas_operation_none ? ldb * n : ldb * k;
    stride_c = ldc * n;
    stride_d = ldd * n;

    rocblas_status status = rocblas_status_internal_error;
    for(int bi = 0; bi < batch_count; bi++)
    {
        // Tensile does not support batched gemm_ex yet, must do naive version
        status = gemm_ex_handle_transpose(handle,
                                          trans_a,
                                          trans_b,
                                          m,
                                          n,
                                          k,
                                          alpha + bi * stride_alpha,
                                          0, // using single alpha ^
                                          hostA[bi],
                                          offset_a,
                                          lda,
                                          stride_a,
                                          hostB[bi],
                                          offset_b,
                                          ldb,
                                          stride_b,
                                          beta + bi * stride_beta,
                                          0, // see ^
                                          hostC[bi],
                                          offset_c,
                                          ldc,
                                          stride_c,
                                          hostD[bi],
                                          offset_d,
                                          ldd,
                                          stride_d,
                                          1);
        if(status != rocblas_status_success)
            return status;
    }
    return status;
}

template <typename Ti, typename To, typename Tc>
rocblas_status gemm_ex_handle_transpose(rocblas_handle    handle,
                                        rocblas_operation trans_a,
                                        rocblas_operation trans_b,
                                        unsigned int      m,
                                        unsigned int      n,
                                        unsigned int      k,
                                        const Tc*         alpha,
                                        rocblas_stride    stride_alpha,
                                        const Ti*         a,
                                        rocblas_int       offset_a,
                                        unsigned int      lda,
                                        unsigned int      stride_a,
                                        const Ti*         b,
                                        rocblas_int       offset_b,
                                        unsigned int      ldb,
                                        unsigned int      stride_b,
                                        const Tc*         beta,
                                        rocblas_stride    stride_beta,
                                        const To*         c,
                                        rocblas_int       offset_c,
                                        unsigned int      ldc,
                                        unsigned int      stride_c,
                                        To*               d,
                                        rocblas_int       offset_d,
                                        unsigned int      ldd,
                                        unsigned int      stride_d,
                                        unsigned int      batch_count)
{
    a += offset_a;
    b += offset_b;
    c += offset_c;
    d += offset_d;

    TensileStatus  t_status;
    rocblas_status rb_status;

    static const bool arch_lt906 = handle->device_arch_id() < 906;
    const To*         c_in;
    unsigned int      ldi, stride_i;

    if(!arch_lt906 && (std::is_same<Ti, float>{} || std::is_same<Ti, double>{})
       && ((ldc >= ldd && stride_c >= stride_d && m == ldd)
           || (ldc == ldd && stride_c == stride_d)))
    {
        c_in     = c;
        ldi      = ldc;
        stride_i = stride_c;
    }
    else
    {
        device_strided_batched_matrix_copy(
            c, ldc, stride_c, d, ldd, stride_d, m, n, batch_count, sizeof(To));
        c_in     = d;
        ldi      = ldd;
        stride_i = stride_d;
    }

    if(stride_alpha != 0 || stride_beta != 0)
    {
        for(int bi = 0; bi < batch_count; bi++)
        {
            t_status = call_tensile_ex<Ti, To, Tc>((To*)(d + bi * stride_d),
                                                   (const To*)(c_in + bi * stride_c),
                                                   (const Ti*)(a + bi * stride_a),
                                                   (const Ti*)(b + bi * stride_b),
                                                   alpha[bi * stride_alpha],
                                                   beta[bi * stride_beta],
                                                   unsigned(ldd),
                                                   stride_d,
                                                   unsigned(ldi),
                                                   stride_i,
                                                   unsigned(lda),
                                                   stride_a,
                                                   unsigned(ldb),
                                                   stride_b,
                                                   unsigned(m),
                                                   unsigned(n),
                                                   unsigned(1),
                                                   unsigned(k),
                                                   handle->rocblas_stream,
                                                   GetTransposeMode(trans_a, trans_b));
        }
    }
    else
    {
        // single alpha/beta
        t_status = call_tensile_ex<Ti, To, Tc>((To*)d,
                                               (const To*)c_in,
                                               (const Ti*)a,
                                               (const Ti*)b,
                                               *alpha,
                                               *beta,
                                               unsigned(ldd),
                                               stride_d,
                                               unsigned(ldi),
                                               stride_i,
                                               unsigned(lda),
                                               stride_a,
                                               unsigned(ldb),
                                               stride_b,
                                               unsigned(m),
                                               unsigned(n),
                                               unsigned(batch_count),
                                               unsigned(k),
                                               handle->rocblas_stream,
                                               GetTransposeMode(trans_a, trans_b));
    }

    rb_status = (t_status == tensileStatusSuccess) ? rocblas_status_success
                                                   : rocblas_status_internal_error;
    return rb_status;
}

#if defined(USE_CHUNKING)

template <typename Ti, typename To, typename To2, typename Tc>
rocblas_status gemm_ex_chunking(rocblas_handle               handle,
                                rocblas_operation            trans_a,
                                rocblas_operation            trans_b,
                                unsigned int                 m,
                                unsigned int                 n,
                                unsigned int                 k,
                                Tc*                          alpha,
                                unsigned int stride_alpha Ti a,
                                unsigned int                 offsetAin,
                                unsigned int                 lda,
                                unsigned int                 stride_a,
                                Ti                           b,
                                unsigned int                 offsetBin,
                                unsigned int                 ldb,
                                unsigned int                 stride_b,
                                Tc*                          beta,
                                unsigned int                 stride_beta,
                                To                           c,
                                unsigned int                 offsetCin,
                                unsigned int                 ldc,
                                unsigned int                 stride_c,
                                To2                          d,
                                unsigned int                 offsetDin,
                                unsigned int                 ldd,
                                unsigned int                 stride_d,
                                unsigned int                 batch_count)
{
    unsigned int int_limit    = std::numeric_limits<int>::max() / sizeof(To);
    unsigned int m_chunk_size = m;
    unsigned int n_chunk_size = n;

    unsigned int m_chunk_size_a;
    unsigned int n_chunk_size_b;
    unsigned int n_chunk_size_c = int_limit / ldc;
    unsigned int n_chunk_size_d = int_limit / ldd;

    n_chunk_size = n_chunk_size < n_chunk_size_c ? n_chunk_size : n_chunk_size_c;
    n_chunk_size = n_chunk_size < n_chunk_size_d ? n_chunk_size : n_chunk_size_d;

    if(trans_b == rocblas_operation_none)
    {
        n_chunk_size_b = int_limit / ldb;
        n_chunk_size   = n_chunk_size < n_chunk_size_b ? n_chunk_size : n_chunk_size_b;
    }

    if(trans_a == rocblas_operation_transpose || trans_a == rocblas_operation_conjugate_transpose)
    {
        m_chunk_size_a = int_limit / lda;
        m_chunk_size   = m_chunk_size < m_chunk_size_a ? m_chunk_size : m_chunk_size_a;
    }

    // if chunk_size < 1 return error because offset for a single row or column is larger than
    // can fit into 32 bit register
    if(m_chunk_size < 1)
        return rocblas_status_invalid_size;
    if(n_chunk_size < 1)
        return rocblas_status_invalid_size;

    unsigned int n_chunk_count = ((n - 1) / n_chunk_size) + 1;
    unsigned int m_chunk_count = ((m - 1) / m_chunk_size) + 1;

    rocblas_status return_status = rocblas_status_success;
    rocblas_status status        = rocblas_status_success;

    for(int n_chunk_iterator = 0; n_chunk_iterator < n_chunk_count; n_chunk_iterator++)
    {
        unsigned int n_chunk_remaining = n - (n_chunk_size * n_chunk_iterator);

        unsigned int n_chunk_size_corrected
            = n_chunk_size < n_chunk_remaining ? n_chunk_size : n_chunk_remaining;

        for(int m_chunk_iterator = 0; m_chunk_iterator < m_chunk_count; m_chunk_iterator++)
        {
            unsigned int m_chunk_remaining = m - (m_chunk_size * m_chunk_iterator);

            unsigned int m_chunk_size_corrected
                = m_chunk_size < m_chunk_remaining ? m_chunk_size : m_chunk_remaining;

            size_t c_offset
                = n_chunk_iterator * n_chunk_size * ldc + m_chunk_iterator * m_chunk_size;
            size_t d_offset
                = n_chunk_iterator * n_chunk_size * ldd + m_chunk_iterator * m_chunk_size;
            size_t a_offset = m_chunk_iterator * m_chunk_size;
            size_t b_offset = n_chunk_iterator * n_chunk_size;

            if(trans_b == rocblas_operation_none)
                b_offset *= ldb;
            if(trans_a != rocblas_operation_none)
                a_offset *= lda;

            status = gemm_ex_handle_transpose(handle,
                                              trans_a,
                                              trans_b,
                                              m_chunk_size_corrected,
                                              n_chunk_size_corrected,
                                              k,
                                              alpha,
                                              stride_alpha,
                                              a,
                                              a_offset + offsetAin,
                                              lda,
                                              stride_a,
                                              b,
                                              b_offset + offsetBin,
                                              ldb,
                                              stride_b,
                                              beta,
                                              stride_beta,
                                              c,
                                              c_offset + offsetCin,
                                              ldc,
                                              stride_c,
                                              d,
                                              d_offset + offsetDin,
                                              ldd,
                                              stride_d,
                                              batch_count);

            if(status != rocblas_status_success)
                return_status = status;
        }
    }
    return return_status;
}
#else
#define gemm_ex_chunking gemm_ex_handle_transpose
#endif // defined(USE_CHUNKING)

template <bool BATCHED, typename Ti, typename To, typename Tc>
rocblas_status gemm_ex_typecasting(rocblas_handle    handle,
                                   rocblas_operation trans_a,
                                   rocblas_operation trans_b,
                                   rocblas_int       m,
                                   rocblas_int       n,
                                   rocblas_int       k,
                                   const void*       alpha,
                                   rocblas_stride    stride_alpha,
                                   const void*       a,
                                   rocblas_int       offsetAin,
                                   rocblas_int       lda,
                                   rocblas_stride    stride_a,
                                   const void*       b,
                                   rocblas_int       offsetBin,
                                   rocblas_int       ldb,
                                   rocblas_stride    stride_b,
                                   const void*       beta,
                                   rocblas_stride    stride_beta,
                                   const void*       c,
                                   rocblas_int       offsetCin,
                                   rocblas_int       ldc,
                                   rocblas_stride    stride_c,
                                   void*             d,
                                   rocblas_int       offsetDin,
                                   rocblas_int       ldd,
                                   rocblas_stride    stride_d,
                                   rocblas_int       batch_count)
{
    Tc h_alpha[batch_count];
    Tc h_beta[batch_count];

    if(rocblas_pointer_mode_device == handle->pointer_mode)
    {
        // copy alpha and beta from device to host and convert type
        for(int b = 0; b < batch_count; b++)
            hipMemcpy(
                &h_alpha[b], (Tc*)alpha + b * stride_alpha, sizeof(Tc), hipMemcpyDeviceToHost);

        for(int b = 0; b < batch_count; b++)
            hipMemcpy(&h_beta[b], (Tc*)beta + b * stride_beta, sizeof(Tc), hipMemcpyDeviceToHost);
    }
    else
    {
        for(int b = 0; b < batch_count; b++)
            h_alpha[b] = *(((const Tc*)alpha) + b * stride_alpha);
        for(int b = 0; b < batch_count; b++)
            h_beta[b] = *(((const Tc*)beta) + b * stride_beta);
    }

    // check alignment of pointers before casting
    if(BATCHED)
    {
        if(!isAligned(a, sizeof(Ti*)) || !isAligned(b, sizeof(Ti*)) || !isAligned(c, sizeof(To*))
           || !isAligned(d, sizeof(To*)))
            return rocblas_status_invalid_size;

        // Pass alpha and beta as simple array (stride of 1)
        // since Tensile does not have gemm_batched, we will have to iterate
        // over batches either way
        return gemm_ex_chunking(handle,
                                trans_a,
                                trans_b,
                                unsigned(m),
                                unsigned(n),
                                unsigned(k),
                                h_alpha,
                                1, // using stride of 1 for alpha
                                (const Ti**)a,
                                unsigned(offsetAin),
                                unsigned(lda),
                                unsigned(stride_a),
                                (const Ti**)b,
                                unsigned(offsetBin),
                                unsigned(ldb),
                                unsigned(stride_b),
                                h_beta,
                                1, // using stride of 1 for beta
                                (const To**)c,
                                unsigned(offsetCin),
                                unsigned(ldc),
                                unsigned(stride_c),
                                (To**)d,
                                unsigned(offsetDin),
                                unsigned(ldd),
                                unsigned(stride_d),
                                unsigned(batch_count));
    }
    else
    {
        if(!isAligned(a, sizeof(Ti)) || !isAligned(b, sizeof(Ti)) || !isAligned(c, sizeof(To))
           || !isAligned(d, sizeof(To)))
            return rocblas_status_invalid_size;

        // if stride_alpha == 0, we can call batched Tensile gemm, else
        // we will have to call Tensile iteratively.
        return gemm_ex_chunking(handle,
                                trans_a,
                                trans_b,
                                unsigned(m),
                                unsigned(n),
                                unsigned(k),
                                h_alpha,
                                stride_alpha == 0 ? 0 : 1,
                                (const Ti*)a,
                                unsigned(offsetAin),
                                unsigned(lda),
                                unsigned(stride_a),
                                (const Ti*)b,
                                unsigned(offsetBin),
                                unsigned(ldb),
                                unsigned(stride_b),
                                h_beta,
                                stride_beta == 0 ? 0 : 1,
                                (const To*)c,
                                unsigned(offsetCin),
                                unsigned(ldc),
                                unsigned(stride_c),
                                (To*)d,
                                unsigned(offsetDin),
                                unsigned(ldd),
                                unsigned(stride_d),
                                unsigned(batch_count));
    }
}
<<<<<<< HEAD

template <bool BATCHED>
rocblas_status rocblas_gemm_ex_template(rocblas_handle    handle,
                                        rocblas_operation trans_a,
                                        rocblas_operation trans_b,
                                        rocblas_int       m,
                                        rocblas_int       n,
                                        rocblas_int       k,
                                        const void*       alpha,
                                        rocblas_stride    stride_alpha,
                                        const void*       a,
                                        rocblas_datatype  a_type,
                                        rocblas_int       offsetAin,
                                        rocblas_int       lda,
                                        rocblas_stride    stride_a,
                                        const void*       b,
                                        rocblas_datatype  b_type,
                                        rocblas_int       offsetBin,
                                        rocblas_int       ldb,
                                        rocblas_stride    stride_b,
                                        const void*       beta,
                                        rocblas_stride    stride_beta,
                                        const void*       c,
                                        rocblas_datatype  c_type,
                                        rocblas_int       offsetCin,
                                        rocblas_int       ldc,
                                        rocblas_stride    stride_c,
                                        void*             d,
                                        rocblas_datatype  d_type,
                                        rocblas_int       offsetDin,
                                        rocblas_int       ldd,
                                        rocblas_stride    stride_d,
                                        rocblas_int       batch_count,
                                        rocblas_datatype  compute_type)
{
    if(!m || !n || !k || !batch_count)
        return rocblas_status_success;

    if(BATCHED)
    {
        stride_a   = trans_a == rocblas_operation_none ? lda * k : lda * m;
        stride_b   = trans_b == rocblas_operation_none ? ldb * n : ldb * k;
        stride_c   = ldc * n;
        stride_d   = ldd * n;
    }

    rocblas_status rb_status = rocblas_status_internal_error;

#define EX_TYPECASTING_PARM                                                                      \
    handle, trans_a, trans_b, m, n, k, alpha, stride_alpha, a, offsetAin, lda, stride_a, b, offsetBin, ldb, stride_b, beta, \
        stride_beta, c, offsetCin, ldc, stride_c, d, offsetDin, ldd, stride_d, batch_count

=======

template <bool BATCHED>
rocblas_status rocblas_gemm_ex_template(rocblas_handle    handle,
                                        rocblas_operation trans_a,
                                        rocblas_operation trans_b,
                                        rocblas_int       m,
                                        rocblas_int       n,
                                        rocblas_int       k,
                                        const void*       alpha,
                                        rocblas_stride    stride_alpha,
                                        const void*       a,
                                        rocblas_datatype  a_type,
                                        rocblas_int       offsetAin,
                                        rocblas_int       lda,
                                        rocblas_stride    stride_a,
                                        const void*       b,
                                        rocblas_datatype  b_type,
                                        rocblas_int       offsetBin,
                                        rocblas_int       ldb,
                                        rocblas_stride    stride_b,
                                        const void*       beta,
                                        rocblas_stride    stride_beta,
                                        const void*       c,
                                        rocblas_datatype  c_type,
                                        rocblas_int       offsetCin,
                                        rocblas_int       ldc,
                                        rocblas_stride    stride_c,
                                        void*             d,
                                        rocblas_datatype  d_type,
                                        rocblas_int       offsetDin,
                                        rocblas_int       ldd,
                                        rocblas_stride    stride_d,
                                        rocblas_int       batch_count,
                                        rocblas_datatype  compute_type)
{
    if(!m || !n || !k || !batch_count)
        return rocblas_status_success;

    if(BATCHED)
    {
        stride_a   = trans_a == rocblas_operation_none ? lda * k : lda * m;
        stride_b   = trans_b == rocblas_operation_none ? ldb * n : ldb * k;
        stride_c   = ldc * n;
        stride_d   = ldd * n;
    }

    rocblas_status rb_status = rocblas_status_internal_error;

#define EX_TYPECASTING_PARM                                                                      \
    handle, trans_a, trans_b, m, n, k, alpha, stride_alpha, a, offsetAin, lda, stride_a, b, offsetBin, ldb, stride_b, beta, \
        stride_beta, c, offsetCin, ldc, stride_c, d, offsetDin, ldd, stride_d, batch_count

>>>>>>> a854459d
    if(a_type == rocblas_datatype_f64_r && b_type == rocblas_datatype_f64_r
        && c_type == rocblas_datatype_f64_r && d_type == rocblas_datatype_f64_r
        && compute_type == rocblas_datatype_f64_r)
    {
        rb_status = gemm_ex_typecasting<BATCHED, double, double, double>(EX_TYPECASTING_PARM);
    }
    else if(a_type == rocblas_datatype_f32_r && b_type == rocblas_datatype_f32_r
            && c_type == rocblas_datatype_f32_r && d_type == rocblas_datatype_f32_r
            && compute_type == rocblas_datatype_f32_r)
    {
        rb_status = gemm_ex_typecasting<BATCHED, float, float, float>(EX_TYPECASTING_PARM);
    }
    else if(a_type == rocblas_datatype_f16_r && b_type == rocblas_datatype_f16_r
            && c_type == rocblas_datatype_f16_r && d_type == rocblas_datatype_f16_r
            && compute_type == rocblas_datatype_f16_r)
    {
        rb_status
            = gemm_ex_typecasting<BATCHED, _Float16, _Float16, _Float16>(EX_TYPECASTING_PARM);
    }
    else if(a_type == rocblas_datatype_f16_r && b_type == rocblas_datatype_f16_r
            && c_type == rocblas_datatype_f16_r && d_type == rocblas_datatype_f16_r
            && compute_type == rocblas_datatype_f32_r)
    {
        rb_status = gemm_ex_typecasting<BATCHED, _Float16, _Float16, float>(EX_TYPECASTING_PARM);
    }
    else if(a_type == rocblas_datatype_bf16_r && b_type == rocblas_datatype_bf16_r
            && c_type == rocblas_datatype_bf16_r && d_type == rocblas_datatype_bf16_r
            && compute_type == rocblas_datatype_f32_r)
    {
        rb_status = gemm_ex_typecasting<BATCHED, tensile_bfloat16, tensile_bfloat16, float>(
            EX_TYPECASTING_PARM);
    }
    else if(a_type == rocblas_datatype_i8_r && b_type == rocblas_datatype_i8_r
            && c_type == rocblas_datatype_i32_r && d_type == rocblas_datatype_i32_r
            && compute_type == rocblas_datatype_i32_r)
    {
        // For now, K must be a multiple of 4
        if(k % 4 != 0 || ((trans_a == rocblas_operation_transpose) && (lda % 4 != 0))
            || ((trans_b == rocblas_operation_none) && (ldb % 4 != 0)) || stride_a % 4 != 0
            || stride_b % 4 != 0)
        {
            rb_status = rocblas_status_invalid_size;
        }
        else
        {
            // adjust by 4 for Tensile
            lda      = (trans_a == rocblas_operation_none) ? lda : lda / 4;
            ldb      = (trans_b == rocblas_operation_none) ? ldb / 4 : ldb;
            k        = k / 4;
            if(!BATCHED)
            {
                stride_a = stride_a / 4;
                stride_b = stride_b / 4;
            }

            rb_status = gemm_ex_typecasting<BATCHED, TensileInt8x4, TensileInt32, TensileInt32>(
                EX_TYPECASTING_PARM);
        }
    }
    else if(a_type == rocblas_datatype_f32_c && b_type == rocblas_datatype_f32_c
            && c_type == rocblas_datatype_f32_c && d_type == rocblas_datatype_f32_c
            && compute_type == rocblas_datatype_f32_c)
    {
        rb_status = gemm_ex_typecasting<BATCHED,
                                        rocblas_float_complex,
                                        rocblas_float_complex,
                                        rocblas_float_complex>(EX_TYPECASTING_PARM);
    }
    else if(a_type == rocblas_datatype_f64_c && b_type == rocblas_datatype_f64_c
            && c_type == rocblas_datatype_f64_c && d_type == rocblas_datatype_f64_c
            && compute_type == rocblas_datatype_f64_c)
    {
        rb_status = gemm_ex_typecasting<BATCHED,
                                        rocblas_double_complex,
                                        rocblas_double_complex,
                                        rocblas_double_complex>(EX_TYPECASTING_PARM);
    }
    else
    {
        rb_status = rocblas_status_not_implemented;
    }
#undef EX_TYPECASTING_PARM

    return rb_status;
}

#endif<|MERGE_RESOLUTION|>--- conflicted
+++ resolved
@@ -1062,7 +1062,6 @@
                                 unsigned(batch_count));
     }
 }
-<<<<<<< HEAD
 
 template <bool BATCHED>
 rocblas_status rocblas_gemm_ex_template(rocblas_handle    handle,
@@ -1115,60 +1114,6 @@
     handle, trans_a, trans_b, m, n, k, alpha, stride_alpha, a, offsetAin, lda, stride_a, b, offsetBin, ldb, stride_b, beta, \
         stride_beta, c, offsetCin, ldc, stride_c, d, offsetDin, ldd, stride_d, batch_count
 
-=======
-
-template <bool BATCHED>
-rocblas_status rocblas_gemm_ex_template(rocblas_handle    handle,
-                                        rocblas_operation trans_a,
-                                        rocblas_operation trans_b,
-                                        rocblas_int       m,
-                                        rocblas_int       n,
-                                        rocblas_int       k,
-                                        const void*       alpha,
-                                        rocblas_stride    stride_alpha,
-                                        const void*       a,
-                                        rocblas_datatype  a_type,
-                                        rocblas_int       offsetAin,
-                                        rocblas_int       lda,
-                                        rocblas_stride    stride_a,
-                                        const void*       b,
-                                        rocblas_datatype  b_type,
-                                        rocblas_int       offsetBin,
-                                        rocblas_int       ldb,
-                                        rocblas_stride    stride_b,
-                                        const void*       beta,
-                                        rocblas_stride    stride_beta,
-                                        const void*       c,
-                                        rocblas_datatype  c_type,
-                                        rocblas_int       offsetCin,
-                                        rocblas_int       ldc,
-                                        rocblas_stride    stride_c,
-                                        void*             d,
-                                        rocblas_datatype  d_type,
-                                        rocblas_int       offsetDin,
-                                        rocblas_int       ldd,
-                                        rocblas_stride    stride_d,
-                                        rocblas_int       batch_count,
-                                        rocblas_datatype  compute_type)
-{
-    if(!m || !n || !k || !batch_count)
-        return rocblas_status_success;
-
-    if(BATCHED)
-    {
-        stride_a   = trans_a == rocblas_operation_none ? lda * k : lda * m;
-        stride_b   = trans_b == rocblas_operation_none ? ldb * n : ldb * k;
-        stride_c   = ldc * n;
-        stride_d   = ldd * n;
-    }
-
-    rocblas_status rb_status = rocblas_status_internal_error;
-
-#define EX_TYPECASTING_PARM                                                                      \
-    handle, trans_a, trans_b, m, n, k, alpha, stride_alpha, a, offsetAin, lda, stride_a, b, offsetBin, ldb, stride_b, beta, \
-        stride_beta, c, offsetCin, ldc, stride_c, d, offsetDin, ldd, stride_d, batch_count
-
->>>>>>> a854459d
     if(a_type == rocblas_datatype_f64_r && b_type == rocblas_datatype_f64_r
         && c_type == rocblas_datatype_f64_r && d_type == rocblas_datatype_f64_r
         && compute_type == rocblas_datatype_f64_r)
