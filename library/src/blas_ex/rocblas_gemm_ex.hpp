/* ************************************************************************
 * Copyright 2016 Advanced Micro Devices, Inc.
 * ************************************************************************ */

// clang-format off
void device_matrix_copy(const void* src,
                        rocblas_int ld_src,
                        void* dst,
                        rocblas_int ld_dst,
                        rocblas_int n1,
                        rocblas_int n2,
                        size_t elem_size)
{
    if((src != dst) || (ld_src != ld_dst)) // no copy if src matrix == dst matrix
    {
        if((n1 == ld_src) && (n1 == ld_dst))
        {
            // src and dst matrices are contiguous, use single copy
            size_t matrix_size = n1 * n2 * elem_size;
            PRINT_IF_HIP_ERROR(hipMemcpy(dst, src, matrix_size, hipMemcpyDeviceToDevice))
        }
        else
        {
            // matrices not contiguous, one copy for each contiguous column
            size_t column_size = n1 * elem_size;
            const void* src_void;
            void* dst_void;

            for(int i2 = 0; i2 < n2; i2++)
            {
                src_void = static_cast<const void*>(static_cast<const uint8_t*>(src)
                                                    + (i2 * ld_src * elem_size));
                dst_void = static_cast<      void*>(static_cast<uint8_t*>(dst)
                                                    + (i2 * ld_dst * elem_size));
                PRINT_IF_HIP_ERROR(hipMemcpy(dst_void, src_void, column_size, hipMemcpyDeviceToDevice))
            }
        }
    }
}

void device_strided_batched_matrix_copy(const void* src,
                        rocblas_int ld_src,
                        rocblas_int stride_src,
                        void* dst,
                        rocblas_int ld_dst,
                        rocblas_int stride_dst,
                        rocblas_int n1,
                        rocblas_int n2,
                        rocblas_int batch_count,
                        size_t elem_size)
{
    if((src != dst) || (ld_src != ld_dst) || (stride_src != stride_dst)) // no copy if src matrix == dst matrix
    {
        const void* src_void;
        void* dst_void;

        if((n1 == ld_src) && (n1 == ld_dst) && (stride_src == n2 * ld_src) && (stride_dst == n2 * ld_dst))
        {
            // src and dst batch matrices are contiguous, use single copy
            size_t matrix_size = n1 * n2 * batch_count * elem_size;
            PRINT_IF_HIP_ERROR(hipMemcpy(dst, src, matrix_size, hipMemcpyDeviceToDevice))
        }
        else if((n1 == ld_src) && (n1 == ld_dst))
        {
            // individual matrices in batch matrix are contiguous, one copy for each matrix
            size_t matrix_size = n1 * n2 * elem_size;
            for (int i3 = 0; i3 < batch_count; i3++)
            {
                src_void = static_cast<const void*>(static_cast<const uint8_t*>(src)
                                                    + (i3 * stride_src * elem_size));

                dst_void = static_cast<      void*>(static_cast<      uint8_t*>(dst)
                                                    + (i3 * stride_dst * elem_size));

                PRINT_IF_HIP_ERROR(hipMemcpy(dst_void, src_void, matrix_size, hipMemcpyDeviceToDevice))
            }

        }
        else
        {
            // individual matrices not contiguous, one copy for each contiguous column
            size_t column_size = n1 * elem_size;
            const void* src_void;
            void* dst_void;
            for(int i3 = 0; i3 < batch_count; i3++)
            {
                for(int i2 = 0; i2 < n2; i2++)
                {
                    src_void = static_cast<const void*>(static_cast<const uint8_t*>(src)
                                                        + (i2 * ld_src * elem_size)
                                                        + (i3 * stride_src * elem_size));

                    dst_void = static_cast<      void*>(static_cast<uint8_t*>(dst)
                                                        + (i2 * ld_dst * elem_size)
                                                        + (i3 * stride_dst * elem_size));

                    PRINT_IF_HIP_ERROR(hipMemcpy(dst_void, src_void, column_size, hipMemcpyDeviceToDevice))
                }
            }
        }
    }
}
//------------------------------------------------------------------------------
// Ti is typename for input data, To is typename for output data, Tc is typename for compute
template <typename Ti, typename To, typename Tc>
TensileStatus tensile_Cijk_Ailk_Bljk_B(To* dataC, const Ti* dataA, const Ti* dataB, Tc alpha, Tc beta,
              unsigned int offsetC, unsigned int offsetA, unsigned int offsetB,
              unsigned int strideC1J, unsigned int strideC2K, unsigned int strideA1L, unsigned int strideA2K,
              unsigned int strideB1J, unsigned int strideB2K,
              unsigned int sizeI, unsigned int sizeJ, unsigned int sizeK, unsigned int sizeL, hipStream_t stream);
template <typename Ti, typename To, typename Tc>
TensileStatus tensile_Cijk_Ailk_Bjlk_B(To* dataC, const Ti* dataA, const Ti* dataB, Tc alpha, Tc beta,
              unsigned int offsetC, unsigned int offsetA, unsigned int offsetB,
              unsigned int strideC1J, unsigned int strideC2K, unsigned int strideA1L, unsigned int strideA2K,
              unsigned int strideB1J, unsigned int strideB2K,
              unsigned int sizeI, unsigned int sizeJ, unsigned int sizeK, unsigned int sizeL, hipStream_t stream);
template <typename Ti, typename To, typename Tc>
TensileStatus tensile_Cijk_Alik_Bljk_B(To* dataC, const Ti* dataA, const Ti* dataB, Tc alpha, Tc beta,
              unsigned int offsetC, unsigned int offsetA, unsigned int offsetB,
              unsigned int strideC1J, unsigned int strideC2K, unsigned int strideA1L, unsigned int strideA2K,
              unsigned int strideB1J, unsigned int strideB2K,
              unsigned int sizeI, unsigned int sizeJ, unsigned int sizeK, unsigned int sizeL, hipStream_t stream);
template <typename Ti, typename To, typename Tc>
TensileStatus tensile_Cijk_Alik_Bjlk_B(To* dataC, const Ti* dataA, const Ti* dataB, Tc alpha, Tc beta,
              unsigned int offsetC, unsigned int offsetA, unsigned int offsetB,
              unsigned int strideC1J, unsigned int strideC2K, unsigned int strideA1L, unsigned int strideA2K,
              unsigned int strideB1J, unsigned int strideB2K,
              unsigned int sizeI, unsigned int sizeJ, unsigned int sizeK, unsigned int sizeL, hipStream_t stream);
//---typename_data=TensileHalf-----typename_compute=float---------------------------
template <>
TensileStatus tensile_Cijk_Ailk_Bljk_B<TensileHalf,TensileHalf,float>(
              TensileHalf* dataC, const TensileHalf* dataA, const TensileHalf* dataB,
              float alpha, float beta, unsigned int offsetC, unsigned int offsetA, unsigned int offsetB,
              unsigned int strideC1J, unsigned int strideC2K, unsigned int strideA1L, unsigned int strideA2K,
              unsigned int strideB1J, unsigned int strideB2K,
              unsigned int sizeI, unsigned int sizeJ, unsigned int sizeK, unsigned int sizeL, hipStream_t stream)
{
    //TODO: alpha and beta need to have precision equal to compute type, not data type
    TensileHalf alpha_half = static_cast<TensileHalf>(alpha);
    TensileHalf beta_half = static_cast<TensileHalf>(beta);
    return tensile_Cijk_Ailk_Bljk_HBH(dataC, dataA, dataB, alpha_half, beta_half, offsetC, offsetA, offsetB,
           strideC1J, strideC2K, strideA1L, strideA2K, strideB1J, strideB2K,
           sizeI, sizeJ, sizeK, sizeL, stream, 0, nullptr, nullptr);
}
template <>
TensileStatus tensile_Cijk_Ailk_Bjlk_B<TensileHalf,TensileHalf,float>(
              TensileHalf* dataC, const TensileHalf* dataA, const TensileHalf* dataB,
              float alpha, float beta, unsigned int offsetC, unsigned int offsetA, unsigned int offsetB,
              unsigned int strideC1J, unsigned int strideC2K, unsigned int strideA1L, unsigned int strideA2K,
              unsigned int strideB1J, unsigned int strideB2K,
              unsigned int sizeI, unsigned int sizeJ, unsigned int sizeK, unsigned int sizeL, hipStream_t stream)
{
    //TODO: alpha and beta need to have precision equal to compute type, not data type
    TensileHalf alpha_half = static_cast<TensileHalf>(alpha);
    TensileHalf beta_half = static_cast<TensileHalf>(beta);
    return tensile_Cijk_Ailk_Bjlk_HBH(dataC, dataA, dataB, alpha_half, beta_half, offsetC, offsetA, offsetB,
           strideC1J, strideC2K, strideA1L, strideA2K, strideB1J, strideB2K,
           sizeI, sizeJ, sizeK, sizeL, stream, 0, nullptr, nullptr);
}
template <>
TensileStatus tensile_Cijk_Alik_Bljk_B<TensileHalf,TensileHalf,float>(
              TensileHalf* dataC, const TensileHalf* dataA, const TensileHalf* dataB,
              float alpha, float beta, unsigned int offsetC, unsigned int offsetA, unsigned int offsetB,
              unsigned int strideC1J, unsigned int strideC2K, unsigned int strideA1L, unsigned int strideA2K,
              unsigned int strideB1J, unsigned int strideB2K,
              unsigned int sizeI, unsigned int sizeJ, unsigned int sizeK, unsigned int sizeL, hipStream_t stream)
{
    //TODO: alpha and beta need to have precision equal to compute type, not data type
    TensileHalf alpha_half = static_cast<TensileHalf>(alpha);
    TensileHalf beta_half = static_cast<TensileHalf>(beta);
    return tensile_Cijk_Alik_Bljk_HBH(dataC, dataA, dataB, alpha_half, beta_half, offsetC, offsetA, offsetB,
           strideC1J, strideC2K, strideA1L, strideA2K, strideB1J, strideB2K,
           sizeI, sizeJ, sizeK, sizeL, stream, 0, nullptr, nullptr);
}
template <>
TensileStatus tensile_Cijk_Alik_Bjlk_B<TensileHalf,TensileHalf,float>(
              TensileHalf* dataC, const TensileHalf* dataA, const TensileHalf* dataB,
              float alpha, float beta, unsigned int offsetC, unsigned int offsetA, unsigned int offsetB,
              unsigned int strideC1J, unsigned int strideC2K, unsigned int strideA1L, unsigned int strideA2K,
              unsigned int strideB1J, unsigned int strideB2K,
              unsigned int sizeI, unsigned int sizeJ, unsigned int sizeK, unsigned int sizeL, hipStream_t stream)
{
    //TODO: alpha and beta need to have precision equal to compute type, not data type
    TensileHalf alpha_half = static_cast<TensileHalf>(alpha);
    TensileHalf beta_half = static_cast<TensileHalf>(beta);
    return tensile_Cijk_Alik_Bjlk_HBH(dataC, dataA, dataB, alpha_half, beta_half, offsetC, offsetA, offsetB,
           strideC1J, strideC2K, strideA1L, strideA2K, strideB1J, strideB2K,
           sizeI, sizeJ, sizeK, sizeL, stream, 0, nullptr, nullptr);
}
//---typename_data=TensileHalf-----typename_compute=TensileHalf---------------------
template <>
TensileStatus tensile_Cijk_Ailk_Bljk_B<TensileHalf,TensileHalf,TensileHalf>(
              TensileHalf* dataC, const TensileHalf* dataA, const TensileHalf* dataB,
              TensileHalf alpha, TensileHalf beta, unsigned int offsetC, unsigned int offsetA, unsigned int offsetB,
              unsigned int strideC1J, unsigned int strideC2K, unsigned int strideA1L, unsigned int strideA2K,
              unsigned int strideB1J, unsigned int strideB2K,
              unsigned int sizeI, unsigned int sizeJ, unsigned int sizeK, unsigned int sizeL, hipStream_t stream)
{
    return tensile_Cijk_Ailk_Bljk_HB(dataC, dataA, dataB, alpha, beta, offsetC, offsetA, offsetB,
           strideC1J, strideC2K, strideA1L, strideA2K, strideB1J, strideB2K,
           sizeI, sizeJ, sizeK, sizeL, stream, 0, nullptr, nullptr);
}
template <>
TensileStatus tensile_Cijk_Ailk_Bjlk_B<TensileHalf,TensileHalf,TensileHalf>(
              TensileHalf* dataC, const TensileHalf* dataA, const TensileHalf* dataB,
              TensileHalf alpha, TensileHalf beta, unsigned int offsetC, unsigned int offsetA, unsigned int offsetB,
              unsigned int strideC1J, unsigned int strideC2K, unsigned int strideA1L, unsigned int strideA2K,
              unsigned int strideB1J, unsigned int strideB2K,
              unsigned int sizeI, unsigned int sizeJ, unsigned int sizeK, unsigned int sizeL, hipStream_t stream)
{
    return tensile_Cijk_Ailk_Bjlk_HB(dataC, dataA, dataB, alpha, beta, offsetC, offsetA, offsetB,
           strideC1J, strideC2K, strideA1L, strideA2K, strideB1J, strideB2K,
           sizeI, sizeJ, sizeK, sizeL, stream, 0, nullptr, nullptr);
}
template <>
TensileStatus tensile_Cijk_Alik_Bljk_B<TensileHalf,TensileHalf,TensileHalf>(
              TensileHalf* dataC, const TensileHalf* dataA, const TensileHalf* dataB,
              TensileHalf alpha, TensileHalf beta, unsigned int offsetC, unsigned int offsetA, unsigned int offsetB,
              unsigned int strideC1J, unsigned int strideC2K, unsigned int strideA1L, unsigned int strideA2K,
              unsigned int strideB1J, unsigned int strideB2K,
              unsigned int sizeI, unsigned int sizeJ, unsigned int sizeK, unsigned int sizeL, hipStream_t stream)
{
    return tensile_Cijk_Alik_Bljk_HB(dataC, dataA, dataB, alpha, beta, offsetC, offsetA, offsetB,
           strideC1J, strideC2K, strideA1L, strideA2K, strideB1J, strideB2K,
           sizeI, sizeJ, sizeK, sizeL, stream, 0, nullptr, nullptr);
}
template <>
TensileStatus tensile_Cijk_Alik_Bjlk_B<TensileHalf,TensileHalf,TensileHalf>(
              TensileHalf* dataC, const TensileHalf* dataA, const TensileHalf* dataB,
              TensileHalf alpha, TensileHalf beta, unsigned int offsetC, unsigned int offsetA, unsigned int offsetB,
              unsigned int strideC1J, unsigned int strideC2K, unsigned int strideA1L, unsigned int strideA2K,
              unsigned int strideB1J, unsigned int strideB2K,
              unsigned int sizeI, unsigned int sizeJ, unsigned int sizeK, unsigned int sizeL, hipStream_t stream)
{
    return tensile_Cijk_Alik_Bjlk_HB(dataC, dataA, dataB, alpha, beta, offsetC, offsetA, offsetB,
           strideC1J, strideC2K, strideA1L, strideA2K, strideB1J, strideB2K,
           sizeI, sizeJ, sizeK, sizeL, stream, 0, nullptr, nullptr);
}
//---typename_data=float-----------typename_compute=float---------------------------
template <>
TensileStatus tensile_Cijk_Ailk_Bljk_B<float,float,float>(float* dataC, const float* dataA, const float* dataB,
              float alpha, float beta, unsigned int offsetC, unsigned int offsetA, unsigned int offsetB,
              unsigned int strideC1J, unsigned int strideC2K, unsigned int strideA1L, unsigned int strideA2K,
              unsigned int strideB1J, unsigned int strideB2K,
              unsigned int sizeI, unsigned int sizeJ, unsigned int sizeK, unsigned int sizeL, hipStream_t stream)
{
    return tensile_Cijk_Ailk_Bljk_SB(dataC, dataA, dataB, alpha, beta, offsetC, offsetA, offsetB,
           strideC1J, strideC2K, strideA1L, strideA2K, strideB1J, strideB2K,
           sizeI, sizeJ, sizeK, sizeL, stream, 0, nullptr, nullptr);
}
template <>
TensileStatus tensile_Cijk_Ailk_Bjlk_B<float,float,float>(float* dataC, const float* dataA, const float* dataB,
              float alpha, float beta, unsigned int offsetC, unsigned int offsetA, unsigned int offsetB,
              unsigned int strideC1J, unsigned int strideC2K, unsigned int strideA1L, unsigned int strideA2K,
              unsigned int strideB1J, unsigned int strideB2K,
              unsigned int sizeI, unsigned int sizeJ, unsigned int sizeK, unsigned int sizeL, hipStream_t stream)
{
    return tensile_Cijk_Ailk_Bjlk_SB(dataC, dataA, dataB, alpha, beta, offsetC, offsetA, offsetB,
           strideC1J, strideC2K, strideA1L, strideA2K, strideB1J, strideB2K,
           sizeI, sizeJ, sizeK, sizeL, stream, 0, nullptr, nullptr);
}
template <>
TensileStatus tensile_Cijk_Alik_Bljk_B<float,float,float>(float* dataC, const float* dataA, const float* dataB,
              float alpha, float beta, unsigned int offsetC, unsigned int offsetA, unsigned int offsetB,
              unsigned int strideC1J, unsigned int strideC2K, unsigned int strideA1L, unsigned int strideA2K,
              unsigned int strideB1J, unsigned int strideB2K,
              unsigned int sizeI, unsigned int sizeJ, unsigned int sizeK, unsigned int sizeL, hipStream_t stream)
{
    return tensile_Cijk_Alik_Bljk_SB(dataC, dataA, dataB, alpha, beta, offsetC, offsetA, offsetB,
           strideC1J, strideC2K, strideA1L, strideA2K, strideB1J, strideB2K,
           sizeI, sizeJ, sizeK, sizeL, stream, 0, nullptr, nullptr);
}
template <>
TensileStatus tensile_Cijk_Alik_Bjlk_B<float,float,float>(float* dataC, const float* dataA, const float* dataB,
              float alpha, float beta, unsigned int offsetC, unsigned int offsetA, unsigned int offsetB,
              unsigned int strideC1J, unsigned int strideC2K, unsigned int strideA1L, unsigned int strideA2K,
              unsigned int strideB1J, unsigned int strideB2K,
              unsigned int sizeI, unsigned int sizeJ, unsigned int sizeK, unsigned int sizeL, hipStream_t stream)
{
    return tensile_Cijk_Alik_Bjlk_SB(dataC, dataA, dataB, alpha, beta, offsetC, offsetA, offsetB,
           strideC1J, strideC2K, strideA1L, strideA2K, strideB1J, strideB2K,
           sizeI, sizeJ, sizeK, sizeL, stream, 0, nullptr, nullptr);
}
//---typename_data=double----------typename_compute=double--------------------------
template <>
TensileStatus tensile_Cijk_Ailk_Bljk_B<double,double,double>(double* dataC, const double* dataA, const double* dataB,
              double alpha, double beta, unsigned int offsetC, unsigned int offsetA, unsigned int offsetB,
              unsigned int strideC1J, unsigned int strideC2K, unsigned int strideA1L, unsigned int strideA2K,
              unsigned int strideB1J, unsigned int strideB2K,
              unsigned int sizeI, unsigned int sizeJ, unsigned int sizeK, unsigned int sizeL, hipStream_t stream)
{
    return tensile_Cijk_Ailk_Bljk_DB(dataC, dataA, dataB, alpha, beta, offsetC, offsetA, offsetB,
           strideC1J, strideC2K, strideA1L, strideA2K, strideB1J, strideB2K,
           sizeI, sizeJ, sizeK, sizeL, stream, 0, nullptr, nullptr);
}
template <>
TensileStatus tensile_Cijk_Ailk_Bjlk_B<double,double,double>(double* dataC, const double* dataA, const double* dataB,
              double alpha, double beta, unsigned int offsetC, unsigned int offsetA, unsigned int offsetB,
              unsigned int strideC1J, unsigned int strideC2K, unsigned int strideA1L, unsigned int strideA2K,
              unsigned int strideB1J, unsigned int strideB2K,
              unsigned int sizeI, unsigned int sizeJ, unsigned int sizeK, unsigned int sizeL, hipStream_t stream)
{
    return tensile_Cijk_Ailk_Bjlk_DB(dataC, dataA, dataB, alpha, beta, offsetC, offsetA, offsetB,
           strideC1J, strideC2K, strideA1L, strideA2K, strideB1J, strideB2K,
           sizeI, sizeJ, sizeK, sizeL, stream, 0, nullptr, nullptr);
}
template <>
TensileStatus tensile_Cijk_Alik_Bljk_B<double,double,double>(double* dataC, const double* dataA, const double* dataB,
              double alpha, double beta, unsigned int offsetC, unsigned int offsetA, unsigned int offsetB,
              unsigned int strideC1J, unsigned int strideC2K, unsigned int strideA1L, unsigned int strideA2K,
              unsigned int strideB1J, unsigned int strideB2K,
              unsigned int sizeI, unsigned int sizeJ, unsigned int sizeK, unsigned int sizeL, hipStream_t stream)
{
    return tensile_Cijk_Alik_Bljk_DB(dataC, dataA, dataB, alpha, beta, offsetC, offsetA, offsetB,
           strideC1J, strideC2K, strideA1L, strideA2K, strideB1J, strideB2K,
           sizeI, sizeJ, sizeK, sizeL, stream, 0, nullptr, nullptr);
}
template <>
TensileStatus tensile_Cijk_Alik_Bjlk_B<double,double,double>(double* dataC, const double* dataA, const double* dataB,
              double alpha, double beta, unsigned int offsetC, unsigned int offsetA, unsigned int offsetB,
              unsigned int strideC1J, unsigned int strideC2K, unsigned int strideA1L, unsigned int strideA2K,
              unsigned int strideB1J, unsigned int strideB2K,
              unsigned int sizeI, unsigned int sizeJ, unsigned int sizeK, unsigned int sizeL, hipStream_t stream)
{
    return tensile_Cijk_Alik_Bjlk_DB(dataC, dataA, dataB, alpha, beta, offsetC, offsetA, offsetB,
           strideC1J, strideC2K, strideA1L, strideA2K, strideB1J, strideB2K,
           sizeI, sizeJ, sizeK, sizeL, stream, 0, nullptr, nullptr);
}
//---typename_input=int8----typename_output=int------typename_compute=int--------------------------
template <>
TensileStatus tensile_Cijk_Ailk_Bljk_B<TensileInt8x4,TensileInt32,TensileInt32>(TensileInt32* dataC, const TensileInt8x4* dataA, const TensileInt8x4* dataB,
              TensileInt32 alpha, TensileInt32 beta, unsigned int offsetC, unsigned int offsetA, unsigned int offsetB,
              unsigned int strideC1J, unsigned int strideC2K, unsigned int strideA1L, unsigned int strideA2K,
              unsigned int strideB1J, unsigned int strideB2K,
              unsigned int sizeI, unsigned int sizeJ, unsigned int sizeK, unsigned int sizeL, hipStream_t stream)
{
    return tensile_Cijk_Ailk_Bljk_4xi8BH(dataC, dataA, dataB, alpha, beta, offsetC, offsetA, offsetB,
           strideC1J, strideC2K, strideA1L, strideA2K, strideB1J, strideB2K,
           sizeI, sizeJ, sizeK, sizeL, stream, 0, nullptr, nullptr);
}
template <>
TensileStatus tensile_Cijk_Ailk_Bjlk_B<TensileInt8x4,TensileInt32,TensileInt32>(TensileInt32* dataC, const TensileInt8x4* dataA, const TensileInt8x4* dataB,
              TensileInt32 alpha, TensileInt32 beta, unsigned int offsetC, unsigned int offsetA, unsigned int offsetB,
              unsigned int strideC1J, unsigned int strideC2K, unsigned int strideA1L, unsigned int strideA2K,
              unsigned int strideB1J, unsigned int strideB2K,
              unsigned int sizeI, unsigned int sizeJ, unsigned int sizeK, unsigned int sizeL, hipStream_t stream)
{
    return tensile_Cijk_Ailk_Bjlk_4xi8BH(dataC, dataA, dataB, alpha, beta, offsetC, offsetA, offsetB,
           strideC1J, strideC2K, strideA1L, strideA2K, strideB1J, strideB2K,
           sizeI, sizeJ, sizeK, sizeL, stream, 0, nullptr, nullptr);
}
template <>
TensileStatus tensile_Cijk_Alik_Bljk_B<TensileInt8x4,TensileInt32,TensileInt32>(TensileInt32* dataC, const TensileInt8x4* dataA, const TensileInt8x4* dataB,
              TensileInt32 alpha, TensileInt32 beta, unsigned int offsetC, unsigned int offsetA, unsigned int offsetB,
              unsigned int strideC1J, unsigned int strideC2K, unsigned int strideA1L, unsigned int strideA2K,
              unsigned int strideB1J, unsigned int strideB2K,
              unsigned int sizeI, unsigned int sizeJ, unsigned int sizeK, unsigned int sizeL, hipStream_t stream)
{
    return tensile_Cijk_Alik_Bljk_4xi8BH(dataC, dataA, dataB, alpha, beta, offsetC, offsetA, offsetB,
           strideC1J, strideC2K, strideA1L, strideA2K, strideB1J, strideB2K,
           sizeI, sizeJ, sizeK, sizeL, stream, 0, nullptr, nullptr);
}
template <>
TensileStatus tensile_Cijk_Alik_Bjlk_B<TensileInt8x4,TensileInt32,TensileInt32>(TensileInt32* dataC, const TensileInt8x4* dataA, const TensileInt8x4* dataB,
              TensileInt32 alpha, TensileInt32 beta, unsigned int offsetC, unsigned int offsetA, unsigned int offsetB,
              unsigned int strideC1J, unsigned int strideC2K, unsigned int strideA1L, unsigned int strideA2K,
              unsigned int strideB1J, unsigned int strideB2K,
              unsigned int sizeI, unsigned int sizeJ, unsigned int sizeK, unsigned int sizeL, hipStream_t stream)
{
    return tensile_Cijk_Alik_Bjlk_4xi8BH(dataC, dataA, dataB, alpha, beta, offsetC, offsetA, offsetB,
           strideC1J, strideC2K, strideA1L, strideA2K, strideB1J, strideB2K,
           sizeI, sizeJ, sizeK, sizeL, stream, 0, nullptr, nullptr);
}
//------------------------------------------------------------------------------

template <typename Ti, typename To, typename Tc>
rocblas_status gemm_ex_handle_transpose(rocblas_handle handle,
               rocblas_operation trans_a,
               rocblas_operation trans_b,
               unsigned int m,
               unsigned int n,
               unsigned int k, const Tc alpha,
               const Ti* a, unsigned int lda, unsigned int stride_a,
               const Ti* b, unsigned int ldb, unsigned int stride_b, const Tc beta,
               const To* c, unsigned int ldc, unsigned int stride_c,
                     To* d, unsigned int ldd, unsigned int stride_d, unsigned int batch_count)
{
    TensileStatus t_status;
    rocblas_status rb_status;

    device_strided_batched_matrix_copy(c, ldc, stride_c, d, ldd, stride_d, m, n, batch_count, sizeof(To));

    if((trans_a == rocblas_operation_none) && (trans_b == rocblas_operation_none))
    {
<<<<<<< HEAD
        t_status = tensile_Cijk_Ailk_Bljk_B<Ti,To,Tc>(static_cast<To*>(d), 
                                                      static_cast<const Ti*>(a), 
                                                      static_cast<const Ti*>(b),
                                                      alpha, beta, 0, 0, 0, 
                                                      static_cast<unsigned int>(ldd), stride_d, 
                                                      static_cast<unsigned int>(lda), stride_a, 
                                                      static_cast<unsigned int>(ldb), stride_b,
                                                      static_cast<unsigned int>(m), 
                                                      static_cast<unsigned int>(n), 
                                                      static_cast<unsigned int>(batch_count), 
                                                      static_cast<unsigned int>(k), 
                                                      handle->rocblas_stream);
=======
        t_status = tensile_Cijk_Ailk_Bljk_B<Td,Tc>(static_cast<Td*>(d),
                                                   static_cast<const Td*>(a),
                                                   static_cast<const Td*>(b),
                                                   alpha, beta, 0, 0, 0,
                                                   static_cast<unsigned int>(ldd), stride_d,
                                                   static_cast<unsigned int>(lda), stride_a,
                                                   static_cast<unsigned int>(ldb), stride_b,
                                                   static_cast<unsigned int>(m),
                                                   static_cast<unsigned int>(n),
                                                   static_cast<unsigned int>(batch_count),
                                                   static_cast<unsigned int>(k),
                                                   handle->rocblas_stream);
>>>>>>> b4f93843
    }
    else if((trans_a == rocblas_operation_none) &&
            (trans_b == rocblas_operation_transpose || trans_b == rocblas_operation_conjugate_transpose))
    {
<<<<<<< HEAD
        t_status = tensile_Cijk_Ailk_Bjlk_B<Ti,To,Tc>(static_cast<To*>(d), 
                                                      static_cast<const Ti*>(a), 
                                                      static_cast<const Ti*>(b),
                                                      alpha, beta, 0, 0, 0, 
                                                      static_cast<unsigned int>(ldd), stride_d, 
                                                      static_cast<unsigned int>(lda), stride_a, 
                                                      static_cast<unsigned int>(ldb), stride_b,
                                                      static_cast<unsigned int>(m), 
                                                      static_cast<unsigned int>(n), 
                                                      static_cast<unsigned int>(batch_count), 
                                                      static_cast<unsigned int>(k), 
                                                      handle->rocblas_stream);
=======
        t_status = tensile_Cijk_Ailk_Bjlk_B<Td,Tc>(static_cast<Td*>(d),
                                                   static_cast<const Td*>(a),
                                                   static_cast<const Td*>(b),
                                                   alpha, beta, 0, 0, 0,
                                                   static_cast<unsigned int>(ldd), stride_d,
                                                   static_cast<unsigned int>(lda), stride_a,
                                                   static_cast<unsigned int>(ldb), stride_b,
                                                   static_cast<unsigned int>(m),
                                                   static_cast<unsigned int>(n),
                                                   static_cast<unsigned int>(batch_count),
                                                   static_cast<unsigned int>(k),
                                                   handle->rocblas_stream);
>>>>>>> b4f93843
    }
    else if((trans_a == rocblas_operation_transpose || trans_a == rocblas_operation_conjugate_transpose) &&
            (trans_b == rocblas_operation_none))
    {
<<<<<<< HEAD
        t_status = tensile_Cijk_Alik_Bljk_B<Ti,To,Tc>(static_cast<To*>(d),
                                                      static_cast<const Ti*>(a),
                                                      static_cast<const Ti*>(b),
                                                      alpha, beta, 0, 0, 0, 
                                                      static_cast<unsigned int>(ldd), stride_d, 
                                                      static_cast<unsigned int>(lda), stride_a, 
                                                      static_cast<unsigned int>(ldb), stride_b,
                                                      static_cast<unsigned int>(m), 
                                                      static_cast<unsigned int>(n),
                                                      static_cast<unsigned int>(batch_count), 
                                                      static_cast<unsigned int>(k),
                                                      handle->rocblas_stream);
=======
        t_status = tensile_Cijk_Alik_Bljk_B<Td,Tc>(static_cast<Td*>(d),
                                                   static_cast<const Td*>(a),
                                                   static_cast<const Td*>(b),
                                                   alpha, beta, 0, 0, 0,
                                                   static_cast<unsigned int>(ldd), stride_d,
                                                   static_cast<unsigned int>(lda), stride_a,
                                                   static_cast<unsigned int>(ldb), stride_b,
                                                   static_cast<unsigned int>(m),
                                                   static_cast<unsigned int>(n),
                                                   static_cast<unsigned int>(batch_count),
                                                   static_cast<unsigned int>(k),
                                                   handle->rocblas_stream);
>>>>>>> b4f93843
    }
    else if((trans_a == rocblas_operation_transpose || trans_a == rocblas_operation_conjugate_transpose) &&
            (trans_b == rocblas_operation_transpose || trans_b == rocblas_operation_conjugate_transpose))
    {
<<<<<<< HEAD
        t_status = tensile_Cijk_Alik_Bjlk_B<Ti,To,Tc>(static_cast<To*>(d),
                                                      static_cast<const Ti*>(a),
                                                      static_cast<const Ti*>(b),
                                                      alpha, beta, 0, 0, 0, 
                                                      static_cast<unsigned int>(ldd), stride_d, 
                                                      static_cast<unsigned int>(lda), stride_a, 
                                                      static_cast<unsigned int>(ldb), stride_b,
                                                      static_cast<unsigned int>(m), 
                                                      static_cast<unsigned int>(n),
                                                      static_cast<unsigned int>(batch_count), 
                                                      static_cast<unsigned int>(k),
                                                      handle->rocblas_stream);
=======
        t_status = tensile_Cijk_Alik_Bjlk_B<Td,Tc>(static_cast<Td*>(d),
                                                   static_cast<const Td*>(a),
                                                   static_cast<const Td*>(b),
                                                   alpha, beta, 0, 0, 0,
                                                   static_cast<unsigned int>(ldd), stride_d,
                                                   static_cast<unsigned int>(lda), stride_a,
                                                   static_cast<unsigned int>(ldb), stride_b,
                                                   static_cast<unsigned int>(m),
                                                   static_cast<unsigned int>(n),
                                                   static_cast<unsigned int>(batch_count),
                                                   static_cast<unsigned int>(k),
                                                   handle->rocblas_stream);
>>>>>>> b4f93843
    }
    else
    {
        t_status = tensileStatusFailure;
    }

    if(t_status == tensileStatusSuccess)
    {
        rb_status = rocblas_status_success;
    }
    else
    {
        rb_status = rocblas_status_internal_error;
    }

    return rb_status;
}

template <typename Ti, typename To, typename Tc>
rocblas_status gemm_ex_chunking(rocblas_handle handle,
                            rocblas_operation trans_a,
                            rocblas_operation trans_b,
                            unsigned int m,
                            unsigned int n,
                            unsigned int k,
                            Tc alpha,
                            const Ti* a, unsigned int lda, unsigned int stride_a,
                            const Ti* b, unsigned int ldb, unsigned int stride_b,
                            Tc beta,
                            const To* c, unsigned int ldc, unsigned int stride_c,
                            To* d, unsigned int ldd, unsigned int stride_d,
                            unsigned int batch_count)
{
    unsigned int int_limit      = std::numeric_limits<int>::max() / sizeof(To);
    unsigned int m_chunk_size = m;
    unsigned int n_chunk_size = n;

    unsigned int m_chunk_size_a;
    unsigned int n_chunk_size_b;
    unsigned int n_chunk_size_c = int_limit / ldc;
    unsigned int n_chunk_size_d = int_limit / ldd;

    n_chunk_size = n_chunk_size < n_chunk_size_c ? n_chunk_size : n_chunk_size_c;
    n_chunk_size = n_chunk_size < n_chunk_size_d ? n_chunk_size : n_chunk_size_d;

    if(trans_b == rocblas_operation_none)
    {
        n_chunk_size_b = int_limit / ldb;
        n_chunk_size = n_chunk_size < n_chunk_size_b ? n_chunk_size : n_chunk_size_b;
    }

    if(trans_a == rocblas_operation_transpose || trans_a == rocblas_operation_conjugate_transpose)
    {
        m_chunk_size_a = int_limit / lda;
        m_chunk_size = m_chunk_size < m_chunk_size_a ? m_chunk_size : m_chunk_size_a;
    }

    // if chunk_size < 1 return error because offset for a single row or column is larger than
    // can fit into 32 bit register
    if(m_chunk_size < 1) return rocblas_status_invalid_size;
    if(n_chunk_size < 1) return rocblas_status_invalid_size;

    unsigned int n_chunk_count  = ((n - 1) / n_chunk_size) + 1;
    unsigned int m_chunk_count  = ((m - 1) / m_chunk_size) + 1;

    rocblas_status return_status = rocblas_status_success;
    rocblas_status status = rocblas_status_success;

    for(int n_chunk_iterator = 0; n_chunk_iterator < n_chunk_count; n_chunk_iterator++)
    {
        unsigned int n_chunk_remaining = n - (n_chunk_size * n_chunk_iterator);

        unsigned int n_chunk_size_corrected = n_chunk_size < n_chunk_remaining ? n_chunk_size : n_chunk_remaining;

        for(int m_chunk_iterator = 0; m_chunk_iterator < m_chunk_count; m_chunk_iterator++)
        {
            unsigned int m_chunk_remaining = m - (m_chunk_size * m_chunk_iterator);

            unsigned int m_chunk_size_corrected = m_chunk_size < m_chunk_remaining ? m_chunk_size : m_chunk_remaining;

            size_t c_offset = n_chunk_iterator * n_chunk_size * ldc + m_chunk_iterator * m_chunk_size;
            size_t d_offset = n_chunk_iterator * n_chunk_size * ldd + m_chunk_iterator * m_chunk_size;
            size_t a_offset = m_chunk_iterator * m_chunk_size;
            size_t b_offset = n_chunk_iterator * n_chunk_size;

            if(trans_b == rocblas_operation_none) b_offset *= ldb;
            if(trans_a != rocblas_operation_none) a_offset *= lda;


            status = gemm_ex_handle_transpose<Ti, To, Tc>(
                            handle,
                            trans_a,
                            trans_b,
                            m_chunk_size_corrected,
                            n_chunk_size_corrected,
                            k,
                            alpha,
                            a + a_offset, lda, stride_a,
                            b + b_offset, ldb, stride_b, beta,
                            c + c_offset, ldc, stride_c,
                            d + d_offset, ldd, stride_d, batch_count);

            if(status != rocblas_status_success) return_status = status;
        }
    }
    return return_status;
}

template <typename Ti, typename To, typename Tc>
rocblas_status gemm_ex_typecasting(rocblas_handle handle,
                                   rocblas_operation trans_a, rocblas_operation trans_b,
                                   rocblas_int m, rocblas_int n, rocblas_int k, const void* alpha,
                                   const void* a, rocblas_int lda, rocblas_int stride_a,
                                   const void* b, rocblas_int ldb, rocblas_int stride_b, const void* beta,
                                   const void* c, rocblas_int ldc, rocblas_int stride_c,
                                   void* d, rocblas_int ldd, rocblas_int stride_d, rocblas_int batch_count)
{
    Tc h_alpha;
    Tc h_beta;

    if(rocblas_pointer_mode_device == handle->pointer_mode)
    {
        // copy alpha and beta from device to host and convert type
        hipMemcpy(&h_alpha, alpha, sizeof(Tc), hipMemcpyDeviceToHost);
        hipMemcpy(&h_beta, beta, sizeof(Tc), hipMemcpyDeviceToHost);
    }
    else
    {
        h_alpha = *(static_cast<const Tc*>(alpha));
        h_beta = *(static_cast<const Tc*>(beta));
    }

    // check alignment of pointers before casting
    if(!isAligned(a, sizeof(Ti)) || !isAligned(b, sizeof(Ti)) ||
       !isAligned(c, sizeof(To)) || !isAligned(d, sizeof(To)))
    {
        return rocblas_status_invalid_size;
    }

    return gemm_ex_chunking<Ti,To,Tc>(handle,
                                      trans_a,
                                      trans_b,
                                      static_cast<unsigned int>(m),
                                      static_cast<unsigned int>(n),
                                      static_cast<unsigned int>(k),
                                      h_alpha,
                                      static_cast<const Ti*>(a), static_cast<unsigned int>(lda), static_cast<unsigned int>(stride_a),
                                      static_cast<const Ti*>(b), static_cast<unsigned int>(ldb), static_cast<unsigned int>(stride_b),
                                      h_beta,
                                      static_cast<const To*>(c), static_cast<unsigned int>(ldc), static_cast<unsigned int>(stride_c),
                                      static_cast<      To*>(d), static_cast<unsigned int>(ldd), static_cast<unsigned int>(stride_d),
                                      static_cast<unsigned int>(batch_count));
}
// clang-format on<|MERGE_RESOLUTION|>--- conflicted
+++ resolved
@@ -392,126 +392,66 @@
 
     if((trans_a == rocblas_operation_none) && (trans_b == rocblas_operation_none))
     {
-<<<<<<< HEAD
-        t_status = tensile_Cijk_Ailk_Bljk_B<Ti,To,Tc>(static_cast<To*>(d), 
-                                                      static_cast<const Ti*>(a), 
+        t_status = tensile_Cijk_Ailk_Bljk_B<Ti,To,Tc>(static_cast<To*>(d),
+                                                      static_cast<const Ti*>(a),
                                                       static_cast<const Ti*>(b),
-                                                      alpha, beta, 0, 0, 0, 
-                                                      static_cast<unsigned int>(ldd), stride_d, 
-                                                      static_cast<unsigned int>(lda), stride_a, 
+                                                      alpha, beta, 0, 0, 0,
+                                                      static_cast<unsigned int>(ldd), stride_d,
+                                                      static_cast<unsigned int>(lda), stride_a,
                                                       static_cast<unsigned int>(ldb), stride_b,
-                                                      static_cast<unsigned int>(m), 
-                                                      static_cast<unsigned int>(n), 
-                                                      static_cast<unsigned int>(batch_count), 
-                                                      static_cast<unsigned int>(k), 
+                                                      static_cast<unsigned int>(m),
+                                                      static_cast<unsigned int>(n),
+                                                      static_cast<unsigned int>(batch_count),
+                                                      static_cast<unsigned int>(k),
                                                       handle->rocblas_stream);
-=======
-        t_status = tensile_Cijk_Ailk_Bljk_B<Td,Tc>(static_cast<Td*>(d),
-                                                   static_cast<const Td*>(a),
-                                                   static_cast<const Td*>(b),
-                                                   alpha, beta, 0, 0, 0,
-                                                   static_cast<unsigned int>(ldd), stride_d,
-                                                   static_cast<unsigned int>(lda), stride_a,
-                                                   static_cast<unsigned int>(ldb), stride_b,
-                                                   static_cast<unsigned int>(m),
-                                                   static_cast<unsigned int>(n),
-                                                   static_cast<unsigned int>(batch_count),
-                                                   static_cast<unsigned int>(k),
-                                                   handle->rocblas_stream);
->>>>>>> b4f93843
     }
     else if((trans_a == rocblas_operation_none) &&
             (trans_b == rocblas_operation_transpose || trans_b == rocblas_operation_conjugate_transpose))
     {
-<<<<<<< HEAD
-        t_status = tensile_Cijk_Ailk_Bjlk_B<Ti,To,Tc>(static_cast<To*>(d), 
-                                                      static_cast<const Ti*>(a), 
+        t_status = tensile_Cijk_Ailk_Bjlk_B<Ti,To,Tc>(static_cast<To*>(d),
+                                                      static_cast<const Ti*>(a),
                                                       static_cast<const Ti*>(b),
-                                                      alpha, beta, 0, 0, 0, 
-                                                      static_cast<unsigned int>(ldd), stride_d, 
-                                                      static_cast<unsigned int>(lda), stride_a, 
+                                                      alpha, beta, 0, 0, 0,
+                                                      static_cast<unsigned int>(ldd), stride_d,
+                                                      static_cast<unsigned int>(lda), stride_a,
                                                       static_cast<unsigned int>(ldb), stride_b,
-                                                      static_cast<unsigned int>(m), 
-                                                      static_cast<unsigned int>(n), 
-                                                      static_cast<unsigned int>(batch_count), 
-                                                      static_cast<unsigned int>(k), 
+                                                      static_cast<unsigned int>(m),
+                                                      static_cast<unsigned int>(n),
+                                                      static_cast<unsigned int>(batch_count),
+                                                      static_cast<unsigned int>(k),
                                                       handle->rocblas_stream);
-=======
-        t_status = tensile_Cijk_Ailk_Bjlk_B<Td,Tc>(static_cast<Td*>(d),
-                                                   static_cast<const Td*>(a),
-                                                   static_cast<const Td*>(b),
-                                                   alpha, beta, 0, 0, 0,
-                                                   static_cast<unsigned int>(ldd), stride_d,
-                                                   static_cast<unsigned int>(lda), stride_a,
-                                                   static_cast<unsigned int>(ldb), stride_b,
-                                                   static_cast<unsigned int>(m),
-                                                   static_cast<unsigned int>(n),
-                                                   static_cast<unsigned int>(batch_count),
-                                                   static_cast<unsigned int>(k),
-                                                   handle->rocblas_stream);
->>>>>>> b4f93843
     }
     else if((trans_a == rocblas_operation_transpose || trans_a == rocblas_operation_conjugate_transpose) &&
             (trans_b == rocblas_operation_none))
     {
-<<<<<<< HEAD
         t_status = tensile_Cijk_Alik_Bljk_B<Ti,To,Tc>(static_cast<To*>(d),
                                                       static_cast<const Ti*>(a),
                                                       static_cast<const Ti*>(b),
-                                                      alpha, beta, 0, 0, 0, 
-                                                      static_cast<unsigned int>(ldd), stride_d, 
-                                                      static_cast<unsigned int>(lda), stride_a, 
+                                                      alpha, beta, 0, 0, 0,
+                                                      static_cast<unsigned int>(ldd), stride_d,
+                                                      static_cast<unsigned int>(lda), stride_a,
                                                       static_cast<unsigned int>(ldb), stride_b,
-                                                      static_cast<unsigned int>(m), 
+                                                      static_cast<unsigned int>(m),
                                                       static_cast<unsigned int>(n),
-                                                      static_cast<unsigned int>(batch_count), 
+                                                      static_cast<unsigned int>(batch_count),
                                                       static_cast<unsigned int>(k),
                                                       handle->rocblas_stream);
-=======
-        t_status = tensile_Cijk_Alik_Bljk_B<Td,Tc>(static_cast<Td*>(d),
-                                                   static_cast<const Td*>(a),
-                                                   static_cast<const Td*>(b),
-                                                   alpha, beta, 0, 0, 0,
-                                                   static_cast<unsigned int>(ldd), stride_d,
-                                                   static_cast<unsigned int>(lda), stride_a,
-                                                   static_cast<unsigned int>(ldb), stride_b,
-                                                   static_cast<unsigned int>(m),
-                                                   static_cast<unsigned int>(n),
-                                                   static_cast<unsigned int>(batch_count),
-                                                   static_cast<unsigned int>(k),
-                                                   handle->rocblas_stream);
->>>>>>> b4f93843
     }
     else if((trans_a == rocblas_operation_transpose || trans_a == rocblas_operation_conjugate_transpose) &&
             (trans_b == rocblas_operation_transpose || trans_b == rocblas_operation_conjugate_transpose))
     {
-<<<<<<< HEAD
         t_status = tensile_Cijk_Alik_Bjlk_B<Ti,To,Tc>(static_cast<To*>(d),
                                                       static_cast<const Ti*>(a),
                                                       static_cast<const Ti*>(b),
-                                                      alpha, beta, 0, 0, 0, 
-                                                      static_cast<unsigned int>(ldd), stride_d, 
-                                                      static_cast<unsigned int>(lda), stride_a, 
+                                                      alpha, beta, 0, 0, 0,
+                                                      static_cast<unsigned int>(ldd), stride_d,
+                                                      static_cast<unsigned int>(lda), stride_a,
                                                       static_cast<unsigned int>(ldb), stride_b,
-                                                      static_cast<unsigned int>(m), 
+                                                      static_cast<unsigned int>(m),
                                                       static_cast<unsigned int>(n),
-                                                      static_cast<unsigned int>(batch_count), 
+                                                      static_cast<unsigned int>(batch_count),
                                                       static_cast<unsigned int>(k),
                                                       handle->rocblas_stream);
-=======
-        t_status = tensile_Cijk_Alik_Bjlk_B<Td,Tc>(static_cast<Td*>(d),
-                                                   static_cast<const Td*>(a),
-                                                   static_cast<const Td*>(b),
-                                                   alpha, beta, 0, 0, 0,
-                                                   static_cast<unsigned int>(ldd), stride_d,
-                                                   static_cast<unsigned int>(lda), stride_a,
-                                                   static_cast<unsigned int>(ldb), stride_b,
-                                                   static_cast<unsigned int>(m),
-                                                   static_cast<unsigned int>(n),
-                                                   static_cast<unsigned int>(batch_count),
-                                                   static_cast<unsigned int>(k),
-                                                   handle->rocblas_stream);
->>>>>>> b4f93843
     }
     else
     {
