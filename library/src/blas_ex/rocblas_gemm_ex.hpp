/* ************************************************************************
 * Copyright 2016 Advanced Micro Devices, Inc.
 * ************************************************************************ */

// clang-format off
void device_matrix_copy(const void* src,
                        rocblas_int ld_src,
                        void* dst,
                        rocblas_int ld_dst,
                        rocblas_int n1,
                        rocblas_int n2,
                        size_t elem_size)
{
    if((src != dst) || (ld_src != ld_dst)) // no copy if src matrix == dst matrix
    {
        if((n1 == ld_src) && (n1 == ld_dst))
        {
            // src and dst matrices are contiguous, use single copy
            size_t matrix_size = n1 * n2 * elem_size;
            PRINT_IF_HIP_ERROR(hipMemcpy(dst, src, matrix_size, hipMemcpyDeviceToDevice));
        }
        else
        {
            // matrices not contiguous, one copy for each contiguous column
            size_t column_size = n1 * elem_size;
            const void* src_void;
            void* dst_void;

            for(int i2 = 0; i2 < n2; i2++)
            {
                src_void = static_cast<const void*>(static_cast<const uint8_t*>(src)
                                                    + (i2 * ld_src * elem_size));
                dst_void = static_cast<      void*>(static_cast<uint8_t*>(dst)
                                                    + (i2 * ld_dst * elem_size));
                PRINT_IF_HIP_ERROR(hipMemcpy(dst_void, src_void, column_size, hipMemcpyDeviceToDevice));
            }
        }
    }
}

void device_strided_batched_matrix_copy(const void* src,
                        rocblas_int ld_src,
                        rocblas_int stride_src,
                        void* dst,
                        rocblas_int ld_dst,
                        rocblas_int stride_dst,
                        rocblas_int n1,
                        rocblas_int n2,
                        rocblas_int batch_count,
                        size_t elem_size)
{
    if((src != dst) || (ld_src != ld_dst) || (stride_src != stride_dst)) // no copy if src matrix == dst matrix
    {
        const void* src_void;
        void* dst_void;

        if((n1 == ld_src) && (n1 == ld_dst) && (stride_src == n2 * ld_src) && (stride_dst == n2 * ld_dst))
        {
            // src and dst batch matrices are contiguous, use single copy
            size_t matrix_size = n1 * n2 * batch_count * elem_size;
            PRINT_IF_HIP_ERROR(hipMemcpy(dst, src, matrix_size, hipMemcpyDeviceToDevice));
        }
        else if((n1 == ld_src) && (n1 == ld_dst))
        {
            // individual matrices in batch matrix are contiguous, one copy for each matrix
            size_t matrix_size = n1 * n2 * elem_size;
            for (int i3 = 0; i3 < batch_count; i3++)
            {
                src_void = static_cast<const void*>(static_cast<const uint8_t*>(src)
                                                    + (i3 * stride_src * elem_size));

                dst_void = static_cast<      void*>(static_cast<      uint8_t*>(dst)
                                                    + (i3 * stride_dst * elem_size));

                PRINT_IF_HIP_ERROR(hipMemcpy(dst_void, src_void, matrix_size, hipMemcpyDeviceToDevice));
            }

        }
        else
        {
            // individual matrices not contiguous, one copy for each contiguous column
            size_t column_size = n1 * elem_size;
            const void* src_void;
            void* dst_void;
            for(int i3 = 0; i3 < batch_count; i3++)
            {
                for(int i2 = 0; i2 < n2; i2++)
                {
                    src_void = static_cast<const void*>(static_cast<const uint8_t*>(src)
                                                        + (i2 * ld_src * elem_size)
                                                        + (i3 * stride_src * elem_size));

                    dst_void = static_cast<      void*>(static_cast<uint8_t*>(dst)
                                                        + (i2 * ld_dst * elem_size)
                                                        + (i3 * stride_dst * elem_size));

                    PRINT_IF_HIP_ERROR(hipMemcpy(dst_void, src_void, column_size, hipMemcpyDeviceToDevice));
                }
            }
        }
    }
}
//------------------------------------------------------------------------------
#define TENSILE_IN_ARGS(Ti, To, Tc)                                                                              \
              To* dataD, const To* dataC, const Ti* dataA, const Ti* dataB,                                      \
              Tc alpha, Tc beta,                                                                                 \
<<<<<<< HEAD
              unsigned int strideD1J, unsigned int strideD2K,                                                    \
              unsigned int strideC1J, unsigned int strideC2K,                                                    \
              unsigned int strideA1L, unsigned int strideA2K,                                                    \
=======
              unsigned int strideC1J, unsigned int strideC2K, unsigned int strideA1L, unsigned int strideA2K,    \
>>>>>>> 213ee7d5
              unsigned int strideB1J, unsigned int strideB2K,                                                    \
              unsigned int sizeI, unsigned int sizeJ, unsigned int sizeK, unsigned int sizeL, hipStream_t stream

// Ti is typename for input data, To is typename for output data, Tc is typename for compute
template <typename Ti, typename To, typename Tc>
TensileStatus tensile_Cijk_Ailk_Bljk_B(TENSILE_IN_ARGS(Ti, To, Tc));
template <typename Ti, typename To, typename Tc>
TensileStatus tensile_Cijk_Ailk_Bjlk_B(TENSILE_IN_ARGS(Ti, To, Tc));
template <typename Ti, typename To, typename Tc>
TensileStatus tensile_Cijk_Alik_Bljk_B(TENSILE_IN_ARGS(Ti, To, Tc));
template <typename Ti, typename To, typename Tc>
TensileStatus tensile_Cijk_Alik_Bjlk_B(TENSILE_IN_ARGS(Ti, To, Tc));

<<<<<<< HEAD
#define TENSILE_OUT_ARGS_HALF                                   \
    dataD, dataC, dataA, dataB, alpha_half, beta_half,          \
        strideD1J, strideD2K, strideC1J, strideC2K,             \
         strideA1L, strideA2K, strideB1J, strideB2K,            \
=======
#define TENSILE_OUT_ARGS_HALF                                             \
    dataD, dataC, dataA, dataB, alpha_half, beta_half,                    \
        strideC1J, strideC2K, strideA1L, strideA2K, strideB1J, strideB2K, \
>>>>>>> 213ee7d5
        sizeI, sizeJ, sizeK, sizeL, stream, 0, nullptr, nullptr
//---typename_data=TensileHalf-----typename_compute=float---------------------------
template <>
TensileStatus tensile_Cijk_Ailk_Bljk_B<TensileHalf,TensileHalf,float>(
    TENSILE_IN_ARGS(TensileHalf, TensileHalf, float))
{
    //TODO: alpha and beta need to have precision equal to compute type, not data type
    TensileHalf alpha_half = static_cast<TensileHalf>(alpha);
    TensileHalf beta_half = static_cast<TensileHalf>(beta);
    return tensile_Cijk_Ailk_Bljk_HBH(TENSILE_OUT_ARGS_HALF);
}
template <>
TensileStatus tensile_Cijk_Ailk_Bjlk_B<TensileHalf,TensileHalf,float>(
    TENSILE_IN_ARGS(TensileHalf, TensileHalf, float))
{
    //TODO: alpha and beta need to have precision equal to compute type, not data type
    TensileHalf alpha_half = static_cast<TensileHalf>(alpha);
    TensileHalf beta_half = static_cast<TensileHalf>(beta);
    return tensile_Cijk_Ailk_Bjlk_HBH(TENSILE_OUT_ARGS_HALF);
}
template <>
TensileStatus tensile_Cijk_Alik_Bljk_B<TensileHalf,TensileHalf,float>(
    TENSILE_IN_ARGS(TensileHalf, TensileHalf, float))
{
    //TODO: alpha and beta need to have precision equal to compute type, not data type
    TensileHalf alpha_half = static_cast<TensileHalf>(alpha);
    TensileHalf beta_half = static_cast<TensileHalf>(beta);
    return tensile_Cijk_Alik_Bljk_HBH(TENSILE_OUT_ARGS_HALF);
}
template <>
TensileStatus tensile_Cijk_Alik_Bjlk_B<TensileHalf,TensileHalf,float>(
    TENSILE_IN_ARGS(TensileHalf, TensileHalf, float))
{
    //TODO: alpha and beta need to have precision equal to compute type, not data type
    TensileHalf alpha_half = static_cast<TensileHalf>(alpha);
    TensileHalf beta_half = static_cast<TensileHalf>(beta);
    return tensile_Cijk_Alik_Bjlk_HBH(TENSILE_OUT_ARGS_HALF);
}
#undef TENSILE_OUT_ARGS_HALF
<<<<<<< HEAD
#define TENSILE_OUT_ARGS                                        \
    dataD, dataC, dataA, dataB, alpha, beta,                    \
        strideD1J, strideD2K, strideC1J, strideC2K,             \
        strideA1L, strideA2K, strideB1J, strideB2K,             \
=======
#define TENSILE_OUT_ARGS                                                  \
    dataD, dataC, dataA, dataB, alpha, beta,                              \
        strideC1J, strideC2K, strideA1L, strideA2K, strideB1J, strideB2K, \
>>>>>>> 213ee7d5
        sizeI, sizeJ, sizeK, sizeL, stream, 0, nullptr, nullptr
//---typename_data=TensileHalf-----typename_compute=TensileHalf---------------------
template <>
TensileStatus tensile_Cijk_Ailk_Bljk_B<TensileHalf,TensileHalf,TensileHalf>(
    TENSILE_IN_ARGS(TensileHalf, TensileHalf, TensileHalf))
{
    return tensile_Cijk_Ailk_Bljk_HB(TENSILE_OUT_ARGS);
}
template <>
TensileStatus tensile_Cijk_Ailk_Bjlk_B<TensileHalf,TensileHalf,TensileHalf>(
    TENSILE_IN_ARGS(TensileHalf, TensileHalf, TensileHalf))
{
    return tensile_Cijk_Ailk_Bjlk_HB(TENSILE_OUT_ARGS);
}
template <>
TensileStatus tensile_Cijk_Alik_Bljk_B<TensileHalf,TensileHalf,TensileHalf>(
    TENSILE_IN_ARGS(TensileHalf, TensileHalf, TensileHalf))
{
    return tensile_Cijk_Alik_Bljk_HB(TENSILE_OUT_ARGS);
}
template <>
TensileStatus tensile_Cijk_Alik_Bjlk_B<TensileHalf,TensileHalf,TensileHalf>(
    TENSILE_IN_ARGS(TensileHalf, TensileHalf, TensileHalf))
{
    return tensile_Cijk_Alik_Bjlk_HB(TENSILE_OUT_ARGS);
}
//---typename_data=float-----------typename_compute=float---------------------------
template <>
TensileStatus tensile_Cijk_Ailk_Bljk_B<float,float,float>(
    TENSILE_IN_ARGS(float, float, float))
{
    return tensile_Cijk_Ailk_Bljk_SB(TENSILE_OUT_ARGS);
}
template <>
TensileStatus tensile_Cijk_Ailk_Bjlk_B<float,float,float>(
    TENSILE_IN_ARGS(float, float, float))
{
    return tensile_Cijk_Ailk_Bjlk_SB(TENSILE_OUT_ARGS);
}
template <>
TensileStatus tensile_Cijk_Alik_Bljk_B<float,float,float>(
    TENSILE_IN_ARGS(float, float, float))
{
    return tensile_Cijk_Alik_Bljk_SB(TENSILE_OUT_ARGS);
}
template <>
TensileStatus tensile_Cijk_Alik_Bjlk_B<float,float,float>(
    TENSILE_IN_ARGS(float, float, float))
{
    return tensile_Cijk_Alik_Bjlk_SB(TENSILE_OUT_ARGS);
}
//---typename_data=double----------typename_compute=double--------------------------
template <>
TensileStatus tensile_Cijk_Ailk_Bljk_B<double,double,double>(
    TENSILE_IN_ARGS(double, double, double))
{
    return tensile_Cijk_Ailk_Bljk_DB(TENSILE_OUT_ARGS);
}
template <>
TensileStatus tensile_Cijk_Ailk_Bjlk_B<double,double,double>(
    TENSILE_IN_ARGS(double, double, double))
{
    return tensile_Cijk_Ailk_Bjlk_DB(TENSILE_OUT_ARGS);
}
template <>
TensileStatus tensile_Cijk_Alik_Bljk_B<double,double,double>(
    TENSILE_IN_ARGS(double, double, double))
{
    return tensile_Cijk_Alik_Bljk_DB(TENSILE_OUT_ARGS);
}
template <>
TensileStatus tensile_Cijk_Alik_Bjlk_B<double,double,double>(
    TENSILE_IN_ARGS(double, double, double))
{
    return tensile_Cijk_Alik_Bjlk_DB(TENSILE_OUT_ARGS);
}
//---typename_input=int8----typename_output=int------typename_compute=int--------------------------
template <>
TensileStatus tensile_Cijk_Ailk_Bljk_B<TensileInt8x4,TensileInt32,TensileInt32>(
    TENSILE_IN_ARGS(TensileInt8x4, TensileInt32, TensileInt32))
{
    return tensile_Cijk_Ailk_Bljk_4xi8BH(TENSILE_OUT_ARGS);
}
template <>
TensileStatus tensile_Cijk_Ailk_Bjlk_B<TensileInt8x4,TensileInt32,TensileInt32>(
    TENSILE_IN_ARGS(TensileInt8x4, TensileInt32, TensileInt32))
{
    return tensile_Cijk_Ailk_Bjlk_4xi8BH(TENSILE_OUT_ARGS);
}
template <>
TensileStatus tensile_Cijk_Alik_Bljk_B<TensileInt8x4,TensileInt32,TensileInt32>(
    TENSILE_IN_ARGS(TensileInt8x4, TensileInt32, TensileInt32))
{
    return tensile_Cijk_Alik_Bljk_4xi8BH(TENSILE_OUT_ARGS);
}
template <>
TensileStatus tensile_Cijk_Alik_Bjlk_B<TensileInt8x4,TensileInt32,TensileInt32>(
    TENSILE_IN_ARGS(TensileInt8x4, TensileInt32, TensileInt32))
{
    return tensile_Cijk_Alik_Bjlk_4xi8BH(TENSILE_OUT_ARGS);
}
#undef TENSILE_IN_ARGS
#undef TENSILE_OUT_ARGS
//------------------------------------------------------------------------------

template <typename Ti, typename To, typename Tc>
rocblas_status gemm_ex_handle_transpose(rocblas_handle handle,
                                        rocblas_operation trans_a,
                                        rocblas_operation trans_b,
                                        unsigned int m,
                                        unsigned int n,
                                        unsigned int k, const Tc alpha,
                                        const Ti* a, unsigned int lda, unsigned int stride_a,
                                        const Ti* b, unsigned int ldb, unsigned int stride_b, const Tc beta,
                                        const To* c, unsigned int ldc, unsigned int stride_c,
                                              To* d, unsigned int ldd, unsigned int stride_d,
                                        unsigned int batch_count)
{
    TensileStatus t_status;
    rocblas_status rb_status;

    const To* c_in;
<<<<<<< HEAD
    unsigned int ldi, stride_i;
    if((ldc >= ldd && stride_c >= stride_d && m == ldd) ||
       (ldc == ldd && stride_c == stride_d))
    {
        c_in = c;
        ldi = ldc;
        stride_i = stride_c;
=======
    if(ldc == ldd && stride_c == stride_d)
    {
        c_in = c;
>>>>>>> 213ee7d5
    }
    else
    {
        device_strided_batched_matrix_copy(c, ldc, stride_c, d, ldd, stride_d, m, n, batch_count, sizeof(To));
        c_in = d;
<<<<<<< HEAD
        ldi = ldd;
        stride_i = stride_d;
=======
>>>>>>> 213ee7d5
    }

    if((trans_a == rocblas_operation_none) && (trans_b == rocblas_operation_none))
    {
<<<<<<< HEAD
        t_status = tensile_Cijk_Ailk_Bljk_B<Ti,To,Tc>(static_cast<To*>(d),
                                                      static_cast<const To*>(c_in),
                                                      static_cast<const Ti*>(a),
                                                      static_cast<const Ti*>(b),
                                                      alpha, beta,
                                                      static_cast<unsigned int>(ldd), stride_d,
                                                      static_cast<unsigned int>(ldi), stride_i,
                                                      static_cast<unsigned int>(lda), stride_a,
=======
        t_status = tensile_Cijk_Ailk_Bljk_B<Ti,To,Tc>(static_cast<To*>(d), 
                                                      static_cast<const To*>(c_in), 
                                                      static_cast<const Ti*>(a), 
                                                      static_cast<const Ti*>(b),
                                                      alpha, beta,
                                                      static_cast<unsigned int>(ldd), stride_d, 
                                                      static_cast<unsigned int>(lda), stride_a, 
>>>>>>> 213ee7d5
                                                      static_cast<unsigned int>(ldb), stride_b,
                                                      static_cast<unsigned int>(m),
                                                      static_cast<unsigned int>(n),
                                                      static_cast<unsigned int>(batch_count),
                                                      static_cast<unsigned int>(k),
                                                      handle->rocblas_stream);
    }
    else if((trans_a == rocblas_operation_none) &&
            (trans_b == rocblas_operation_transpose || trans_b == rocblas_operation_conjugate_transpose))
    {
<<<<<<< HEAD
        t_status = tensile_Cijk_Ailk_Bjlk_B<Ti,To,Tc>(static_cast<To*>(d),
                                                      static_cast<const To*>(c_in),
                                                      static_cast<const Ti*>(a), 
                                                      static_cast<const Ti*>(b),
                                                      alpha, beta,
                                                      static_cast<unsigned int>(ldd), stride_d,
                                                      static_cast<unsigned int>(ldi), stride_i,
                                                      static_cast<unsigned int>(lda), stride_a,
=======
        t_status = tensile_Cijk_Ailk_Bjlk_B<Ti,To,Tc>(static_cast<To*>(d), 
                                                      static_cast<const To*>(c_in), 
                                                      static_cast<const Ti*>(a), 
                                                      static_cast<const Ti*>(b),
                                                      alpha, beta,
                                                      static_cast<unsigned int>(ldd), stride_d, 
                                                      static_cast<unsigned int>(lda), stride_a, 
>>>>>>> 213ee7d5
                                                      static_cast<unsigned int>(ldb), stride_b,
                                                      static_cast<unsigned int>(m),
                                                      static_cast<unsigned int>(n),
                                                      static_cast<unsigned int>(batch_count),
                                                      static_cast<unsigned int>(k),
                                                      handle->rocblas_stream);
    }
    else if((trans_a == rocblas_operation_transpose || trans_a == rocblas_operation_conjugate_transpose) &&
            (trans_b == rocblas_operation_none))
    {
        t_status = tensile_Cijk_Alik_Bljk_B<Ti,To,Tc>(static_cast<To*>(d),
<<<<<<< HEAD
                                                      static_cast<const To*>(c_in),
                                                      static_cast<const Ti*>(a),
                                                      static_cast<const Ti*>(b),
                                                      alpha, beta,
                                                      static_cast<unsigned int>(ldd), stride_d,
                                                      static_cast<unsigned int>(ldi), stride_i,
                                                      static_cast<unsigned int>(lda), stride_a,
=======
                                                      static_cast<const To*>(c_in), 
                                                      static_cast<const Ti*>(a),
                                                      static_cast<const Ti*>(b),
                                                      alpha, beta,
                                                      static_cast<unsigned int>(ldd), stride_d, 
                                                      static_cast<unsigned int>(lda), stride_a, 
>>>>>>> 213ee7d5
                                                      static_cast<unsigned int>(ldb), stride_b,
                                                      static_cast<unsigned int>(m),
                                                      static_cast<unsigned int>(n),
                                                      static_cast<unsigned int>(batch_count),
                                                      static_cast<unsigned int>(k),
                                                      handle->rocblas_stream);
    }
    else if((trans_a == rocblas_operation_transpose || trans_a == rocblas_operation_conjugate_transpose) &&
            (trans_b == rocblas_operation_transpose || trans_b == rocblas_operation_conjugate_transpose))
    {
        t_status = tensile_Cijk_Alik_Bjlk_B<Ti,To,Tc>(static_cast<To*>(d),
<<<<<<< HEAD
                                                      static_cast<const To*>(c_in),
                                                      static_cast<const Ti*>(a),
                                                      static_cast<const Ti*>(b),
                                                      alpha, beta,
                                                      static_cast<unsigned int>(ldd), stride_d,
                                                      static_cast<unsigned int>(ldi), stride_i,
                                                      static_cast<unsigned int>(lda), stride_a,
=======
                                                      static_cast<const To*>(c_in), 
                                                      static_cast<const Ti*>(a),
                                                      static_cast<const Ti*>(b),
                                                      alpha, beta,
                                                      static_cast<unsigned int>(ldd), stride_d, 
                                                      static_cast<unsigned int>(lda), stride_a, 
>>>>>>> 213ee7d5
                                                      static_cast<unsigned int>(ldb), stride_b,
                                                      static_cast<unsigned int>(m),
                                                      static_cast<unsigned int>(n),
                                                      static_cast<unsigned int>(batch_count),
                                                      static_cast<unsigned int>(k),
                                                      handle->rocblas_stream);
    }
    else
    {
        t_status = tensileStatusFailure;
    }

    if(t_status == tensileStatusSuccess)
    {
        rb_status = rocblas_status_success;
    }
    else
    {
        rb_status = rocblas_status_internal_error;
    }

    return rb_status;
}

#if defined(USE_CHUNKING)
template <typename Ti, typename To, typename Tc>
rocblas_status gemm_ex_chunking(rocblas_handle handle,
                            rocblas_operation trans_a,
                            rocblas_operation trans_b,
                            unsigned int m,
                            unsigned int n,
                            unsigned int k,
                            Tc alpha,
                            const Ti* a, unsigned int lda, unsigned int stride_a,
                            const Ti* b, unsigned int ldb, unsigned int stride_b,
                            Tc beta,
                            const To* c, unsigned int ldc, unsigned int stride_c,
                            To* d, unsigned int ldd, unsigned int stride_d,
                            unsigned int batch_count)
{
    unsigned int int_limit      = std::numeric_limits<int>::max() / sizeof(To);
    unsigned int m_chunk_size = m;
    unsigned int n_chunk_size = n;

    unsigned int m_chunk_size_a;
    unsigned int n_chunk_size_b;
    unsigned int n_chunk_size_c = int_limit / ldc;
    unsigned int n_chunk_size_d = int_limit / ldd;

    n_chunk_size = n_chunk_size < n_chunk_size_c ? n_chunk_size : n_chunk_size_c;
    n_chunk_size = n_chunk_size < n_chunk_size_d ? n_chunk_size : n_chunk_size_d;

    if(trans_b == rocblas_operation_none)
    {
        n_chunk_size_b = int_limit / ldb;
        n_chunk_size = n_chunk_size < n_chunk_size_b ? n_chunk_size : n_chunk_size_b;
    }

    if(trans_a == rocblas_operation_transpose || trans_a == rocblas_operation_conjugate_transpose)
    {
        m_chunk_size_a = int_limit / lda;
        m_chunk_size = m_chunk_size < m_chunk_size_a ? m_chunk_size : m_chunk_size_a;
    }

    // if chunk_size < 1 return error because offset for a single row or column is larger than
    // can fit into 32 bit register
    if(m_chunk_size < 1) return rocblas_status_invalid_size;
    if(n_chunk_size < 1) return rocblas_status_invalid_size;

    unsigned int n_chunk_count  = ((n - 1) / n_chunk_size) + 1;
    unsigned int m_chunk_count  = ((m - 1) / m_chunk_size) + 1;

    rocblas_status return_status = rocblas_status_success;
    rocblas_status status = rocblas_status_success;

    for(int n_chunk_iterator = 0; n_chunk_iterator < n_chunk_count; n_chunk_iterator++)
    {
        unsigned int n_chunk_remaining = n - (n_chunk_size * n_chunk_iterator);

        unsigned int n_chunk_size_corrected = n_chunk_size < n_chunk_remaining ? n_chunk_size : n_chunk_remaining;

        for(int m_chunk_iterator = 0; m_chunk_iterator < m_chunk_count; m_chunk_iterator++)
        {
            unsigned int m_chunk_remaining = m - (m_chunk_size * m_chunk_iterator);

            unsigned int m_chunk_size_corrected = m_chunk_size < m_chunk_remaining ? m_chunk_size : m_chunk_remaining;

            size_t c_offset = n_chunk_iterator * n_chunk_size * ldc + m_chunk_iterator * m_chunk_size;
            size_t d_offset = n_chunk_iterator * n_chunk_size * ldd + m_chunk_iterator * m_chunk_size;
            size_t a_offset = m_chunk_iterator * m_chunk_size;
            size_t b_offset = n_chunk_iterator * n_chunk_size;

            if(trans_b == rocblas_operation_none) b_offset *= ldb;
            if(trans_a != rocblas_operation_none) a_offset *= lda;


            status = gemm_ex_handle_transpose<Ti, To, Tc>(
                            handle,
                            trans_a,
                            trans_b,
                            m_chunk_size_corrected,
                            n_chunk_size_corrected,
                            k,
                            alpha,
                            a + a_offset, lda, stride_a,
                            b + b_offset, ldb, stride_b, beta,
                            c + c_offset, ldc, stride_c,
                            d + d_offset, ldd, stride_d,
                            batch_count);

            if(status != rocblas_status_success) return_status = status;
        }
    }
    return return_status;
}
#else
#define gemm_ex_chunking        gemm_ex_handle_transpose
#endif  // defined(USE_CHUNKING)

template <typename Ti, typename To, typename Tc>
rocblas_status gemm_ex_typecasting(rocblas_handle handle,
                                   rocblas_operation trans_a, rocblas_operation trans_b,
                                   rocblas_int m, rocblas_int n, rocblas_int k, const void* alpha,
                                   const void* a, rocblas_int lda, rocblas_int stride_a,
                                   const void* b, rocblas_int ldb, rocblas_int stride_b, const void* beta,
                                   const void* c, rocblas_int ldc, rocblas_int stride_c,
                                   void* d, rocblas_int ldd, rocblas_int stride_d, rocblas_int batch_count)
{
    Tc h_alpha;
    Tc h_beta;

    if(rocblas_pointer_mode_device == handle->pointer_mode)
    {
        // copy alpha and beta from device to host and convert type
        hipMemcpy(&h_alpha, alpha, sizeof(Tc), hipMemcpyDeviceToHost);
        hipMemcpy(&h_beta, beta, sizeof(Tc), hipMemcpyDeviceToHost);
    }
    else
    {
        h_alpha = *(static_cast<const Tc*>(alpha));
        h_beta = *(static_cast<const Tc*>(beta));
    }

    // check alignment of pointers before casting
    if(!isAligned(a, sizeof(Ti)) || !isAligned(b, sizeof(Ti)) ||
       !isAligned(c, sizeof(To)) || !isAligned(d, sizeof(To)))
    {
        return rocblas_status_invalid_size;
    }

    return gemm_ex_chunking<Ti,To,Tc>(handle,
                                      trans_a,
                                      trans_b,
                                      static_cast<unsigned int>(m),
                                      static_cast<unsigned int>(n),
                                      static_cast<unsigned int>(k),
                                      h_alpha,
                                      static_cast<const Ti*>(a), static_cast<unsigned int>(lda), static_cast<unsigned int>(stride_a),
                                      static_cast<const Ti*>(b), static_cast<unsigned int>(ldb), static_cast<unsigned int>(stride_b),
                                      h_beta,
                                      static_cast<const To*>(c), static_cast<unsigned int>(ldc), static_cast<unsigned int>(stride_c),
                                      static_cast<      To*>(d), static_cast<unsigned int>(ldd), static_cast<unsigned int>(stride_d),
                                      static_cast<unsigned int>(batch_count));
}
// clang-format on<|MERGE_RESOLUTION|>--- conflicted
+++ resolved
@@ -104,13 +104,9 @@
 #define TENSILE_IN_ARGS(Ti, To, Tc)                                                                              \
               To* dataD, const To* dataC, const Ti* dataA, const Ti* dataB,                                      \
               Tc alpha, Tc beta,                                                                                 \
-<<<<<<< HEAD
               unsigned int strideD1J, unsigned int strideD2K,                                                    \
               unsigned int strideC1J, unsigned int strideC2K,                                                    \
               unsigned int strideA1L, unsigned int strideA2K,                                                    \
-=======
-              unsigned int strideC1J, unsigned int strideC2K, unsigned int strideA1L, unsigned int strideA2K,    \
->>>>>>> 213ee7d5
               unsigned int strideB1J, unsigned int strideB2K,                                                    \
               unsigned int sizeI, unsigned int sizeJ, unsigned int sizeK, unsigned int sizeL, hipStream_t stream
 
@@ -124,16 +120,10 @@
 template <typename Ti, typename To, typename Tc>
 TensileStatus tensile_Cijk_Alik_Bjlk_B(TENSILE_IN_ARGS(Ti, To, Tc));
 
-<<<<<<< HEAD
 #define TENSILE_OUT_ARGS_HALF                                   \
     dataD, dataC, dataA, dataB, alpha_half, beta_half,          \
         strideD1J, strideD2K, strideC1J, strideC2K,             \
          strideA1L, strideA2K, strideB1J, strideB2K,            \
-=======
-#define TENSILE_OUT_ARGS_HALF                                             \
-    dataD, dataC, dataA, dataB, alpha_half, beta_half,                    \
-        strideC1J, strideC2K, strideA1L, strideA2K, strideB1J, strideB2K, \
->>>>>>> 213ee7d5
         sizeI, sizeJ, sizeK, sizeL, stream, 0, nullptr, nullptr
 //---typename_data=TensileHalf-----typename_compute=float---------------------------
 template <>
@@ -173,16 +163,10 @@
     return tensile_Cijk_Alik_Bjlk_HBH(TENSILE_OUT_ARGS_HALF);
 }
 #undef TENSILE_OUT_ARGS_HALF
-<<<<<<< HEAD
 #define TENSILE_OUT_ARGS                                        \
     dataD, dataC, dataA, dataB, alpha, beta,                    \
         strideD1J, strideD2K, strideC1J, strideC2K,             \
         strideA1L, strideA2K, strideB1J, strideB2K,             \
-=======
-#define TENSILE_OUT_ARGS                                                  \
-    dataD, dataC, dataA, dataB, alpha, beta,                              \
-        strideC1J, strideC2K, strideA1L, strideA2K, strideB1J, strideB2K, \
->>>>>>> 213ee7d5
         sizeI, sizeJ, sizeK, sizeL, stream, 0, nullptr, nullptr
 //---typename_data=TensileHalf-----typename_compute=TensileHalf---------------------
 template <>
@@ -305,7 +289,6 @@
     rocblas_status rb_status;
 
     const To* c_in;
-<<<<<<< HEAD
     unsigned int ldi, stride_i;
     if((ldc >= ldd && stride_c >= stride_d && m == ldd) ||
        (ldc == ldd && stride_c == stride_d))
@@ -313,26 +296,17 @@
         c_in = c;
         ldi = ldc;
         stride_i = stride_c;
-=======
-    if(ldc == ldd && stride_c == stride_d)
-    {
-        c_in = c;
->>>>>>> 213ee7d5
     }
     else
     {
         device_strided_batched_matrix_copy(c, ldc, stride_c, d, ldd, stride_d, m, n, batch_count, sizeof(To));
         c_in = d;
-<<<<<<< HEAD
         ldi = ldd;
         stride_i = stride_d;
-=======
->>>>>>> 213ee7d5
     }
 
     if((trans_a == rocblas_operation_none) && (trans_b == rocblas_operation_none))
     {
-<<<<<<< HEAD
         t_status = tensile_Cijk_Ailk_Bljk_B<Ti,To,Tc>(static_cast<To*>(d),
                                                       static_cast<const To*>(c_in),
                                                       static_cast<const Ti*>(a),
@@ -341,15 +315,6 @@
                                                       static_cast<unsigned int>(ldd), stride_d,
                                                       static_cast<unsigned int>(ldi), stride_i,
                                                       static_cast<unsigned int>(lda), stride_a,
-=======
-        t_status = tensile_Cijk_Ailk_Bljk_B<Ti,To,Tc>(static_cast<To*>(d), 
-                                                      static_cast<const To*>(c_in), 
-                                                      static_cast<const Ti*>(a), 
-                                                      static_cast<const Ti*>(b),
-                                                      alpha, beta,
-                                                      static_cast<unsigned int>(ldd), stride_d, 
-                                                      static_cast<unsigned int>(lda), stride_a, 
->>>>>>> 213ee7d5
                                                       static_cast<unsigned int>(ldb), stride_b,
                                                       static_cast<unsigned int>(m),
                                                       static_cast<unsigned int>(n),
@@ -360,7 +325,6 @@
     else if((trans_a == rocblas_operation_none) &&
             (trans_b == rocblas_operation_transpose || trans_b == rocblas_operation_conjugate_transpose))
     {
-<<<<<<< HEAD
         t_status = tensile_Cijk_Ailk_Bjlk_B<Ti,To,Tc>(static_cast<To*>(d),
                                                       static_cast<const To*>(c_in),
                                                       static_cast<const Ti*>(a), 
@@ -369,15 +333,6 @@
                                                       static_cast<unsigned int>(ldd), stride_d,
                                                       static_cast<unsigned int>(ldi), stride_i,
                                                       static_cast<unsigned int>(lda), stride_a,
-=======
-        t_status = tensile_Cijk_Ailk_Bjlk_B<Ti,To,Tc>(static_cast<To*>(d), 
-                                                      static_cast<const To*>(c_in), 
-                                                      static_cast<const Ti*>(a), 
-                                                      static_cast<const Ti*>(b),
-                                                      alpha, beta,
-                                                      static_cast<unsigned int>(ldd), stride_d, 
-                                                      static_cast<unsigned int>(lda), stride_a, 
->>>>>>> 213ee7d5
                                                       static_cast<unsigned int>(ldb), stride_b,
                                                       static_cast<unsigned int>(m),
                                                       static_cast<unsigned int>(n),
@@ -389,7 +344,6 @@
             (trans_b == rocblas_operation_none))
     {
         t_status = tensile_Cijk_Alik_Bljk_B<Ti,To,Tc>(static_cast<To*>(d),
-<<<<<<< HEAD
                                                       static_cast<const To*>(c_in),
                                                       static_cast<const Ti*>(a),
                                                       static_cast<const Ti*>(b),
@@ -397,14 +351,6 @@
                                                       static_cast<unsigned int>(ldd), stride_d,
                                                       static_cast<unsigned int>(ldi), stride_i,
                                                       static_cast<unsigned int>(lda), stride_a,
-=======
-                                                      static_cast<const To*>(c_in), 
-                                                      static_cast<const Ti*>(a),
-                                                      static_cast<const Ti*>(b),
-                                                      alpha, beta,
-                                                      static_cast<unsigned int>(ldd), stride_d, 
-                                                      static_cast<unsigned int>(lda), stride_a, 
->>>>>>> 213ee7d5
                                                       static_cast<unsigned int>(ldb), stride_b,
                                                       static_cast<unsigned int>(m),
                                                       static_cast<unsigned int>(n),
@@ -416,7 +362,6 @@
             (trans_b == rocblas_operation_transpose || trans_b == rocblas_operation_conjugate_transpose))
     {
         t_status = tensile_Cijk_Alik_Bjlk_B<Ti,To,Tc>(static_cast<To*>(d),
-<<<<<<< HEAD
                                                       static_cast<const To*>(c_in),
                                                       static_cast<const Ti*>(a),
                                                       static_cast<const Ti*>(b),
@@ -424,14 +369,6 @@
                                                       static_cast<unsigned int>(ldd), stride_d,
                                                       static_cast<unsigned int>(ldi), stride_i,
                                                       static_cast<unsigned int>(lda), stride_a,
-=======
-                                                      static_cast<const To*>(c_in), 
-                                                      static_cast<const Ti*>(a),
-                                                      static_cast<const Ti*>(b),
-                                                      alpha, beta,
-                                                      static_cast<unsigned int>(ldd), stride_d, 
-                                                      static_cast<unsigned int>(lda), stride_a, 
->>>>>>> 213ee7d5
                                                       static_cast<unsigned int>(ldb), stride_b,
                                                       static_cast<unsigned int>(m),
                                                       static_cast<unsigned int>(n),
