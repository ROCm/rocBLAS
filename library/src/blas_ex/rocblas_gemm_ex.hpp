--- conflicted
+++ resolved
@@ -470,12 +470,8 @@
     return rb_status;
 }
 
-<<<<<<< HEAD
+#if defined(USE_CHUNKING)
 template <typename Ti, typename To, typename Tc>
-=======
-#if defined(USE_CHUNKING)
-template <typename Td, typename Tc>
->>>>>>> c77899d7
 rocblas_status gemm_ex_chunking(rocblas_handle handle,
                             rocblas_operation trans_a,
                             rocblas_operation trans_b,
