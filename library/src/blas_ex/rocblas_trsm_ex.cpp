--- conflicted
+++ resolved
@@ -3,34 +3,17 @@
  * ************************************************************************ */
 #include <hip/hip_runtime.h>
 
-<<<<<<< HEAD
-#include "Tensile.h"
-#include "TensileTypes.h"
-=======
 #include "rocblas.h"
 
 #include "Tensile.h"
 #include "TensileTypes.h"
 #include "status.h"
 
->>>>>>> 1bb5a199
 #include "definitions.h"
 #include "handle.h"
 #include "logging.h"
-#include "rocblas.h"
-#include "rocblas_trsm.hpp"
-#include "status.h"
 #include "utility.h"
 #include <type_traits>
-<<<<<<< HEAD
-
-constexpr size_t WORKBUF_TRSM_A_BLKS     = 10;
-constexpr size_t WORKBUF_TRSM_B_MIN_CHNK = 1024;
-constexpr size_t WORKBUF_TRSM_INVA_SZ    = 128 * 128 * 10 * sizeof(double);
-constexpr size_t WORKBUF_TRSM_INVA_C_SZ  = 128 * 128 * 10 * sizeof(double) / 2;
-constexpr size_t WORKBUF_TRSV_X_SZ       = 131072 * sizeof(double);
-constexpr size_t WORKBUF_TRSV_ALPHA_SZ   = sizeof(double);
-=======
 
 #include "rocblas_trsm.hpp"
 
@@ -48,69 +31,35 @@
                                           rocblas_int         ldb,
                                           const void*         invA,
                                           rocblas_int         ld_invA,
-                                          rocblas_datatype    compute_type,
-                                          rocblas_trsm_option option,
-                                          size_t*             x_temp_size,
-                                          void*               x_temp_workspace)
->>>>>>> 1bb5a199
-
-extern "C" rocblas_status rocblas_trsm_ex(rocblas_handle    handle,
-                                          rocblas_side      side,
-                                          rocblas_fill      uplo,
-                                          rocblas_operation trans_a,
-                                          rocblas_diagonal  diag,
-                                          rocblas_int       m,
-                                          rocblas_int       n,
-                                          const void*       alpha,
-                                          const void*       a,
-                                          rocblas_int       lda,
-                                          void*             b,
-                                          rocblas_int       ldb,
-                                          const void*       invA,
-                                          rocblas_int       ld_invA,
-                                          rocblas_datatype  compute_type)
+                                          rocblas_datatype    compute_type)
 {
+    // handle, alpha must not be null pointers for logging
     if(!handle)
         return rocblas_status_invalid_handle;
 
-    // Compute the optimum size in bytes for maximum speed
-    size_t x_temp_size = rocblas_sizeof_datatype(compute_type) * m * n;
-
-    // If this call is a device memory size query,
-    if(handle->is_device_memory_size_query())
-    {
-        // return the size in bytes recommended for maximum speed
-        return handle->set_optimal_device_memory_size(x_temp_size);
-    }
-
     static constexpr rocblas_int TRSM_BLOCK = 128;
     rocblas_int                  k          = (side == rocblas_side_left ? m : n);
-<<<<<<< HEAD
-=======
     bool allowChunking = (k % TRSM_BLOCK == 0 && k <= TRSM_BLOCK * *(handle->get_trsm_A_blks()));
->>>>>>> 1bb5a199
-
-    // Attempt to allocate the optimal size
-    void* x_temp_workspace = handle->device_memory_alloc(x_temp_size);
-
-    // If optimal size is not available, try the smaller size
+
     if(!x_temp_workspace)
     {
-        bool allowChunking = (k % TRSM_BLOCK == 0 && k <= TRSM_BLOCK * WORKBUF_TRSM_A_BLKS);
-
-        if(!allowChunking) // Chunking not supported
-            return rocblas_status_memory_error;
-
-        x_temp_size = rocblas_sizeof_datatype(compute_type) * m;
-        //        x_temp_workspace = handle->device_memory_alloc(x_temp_size);
-
-        // If the smaller size cannot be allocated, return error
-        if(!x_temp_workspace)
-            return rocblas_status_memory_error;
+        rocblas_int k = (side == rocblas_side_left ? m : n);
+
+        if(option == rocblas_trsm_high_performance || !allowChunking)
+            *x_temp_size = m * n;
+        else if(option == rocblas_trsm_low_memory)
+            *x_temp_size = m;
+        else
+            return rocblas_status_not_implemented;
+
+        return rocblas_status_success;
     }
 
     if(!alpha)
         return rocblas_status_invalid_pointer;
+
+    if(!allowChunking && (*x_temp_size / m) < n) // Chunking not supported
+        return rocblas_status_invalid_size;
 
     auto layer_mode = handle->layer_mode;
     if(layer_mode
@@ -196,6 +145,7 @@
                           ldb,
                           invA,
                           ld_invA,
+                          x_temp_workspace,
                           compute_type_string);
         }
 
@@ -261,7 +211,7 @@
                                                          ldb,
                                                          static_cast<const double*>(invA),
                                                          ld_invA,
-                                                         &x_temp_size,
+                                                         static_cast<const size_t*>(x_temp_size),
                                                          static_cast<double*>(x_temp_workspace));
     }
     else if(compute_type == rocblas_datatype_f32_r)
@@ -280,7 +230,7 @@
                                                          ldb,
                                                          static_cast<const float*>(invA),
                                                          ld_invA,
-                                                         &x_temp_size,
+                                                         static_cast<const size_t*>(x_temp_size),
                                                          static_cast<float*>(x_temp_workspace));
     }
     else
