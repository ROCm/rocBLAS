--- conflicted
+++ resolved
@@ -74,11 +74,7 @@
         return rocblas_status_invalid_handle;
 
     // allocate on heap
-<<<<<<< HEAD
     *handle = new _rocblas_handle;
-=======
-    *handle = new _rocblas_handle();
->>>>>>> e50ce425
 
     if((*handle)->layer_mode & rocblas_layer_mode_log_trace)
         log_trace(*handle, "rocblas_create_handle");
@@ -87,11 +83,7 @@
 }
 catch(...)
 {
-<<<<<<< HEAD
-    return rocblas_status_memory_error;
-=======
-    return exception_to_rocblas_status();
->>>>>>> e50ce425
+    return exception_to_rocblas_status();
 }
 
 /*******************************************************************************
@@ -108,19 +100,11 @@
 
     // call destructor
     delete handle;
-<<<<<<< HEAD
-=======
-
->>>>>>> e50ce425
     return rocblas_status_success;
 }
 catch(...)
 {
-<<<<<<< HEAD
-    return rocblas_status_internal_error;
-=======
-    return exception_to_rocblas_status();
->>>>>>> e50ce425
+    return exception_to_rocblas_status();
 }
 
 /*******************************************************************************
