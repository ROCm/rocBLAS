/* ************************************************************************
 * Copyright 2016-2020 Advanced Micro Devices, Inc.
 *
 * ************************************************************************ */
#include "handle.h"
#include "logging.h"
#include "rocblas-auxiliary.h"
#include <memory>

/* ============================================================================================ */

/*******************************************************************************
 * ! \brief  Initialize rocBLAS, to avoid costly startup time at the first call.
 ******************************************************************************/
extern "C" void rocblas_initialize()
{
<<<<<<< HEAD
    rocblas_handle handle;
    // Static resources are initialized only once, by creating and destroying a handle
    static int dummy
=======
    // Static resources are initialized only once, by creating and destroying a handle
    static rocblas_handle handle;
    static int            dummy
>>>>>>> d7037d2c
        = rocblas_create_handle(&handle) == rocblas_status_success ? rocblas_destroy_handle(handle),
        0 : 0;
}

/*******************************************************************************
 * ! \brief  indicates whether the pointer is on the host or device.
 * currently HIP API can only recoginize the input ptr on deive or not
 *  can not recoginize it is on host or not
 ******************************************************************************/
extern "C" rocblas_pointer_mode rocblas_pointer_to_mode(void* ptr)
{
    hipPointerAttribute_t attribute;
    hipPointerGetAttributes(&attribute, ptr);
    if(ptr == attribute.devicePointer)
        return rocblas_pointer_mode_device;
    else
        return rocblas_pointer_mode_host;
}

/*******************************************************************************
 * ! \brief get pointer mode, can be host or device
 ******************************************************************************/
extern "C" rocblas_status rocblas_get_pointer_mode(rocblas_handle        handle,
                                                   rocblas_pointer_mode* mode)
try
{
    // if handle not valid
    if(!handle)
        return rocblas_status_invalid_handle;
    *mode = handle->pointer_mode;
    if(handle->layer_mode & rocblas_layer_mode_log_trace)
        log_trace(handle, "rocblas_get_pointer_mode", *mode);
    return rocblas_status_success;
}
catch(...)
{
    return exception_to_rocblas_status();
}

/*******************************************************************************
 * ! \brief set pointer mode to host or device
 ******************************************************************************/
extern "C" rocblas_status rocblas_set_pointer_mode(rocblas_handle handle, rocblas_pointer_mode mode)
try
{
    // if handle not valid
    if(!handle)
        return rocblas_status_invalid_handle;
    if(handle->layer_mode & rocblas_layer_mode_log_trace)
        log_trace(handle, "rocblas_set_pointer_mode", mode);
    handle->pointer_mode = mode;
    return rocblas_status_success;
}
catch(...)
{
    return exception_to_rocblas_status();
}

/*******************************************************************************
 * ! \brief create rocblas handle called before any rocblas library routines
 ******************************************************************************/
extern "C" rocblas_status rocblas_create_handle(rocblas_handle* handle)
try
{
    // if handle not valid
    if(!handle)
        return rocblas_status_invalid_handle;

    // allocate on heap
    *handle = new _rocblas_handle();

    if((*handle)->layer_mode & rocblas_layer_mode_log_trace)
        log_trace(*handle, "rocblas_create_handle");

    return rocblas_status_success;
}
catch(...)
{
    return exception_to_rocblas_status();
}

/*******************************************************************************
 *! \brief release rocblas handle, will implicitly synchronize host and device
 ******************************************************************************/
extern "C" rocblas_status rocblas_destroy_handle(rocblas_handle handle)
try
{
    // if handle not valid
    if(!handle)
        return rocblas_status_invalid_handle;
    if(handle->layer_mode & rocblas_layer_mode_log_trace)
        log_trace(handle, "rocblas_destroy_handle");
    // call destructor
    delete handle;

    return rocblas_status_success;
}
catch(...)
{
    return exception_to_rocblas_status();
}

/*******************************************************************************
 *! \brief   set rocblas stream used for all subsequent library function calls.
 *   If not set, all hip kernels will take the default NULL stream.
 *   stream_id must be created before this call
 ******************************************************************************/
extern "C" rocblas_status rocblas_set_stream(rocblas_handle handle, hipStream_t stream_id)
try
{
    // if handle not valid
    if(!handle)
        return rocblas_status_invalid_handle;
    if(handle->layer_mode & rocblas_layer_mode_log_trace)
        log_trace(handle, "rocblas_set_stream", stream_id);
    return handle->set_stream(stream_id);
}
catch(...)
{
    return exception_to_rocblas_status();
}

/*******************************************************************************
 *! \brief   get rocblas stream used for all subsequent library function calls.
 *   If not set, all hip kernels will take the default NULL stream.
 ******************************************************************************/
extern "C" rocblas_status rocblas_get_stream(rocblas_handle handle, hipStream_t* stream_id)
try
{
    // if handle not valid
    if(!handle)
        return rocblas_status_invalid_handle;
    if(handle->layer_mode & rocblas_layer_mode_log_trace)
        log_trace(handle, "rocblas_get_stream", *stream_id);
    return handle->get_stream(stream_id);
}
catch(...)
{
    return exception_to_rocblas_status();
}

/*******************************************************************************
 *! \brief  Non-unit stride vector copy on device. Vectors are void pointers
     with element size elem_size
 ******************************************************************************/
// arbitrarily assign max buffer size to 1Mb
constexpr size_t      VEC_BUFF_MAX_BYTES = 1048576;
constexpr rocblas_int NB_X               = 256;

__global__ void copy_void_ptr_vector_kernel(rocblas_int n,
                                            rocblas_int elem_size,
                                            const void* x,
                                            rocblas_int incx,
                                            void*       y,
                                            rocblas_int incy)
{
    size_t tid = hipBlockIdx_x * hipBlockDim_x + hipThreadIdx_x;
    if(tid < n)
    {
        memcpy(
            (char*)y + tid * incy * elem_size, (const char*)x + tid * incx * elem_size, elem_size);
    }
}

/* ============================================================================================ */
// TODO: Need to replace this with new device memory allocation system

// device_malloc wraps hipMalloc and provides same API as malloc
static void* device_malloc(size_t byte_size)
{
    void* pointer = nullptr;
    PRINT_IF_HIP_ERROR((hipMalloc)(&pointer, byte_size));
    return pointer;
}

// device_free wraps hipFree and provides same API as free
static void device_free(void* ptr)
{
    PRINT_IF_HIP_ERROR((hipFree)(ptr));
}

using rocblas_unique_ptr = std::unique_ptr<void, void (*)(void*)>;

/*******************************************************************************
 *! \brief   copies void* vector x with stride incx on host to void* vector
     y with stride incy on device. Vectors have n elements of size elem_size.
  TODO: Need to replace device memory allocation with new system
 ******************************************************************************/
extern "C" rocblas_status rocblas_set_vector(rocblas_int n,
                                             rocblas_int elem_size,
                                             const void* x_h,
                                             rocblas_int incx,
                                             void*       y_d,
                                             rocblas_int incy)
try
{
    if(n == 0) // quick return
        return rocblas_status_success;
    if(n < 0 || incx <= 0 || incy <= 0 || elem_size <= 0)
        return rocblas_status_invalid_size;
    if(!x_h || !y_d)
        return rocblas_status_invalid_pointer;

    if(incx == 1 && incy == 1) // contiguous host vector -> contiguous device vector
    {
        PRINT_IF_HIP_ERROR(hipMemcpy(y_d, x_h, elem_size * n, hipMemcpyHostToDevice));
    }
    else // either non-contiguous host vector or non-contiguous device vector
    {
        size_t bytes_to_copy = static_cast<size_t>(elem_size) * static_cast<size_t>(n);
        size_t temp_byte_size
            = bytes_to_copy < VEC_BUFF_MAX_BYTES ? bytes_to_copy : VEC_BUFF_MAX_BYTES;
        int n_elem = temp_byte_size / elem_size; // number of elements in buffer
        int n_copy = ((n - 1) / n_elem) + 1; // number of times buffer is copied

        int  blocks = (n_elem - 1) / NB_X + 1; // parameters for device kernel
        dim3 grid(blocks);
        dim3 threads(NB_X);

        size_t x_h_byte_stride = (size_t)elem_size * incx;
        size_t y_d_byte_stride = (size_t)elem_size * incy;
        size_t t_h_byte_stride = (size_t)elem_size;

        for(int i_copy = 0; i_copy < n_copy; i_copy++)
        {
            int         i_start     = i_copy * n_elem;
            int         n_elem_max  = n - i_start < n_elem ? n - i_start : n_elem;
            int         contig_size = n_elem_max * elem_size;
            void*       y_d_start   = (char*)y_d + i_start * y_d_byte_stride;
            const void* x_h_start   = (const char*)x_h + i_start * x_h_byte_stride;

            if((incx != 1) && (incy != 1))
            {
                // used unique_ptr to avoid memory leak
                auto  t_h_managed = rocblas_unique_ptr{malloc(temp_byte_size), free};
                void* t_h         = t_h_managed.get();
                if(!t_h)
                    return rocblas_status_memory_error;
                auto  t_d_managed = rocblas_unique_ptr{device_malloc(temp_byte_size), device_free};
                void* t_d         = t_d_managed.get();
                if(!t_d)
                    return rocblas_status_memory_error;
                // non-contiguous host vector -> host buffer
                for(size_t i_b = 0, i_x = i_start; i_b < n_elem_max; i_b++, i_x++)
                {
                    memcpy((char*)t_h + i_b * t_h_byte_stride,
                           (const char*)x_h + i_x * x_h_byte_stride,
                           elem_size);
                }
                // host buffer -> device buffer
                PRINT_IF_HIP_ERROR(hipMemcpy(t_d, t_h, contig_size, hipMemcpyHostToDevice));
                // device buffer -> non-contiguous device vector
                hipLaunchKernelGGL(copy_void_ptr_vector_kernel,
                                   grid,
                                   threads,
                                   0,
                                   0,
                                   n_elem_max,
                                   elem_size,
                                   t_d,
                                   1,
                                   y_d_start,
                                   incy);
            }
            else if(incx == 1 && incy != 1)
            {
                // used unique_ptr to avoid memory leak
                auto  t_d_managed = rocblas_unique_ptr{device_malloc(temp_byte_size), device_free};
                void* t_d         = t_d_managed.get();
                if(!t_d)
                    return rocblas_status_memory_error;
                // contiguous host vector -> device buffer
                PRINT_IF_HIP_ERROR(hipMemcpy(t_d, x_h_start, contig_size, hipMemcpyHostToDevice));
                // device buffer -> non-contiguous device vector
                hipLaunchKernelGGL(copy_void_ptr_vector_kernel,
                                   grid,
                                   threads,
                                   0,
                                   0,
                                   n_elem_max,
                                   elem_size,
                                   t_d,
                                   1,
                                   y_d_start,
                                   incy);
            }
            else if(incx != 1 && incy == 1)
            {
                // used unique_ptr to avoid memory leak
                auto  t_h_managed = rocblas_unique_ptr{malloc(temp_byte_size), free};
                void* t_h         = t_h_managed.get();
                if(!t_h)
                    return rocblas_status_memory_error;
                // non-contiguous host vector -> host buffer
                for(size_t i_b = 0, i_x = i_start; i_b < n_elem_max; i_b++, i_x++)
                {
                    memcpy((char*)t_h + i_b * t_h_byte_stride,
                           (const char*)x_h + i_x * x_h_byte_stride,
                           elem_size);
                }
                // host buffer -> contiguous device vector
                PRINT_IF_HIP_ERROR(hipMemcpy(y_d_start, t_h, contig_size, hipMemcpyHostToDevice));
            }
        }
    }
    return rocblas_status_success;
}
catch(...) // catch all exceptions
{
    return exception_to_rocblas_status();
}

/*******************************************************************************
 *! \brief   copies void* vector x with stride incx on device to void* vector
     y with stride incy on host. Vectors have n elements of size elem_size.
 ******************************************************************************/
extern "C" rocblas_status rocblas_get_vector(rocblas_int n,
                                             rocblas_int elem_size,
                                             const void* x_d,
                                             rocblas_int incx,
                                             void*       y_h,
                                             rocblas_int incy)
try
{
    if(n == 0) // quick return
        return rocblas_status_success;
    if(n < 0 || incx <= 0 || incy <= 0 || elem_size <= 0)
        return rocblas_status_invalid_size;
    if(!x_d || !y_h)
        return rocblas_status_invalid_pointer;

    if(incx == 1 && incy == 1) // congiguous device vector -> congiguous host vector
    {
        PRINT_IF_HIP_ERROR(hipMemcpy(y_h, x_d, elem_size * n, hipMemcpyDeviceToHost));
    }
    else // either device or host vector is non-contiguous
    {
        size_t bytes_to_copy = static_cast<size_t>(elem_size) * static_cast<size_t>(n);
        size_t temp_byte_size
            = bytes_to_copy < VEC_BUFF_MAX_BYTES ? bytes_to_copy : VEC_BUFF_MAX_BYTES;
        int n_elem = temp_byte_size / elem_size; // number elements in buffer
        int n_copy = ((n - 1) / n_elem) + 1; // number of times buffer is copied

        int  blocks = (n_elem - 1) / NB_X + 1; // parameters for device kernel
        dim3 grid(blocks);
        dim3 threads(NB_X);

        size_t x_d_byte_stride = (size_t)elem_size * incx;
        size_t y_h_byte_stride = (size_t)elem_size * incy;
        size_t t_h_byte_stride = (size_t)elem_size;

        for(int i_copy = 0; i_copy < n_copy; i_copy++)
        {
            int i_start           = i_copy * n_elem;
            int n_elem_max        = n - (n_elem * i_copy) < n_elem ? n - (n_elem * i_copy) : n_elem;
            int contig_size       = elem_size * n_elem_max;
            const void* x_d_start = (const char*)x_d + i_start * x_d_byte_stride;
            void*       y_h_start = (char*)y_h + i_start * y_h_byte_stride;

            if(incx != 1 && incy != 1)
            {
                // used unique_ptr to avoid memory leak
                auto  t_h_managed = rocblas_unique_ptr{malloc(temp_byte_size), free};
                void* t_h         = t_h_managed.get();
                if(!t_h)
                    return rocblas_status_memory_error;
                auto  t_d_managed = rocblas_unique_ptr{device_malloc(temp_byte_size), device_free};
                void* t_d         = t_d_managed.get();
                if(!t_d)
                    return rocblas_status_memory_error;
                // non-contiguous device vector -> device buffer
                hipLaunchKernelGGL(copy_void_ptr_vector_kernel,
                                   grid,
                                   threads,
                                   0,
                                   0,
                                   n_elem_max,
                                   elem_size,
                                   x_d_start,
                                   incx,
                                   t_d,
                                   1);
                // device buffer -> host buffer
                PRINT_IF_HIP_ERROR(hipMemcpy(t_h, t_d, contig_size, hipMemcpyDeviceToHost));
                // host buffer -> non-contiguous host vector
                for(size_t i_b = 0, i_y = i_start; i_b < n_elem_max; i_b++, i_y++)
                {
                    memcpy((char*)y_h + i_y * y_h_byte_stride,
                           (const char*)t_h + i_b * t_h_byte_stride,
                           elem_size);
                }
            }
            else if(incx == 1 && incy != 1)
            {
                // used unique_ptr to avoid memory leak
                auto  t_h_managed = rocblas_unique_ptr{malloc(temp_byte_size), free};
                void* t_h         = t_h_managed.get();
                if(!t_h)
                    return rocblas_status_memory_error;
                // congiguous device vector -> host buffer
                PRINT_IF_HIP_ERROR(hipMemcpy(t_h, x_d_start, contig_size, hipMemcpyDeviceToHost));

                // host buffer -> non-contiguous host vector
                for(size_t i_b = 0, i_y = i_start; i_b < n_elem_max; i_b++, i_y++)
                {
                    memcpy((char*)y_h + i_y * y_h_byte_stride,
                           (const char*)t_h + i_b * t_h_byte_stride,
                           elem_size);
                }
            }
            else if(incx != 1 && incy == 1)
            {
                // used unique_ptr to avoid memory leak
                auto  t_d_managed = rocblas_unique_ptr{device_malloc(temp_byte_size), device_free};
                void* t_d         = t_d_managed.get();
                if(!t_d)
                    return rocblas_status_memory_error;
                // non-contiguous device vector -> device buffer
                hipLaunchKernelGGL(copy_void_ptr_vector_kernel,
                                   grid,
                                   threads,
                                   0,
                                   0,
                                   n_elem_max,
                                   elem_size,
                                   x_d_start,
                                   incx,
                                   t_d,
                                   1);
                // device buffer -> contiguous host vector
                PRINT_IF_HIP_ERROR(hipMemcpy(y_h_start, t_d, contig_size, hipMemcpyDeviceToHost));
            }
        }
    }
    return rocblas_status_success;
}
catch(...) // catch all exceptions
{
    return exception_to_rocblas_status();
}

/*******************************************************************************
 *! \brief   copies void* vector x with stride incx on host to void* vector
     y with stride incy on device. Vectors have n elements of size elem_size.
 ******************************************************************************/
extern "C" rocblas_status rocblas_set_vector_async(rocblas_int n,
                                                   rocblas_int elem_size,
                                                   const void* x_h,
                                                   rocblas_int incx,
                                                   void*       y_d,
                                                   rocblas_int incy,
                                                   hipStream_t stream)
try
{
    if(n == 0) // quick return
        return rocblas_status_success;
    if(n < 0 || incx <= 0 || incy <= 0 || elem_size <= 0)
        return rocblas_status_invalid_size;
    if(!x_h || !y_d)
        return rocblas_status_invalid_pointer;

    if(incx == 1 && incy == 1) // contiguous host vector -> contiguous device vector
    {
        PRINT_IF_HIP_ERROR(hipMemcpyAsync(y_d, x_h, elem_size * n, hipMemcpyHostToDevice, stream));
    }
    else // either non-contiguous host vector or non-contiguous device vector
    {
        // pretend data is 2D to compensate for non unit increments
        PRINT_IF_HIP_ERROR(hipMemcpy2DAsync(y_d,
                                            elem_size * incy,
                                            x_h,
                                            elem_size * incx,
                                            elem_size,
                                            n,
                                            hipMemcpyHostToDevice,
                                            stream));
    }
    return rocblas_status_success;
}
catch(...) // catch all exceptions
{
    return exception_to_rocblas_status();
}

/*******************************************************************************
 *! \brief   copies void* vector x with stride incx on device to void* vector
     y with stride incy on host. Vectors have n elements of size elem_size.
 ******************************************************************************/
extern "C" rocblas_status rocblas_get_vector_async(rocblas_int n,
                                                   rocblas_int elem_size,
                                                   const void* x_d,
                                                   rocblas_int incx,
                                                   void*       y_h,
                                                   rocblas_int incy,
                                                   hipStream_t stream)
try
{
    if(n == 0) // quick return
        return rocblas_status_success;
    if(n < 0 || incx <= 0 || incy <= 0 || elem_size <= 0)
        return rocblas_status_invalid_size;
    if(!x_d || !y_h)
        return rocblas_status_invalid_pointer;

    if(incx == 1 && incy == 1) // congiguous device vector -> congiguous host vector
    {
        PRINT_IF_HIP_ERROR(hipMemcpyAsync(y_h, x_d, elem_size * n, hipMemcpyDeviceToHost, stream));
    }
    else // either device or host vector is non-contiguous
    {
        // pretend data is 2D to compensate for non unit increments
        PRINT_IF_HIP_ERROR(hipMemcpy2DAsync(y_h,
                                            elem_size * incy,
                                            x_d,
                                            elem_size * incx,
                                            elem_size,
                                            n,
                                            hipMemcpyDeviceToHost,
                                            stream));
    }
    return rocblas_status_success;
}
catch(...) // catch all exceptions
{
    return exception_to_rocblas_status();
}

/*******************************************************************************
 *! \brief  Matrix copy on device. Matrices are void pointers with element
     size elem_size
 ******************************************************************************/

constexpr size_t      MAT_BUFF_MAX_BYTES = 1048576;
constexpr rocblas_int MATRIX_DIM_X       = 128;
constexpr rocblas_int MATRIX_DIM_Y       = 8;

__global__ void copy_void_ptr_matrix_kernel(rocblas_int rows,
                                            rocblas_int cols,
                                            size_t      elem_size,
                                            const void* a,
                                            rocblas_int lda,
                                            void*       b,
                                            rocblas_int ldb)
{
    rocblas_int tx = hipBlockIdx_x * hipBlockDim_x + hipThreadIdx_x;
    rocblas_int ty = hipBlockIdx_y * hipBlockDim_y + hipThreadIdx_y;

    if(tx < rows && ty < cols)
        memcpy((char*)b + (tx + ldb * ty) * elem_size,
               (const char*)a + (tx + lda * ty) * elem_size,
               elem_size);
}

/*******************************************************************************
 *! \brief   copies void* matrix a_h with leading dimentsion lda on host to
     void* matrix b_d with leading dimension ldb on device. Matrices have
     size rows * cols with element size elem_size.
 ******************************************************************************/

extern "C" rocblas_status rocblas_set_matrix(rocblas_int rows,
                                             rocblas_int cols,
                                             rocblas_int elem_size,
                                             const void* a_h,
                                             rocblas_int lda,
                                             void*       b_d,
                                             rocblas_int ldb)
try
{
    if(rows == 0 || cols == 0) // quick return
        return rocblas_status_success;
    if(rows < 0 || cols < 0 || lda <= 0 || ldb <= 0 || rows > lda || rows > ldb || elem_size <= 0)
        return rocblas_status_invalid_size;
    if(!a_h || !b_d)
        return rocblas_status_invalid_pointer;

    // contiguous host matrix -> contiguous device matrix
    if(lda == rows && ldb == rows)
    {
        size_t bytes_to_copy = static_cast<size_t>(elem_size) * static_cast<size_t>(rows)
                               * static_cast<size_t>(cols);
        PRINT_IF_HIP_ERROR(hipMemcpy(b_d, a_h, bytes_to_copy, hipMemcpyHostToDevice));
    }
    // matrix colums too large to fit in temp buffer, copy matrix col by col
    else if(rows * elem_size > MAT_BUFF_MAX_BYTES)
    {
        for(size_t i = 0; i < cols; i++)
        {
            PRINT_IF_HIP_ERROR(hipMemcpy((char*)b_d + ldb * i * elem_size,
                                         (const char*)a_h + lda * i * elem_size,
                                         (size_t)elem_size * rows,
                                         hipMemcpyHostToDevice));
        }
    }
    // columns fit in temp buffer, pack columns in buffer, hipMemcpy host->device, unpack
    // columns
    else
    {
        size_t bytes_to_copy = static_cast<size_t>(elem_size) * static_cast<size_t>(rows)
                               * static_cast<size_t>(cols);
        size_t temp_byte_size
            = bytes_to_copy < MAT_BUFF_MAX_BYTES ? bytes_to_copy : MAT_BUFF_MAX_BYTES;
        int n_cols = temp_byte_size / (elem_size * rows); // number of columns in buffer
        int n_copy = ((cols - 1) / n_cols) + 1; // number of times buffer is copied

        rocblas_int blocksX = ((rows - 1) / MATRIX_DIM_X) + 1; // parameters for device kernel
        rocblas_int blocksY = ((n_cols - 1) / MATRIX_DIM_Y) + 1;
        dim3        grid(blocksX, blocksY);
        dim3        threads(MATRIX_DIM_X, MATRIX_DIM_Y);

        size_t lda_h_byte = (size_t)elem_size * lda;
        size_t ldb_d_byte = (size_t)elem_size * ldb;
        size_t ldt_h_byte = (size_t)elem_size * rows;

        for(int i_copy = 0; i_copy < n_copy; i_copy++)
        {
            size_t      i_start     = i_copy * n_cols;
            int         n_cols_max  = cols - i_start < n_cols ? cols - i_start : n_cols;
            int         contig_size = elem_size * rows * n_cols_max;
            void*       b_d_start   = (char*)b_d + i_start * ldb_d_byte;
            const void* a_h_start   = (const char*)a_h + i_start * lda_h_byte;

            if((lda != rows) && (ldb != rows))
            {
                // used unique_ptr to avoid memory leak
                auto  t_h_managed = rocblas_unique_ptr{malloc(temp_byte_size), free};
                void* t_h         = t_h_managed.get();
                if(!t_h)
                    return rocblas_status_memory_error;
                auto  t_d_managed = rocblas_unique_ptr{device_malloc(temp_byte_size), device_free};
                void* t_d         = t_d_managed.get();
                if(!t_d)
                    return rocblas_status_memory_error;
                // non-contiguous host matrix -> host buffer
                for(size_t i_t = 0, i_a = i_start; i_t < n_cols_max; i_t++, i_a++)
                {
                    memcpy((char*)t_h + i_t * ldt_h_byte,
                           (const char*)a_h + i_a * lda_h_byte,
                           ldt_h_byte);
                }
                // host buffer -> device buffer
                PRINT_IF_HIP_ERROR(hipMemcpy(t_d, t_h, contig_size, hipMemcpyHostToDevice));
                // device buffer -> non-contiguous device matrix
                hipLaunchKernelGGL(copy_void_ptr_matrix_kernel,
                                   grid,
                                   threads,
                                   0,
                                   0,
                                   rows,
                                   n_cols_max,
                                   elem_size,
                                   t_d,
                                   rows,
                                   b_d_start,
                                   ldb);
            }
            else if(lda == rows && ldb != rows)
            {
                // used unique_ptr to avoid memory leak
                auto  t_d_managed = rocblas_unique_ptr{device_malloc(temp_byte_size), device_free};
                void* t_d         = t_d_managed.get();
                if(!t_d)
                    return rocblas_status_memory_error;
                // contiguous host matrix -> device buffer
                PRINT_IF_HIP_ERROR(hipMemcpy(t_d, a_h_start, contig_size, hipMemcpyHostToDevice));
                // device buffer -> non-contiguous device matrix
                hipLaunchKernelGGL(copy_void_ptr_matrix_kernel,
                                   grid,
                                   threads,
                                   0,
                                   0,
                                   rows,
                                   n_cols_max,
                                   elem_size,
                                   t_d,
                                   rows,
                                   b_d_start,
                                   ldb);
            }
            else if(lda != rows && ldb == rows)
            {
                // used unique_ptr to avoid memory leak
                auto  t_h_managed = rocblas_unique_ptr{malloc(temp_byte_size), free};
                void* t_h         = t_h_managed.get();
                if(!t_h)
                    return rocblas_status_memory_error;
                // non-contiguous host matrix -> host buffer
                for(size_t i_t = 0, i_a = i_start; i_t < n_cols_max; i_t++, i_a++)
                {
                    memcpy((char*)t_h + i_t * ldt_h_byte,
                           (const char*)a_h + i_a * lda_h_byte,
                           ldt_h_byte);
                }
                // host buffer -> contiguous device matrix
                PRINT_IF_HIP_ERROR(hipMemcpy(b_d_start, t_h, contig_size, hipMemcpyHostToDevice));
            }
        }
    }
    return rocblas_status_success;
}
catch(...) // catch all exceptions
{
    return exception_to_rocblas_status();
}

/*******************************************************************************
 *! \brief   copies void* matrix a_h with leading dimentsion lda on host to
     void* matrix b_d with leading dimension ldb on device. Matrices have
     size rows * cols with element size elem_size.
 ******************************************************************************/

extern "C" rocblas_status rocblas_get_matrix(rocblas_int rows,
                                             rocblas_int cols,
                                             rocblas_int elem_size,
                                             const void* a_d,
                                             rocblas_int lda,
                                             void*       b_h,
                                             rocblas_int ldb)
try
{
    if(rows == 0 || cols == 0) // quick return
        return rocblas_status_success;
    if(rows < 0 || cols < 0 || lda <= 0 || ldb <= 0 || rows > lda || rows > ldb || elem_size <= 0)
        return rocblas_status_invalid_size;
    if(!a_d || !b_h)
        return rocblas_status_invalid_pointer;

    // congiguous device matrix -> congiguous host matrix
    if(lda == rows && ldb == rows)
    {
        size_t bytes_to_copy = elem_size * static_cast<size_t>(rows) * cols;
        PRINT_IF_HIP_ERROR(hipMemcpy(b_h, a_d, bytes_to_copy, hipMemcpyDeviceToHost));
    }
    // columns too large for temp buffer, hipMemcpy column by column
    else if(rows * elem_size > MAT_BUFF_MAX_BYTES)
    {
        for(size_t i = 0; i < cols; i++)
        {
            PRINT_IF_HIP_ERROR(hipMemcpy((char*)b_h + i * ldb * elem_size,
                                         (const char*)a_d + i * lda * elem_size,
                                         elem_size * rows,
                                         hipMemcpyDeviceToHost));
        }
    }
    // columns fit in temp buffer, pack columns in buffer, hipMemcpy device->host, unpack
    // columns
    else
    {
        size_t bytes_to_copy = elem_size * static_cast<size_t>(rows) * cols;
        size_t temp_byte_size
            = bytes_to_copy < MAT_BUFF_MAX_BYTES ? bytes_to_copy : MAT_BUFF_MAX_BYTES;
        int n_cols = temp_byte_size / (elem_size * rows); // number of columns in buffer
        int n_copy = ((cols - 1) / n_cols) + 1; // number times buffer copied

        rocblas_int blocksX = ((rows - 1) / MATRIX_DIM_X) + 1; // parameters for device kernel
        rocblas_int blocksY = ((n_cols - 1) / MATRIX_DIM_Y) + 1;
        dim3        grid(blocksX, blocksY);
        dim3        threads(MATRIX_DIM_X, MATRIX_DIM_Y);

        size_t lda_d_byte = (size_t)elem_size * lda;
        size_t ldb_h_byte = (size_t)elem_size * ldb;
        size_t ldt_h_byte = (size_t)elem_size * rows;

        for(int i_copy = 0; i_copy < n_copy; i_copy++)
        {
            int         i_start     = i_copy * n_cols;
            int         n_cols_max  = cols - i_start < n_cols ? cols - i_start : n_cols;
            size_t      contig_size = elem_size * (size_t)rows * n_cols_max;
            const void* a_d_start   = (const char*)a_d + i_start * lda_d_byte;
            void*       b_h_start   = (char*)b_h + i_start * ldb_h_byte;
            if(lda != rows && ldb != rows)
            {
                // used unique_ptr to avoid memory leak
                auto  t_h_managed = rocblas_unique_ptr{malloc(temp_byte_size), free};
                void* t_h         = t_h_managed.get();
                if(!t_h)
                    return rocblas_status_memory_error;
                auto  t_d_managed = rocblas_unique_ptr{device_malloc(temp_byte_size), device_free};
                void* t_d         = t_d_managed.get();
                if(!t_d)
                    return rocblas_status_memory_error;
                // non-contiguous device matrix -> device buffer
                hipLaunchKernelGGL(copy_void_ptr_matrix_kernel,
                                   grid,
                                   threads,
                                   0,
                                   0,
                                   rows,
                                   n_cols_max,
                                   elem_size,
                                   a_d_start,
                                   lda,
                                   t_d,
                                   rows);
                // device buffer -> host buffer
                PRINT_IF_HIP_ERROR(hipMemcpy(t_h, t_d, contig_size, hipMemcpyDeviceToHost));
                // host buffer -> non-contiguous host matrix
                for(size_t i_t = 0, i_b = i_start; i_t < n_cols_max; i_t++, i_b++)
                {
                    memcpy((char*)b_h + i_b * ldb_h_byte,
                           (const char*)t_h + i_t * ldt_h_byte,
                           ldt_h_byte);
                }
            }
            else if(lda == rows && ldb != rows)
            {
                // used unique_ptr to avoid memory leak
                auto  t_h_managed = rocblas_unique_ptr{malloc(temp_byte_size), free};
                void* t_h         = t_h_managed.get();
                if(!t_h)
                    return rocblas_status_memory_error;
                // congiguous device matrix -> host buffer
                PRINT_IF_HIP_ERROR(hipMemcpy(t_h, a_d_start, contig_size, hipMemcpyDeviceToHost));
                // host buffer -> non-contiguous host matrix
                for(size_t i_t = 0, i_b = i_start; i_t < n_cols_max; i_t++, i_b++)
                {
                    memcpy((char*)b_h + i_b * ldb_h_byte,
                           (const char*)t_h + i_t * ldt_h_byte,
                           ldt_h_byte);
                }
            }
            else if(lda != rows && ldb == rows)
            {
                // used unique_ptr to avoid memory leak
                auto  t_d_managed = rocblas_unique_ptr{device_malloc(temp_byte_size), device_free};
                void* t_d         = t_d_managed.get();
                if(!t_d)
                    return rocblas_status_memory_error;
                // non-contiguous device matrix -> device buffer
                hipLaunchKernelGGL(copy_void_ptr_matrix_kernel,
                                   grid,
                                   threads,
                                   0,
                                   0,
                                   rows,
                                   n_cols_max,
                                   elem_size,
                                   a_d_start,
                                   lda,
                                   t_d,
                                   rows);
                // device temp buffer -> contiguous host matrix
                PRINT_IF_HIP_ERROR(hipMemcpy(b_h_start, t_d, contig_size, hipMemcpyDeviceToHost));
            }
        }
    }
    return rocblas_status_success;
}
catch(...) // catch all exceptions
{
    return exception_to_rocblas_status();
}

/*******************************************************************************
 *! \brief   copies void* matrix a_h with leading dimentsion lda on host to
     void* matrix b_d with leading dimension ldb on device. Matrices have
     size rows * cols with element size elem_size.
 ******************************************************************************/
extern "C" rocblas_status rocblas_set_matrix_async(rocblas_int rows,
                                                   rocblas_int cols,
                                                   rocblas_int elem_size,
                                                   const void* a_h,
                                                   rocblas_int lda,
                                                   void*       b_d,
                                                   rocblas_int ldb,
                                                   hipStream_t stream)
try
{
    if(rows == 0 || cols == 0) // quick return
        return rocblas_status_success;
    if(rows < 0 || cols < 0 || lda <= 0 || ldb <= 0 || rows > lda || rows > ldb || elem_size <= 0)
        return rocblas_status_invalid_size;
    if(!a_h || !b_d)
        return rocblas_status_invalid_pointer;

    // contiguous host matrix -> contiguous device matrix
    if(lda == rows && ldb == rows)
    {
        size_t bytes_to_copy = size_t(elem_size) * rows * cols;
        PRINT_IF_HIP_ERROR(hipMemcpyAsync(b_d, a_h, bytes_to_copy, hipMemcpyHostToDevice, stream));
    }
    else
    {
        // width is column vector in matrix
        PRINT_IF_HIP_ERROR(hipMemcpy2DAsync(b_d,
                                            size_t(elem_size) * ldb,
                                            a_h,
                                            size_t(elem_size) * lda,
                                            size_t(elem_size) * rows,
                                            cols,
                                            hipMemcpyHostToDevice,
                                            stream));
    }
    return rocblas_status_success;
}
catch(...) // catch all exceptions
{
    return exception_to_rocblas_status();
}

/*******************************************************************************
 *! \brief   copies void* matrix a_h with leading dimentsion lda on host to
     void* matrix b_d with leading dimension ldb on device. Matrices have
     size rows * cols with element size elem_size.
 ******************************************************************************/

extern "C" rocblas_status rocblas_get_matrix_async(rocblas_int rows,
                                                   rocblas_int cols,
                                                   rocblas_int elem_size,
                                                   const void* a_d,
                                                   rocblas_int lda,
                                                   void*       b_h,
                                                   rocblas_int ldb,
                                                   hipStream_t stream)
try
{
    if(rows == 0 || cols == 0) // quick return
        return rocblas_status_success;
    if(rows < 0 || cols < 0 || lda <= 0 || ldb <= 0 || rows > lda || rows > ldb || elem_size <= 0)
        return rocblas_status_invalid_size;
    if(!a_d || !b_h)
        return rocblas_status_invalid_pointer;

    // contiguous host matrix -> contiguous device matrix
    if(lda == rows && ldb == rows)
    {
        size_t bytes_to_copy = size_t(elem_size) * rows * cols;
        PRINT_IF_HIP_ERROR(hipMemcpyAsync(b_h, a_d, bytes_to_copy, hipMemcpyDeviceToHost, stream));
    }
    else
    {
        // width is column vector in matrix
        PRINT_IF_HIP_ERROR(hipMemcpy2DAsync(b_h,
                                            size_t(elem_size) * ldb,
                                            a_d,
                                            size_t(elem_size) * lda,
                                            size_t(elem_size) * rows,
                                            cols,
                                            hipMemcpyDeviceToHost,
                                            stream));
    }
    return rocblas_status_success;
}
catch(...) // catch all exceptions
{
    return exception_to_rocblas_status();
}

// Convert rocblas_status to string
extern "C" const char* rocblas_status_to_string(rocblas_status status)
{
#define CASE(x) \
    case x:     \
        return #x
    switch(status)
    {
        CASE(rocblas_status_success);
        CASE(rocblas_status_invalid_handle);
        CASE(rocblas_status_not_implemented);
        CASE(rocblas_status_invalid_pointer);
        CASE(rocblas_status_invalid_size);
        CASE(rocblas_status_memory_error);
        CASE(rocblas_status_internal_error);
        CASE(rocblas_status_perf_degraded);
        CASE(rocblas_status_size_query_mismatch);
        CASE(rocblas_status_size_increased);
        CASE(rocblas_status_size_unchanged);
        CASE(rocblas_status_invalid_value);
        CASE(rocblas_status_continue);
    }
#undef CASE
    // We don't use default: so that the compiler warns us if any valid enums are missing
    // from our switch. If the value is not a valid rocblas_status, we return this string.
    return "<undefined rocblas_status value>";
}

/*******************************************************************************
 * Function to set start/stop event handlers (for internal use only)
 ******************************************************************************/
extern "C" rocblas_status rocblas_set_start_stop_events(rocblas_handle handle,
                                                        hipEvent_t     startEvent,
                                                        hipEvent_t     stopEvent)
{
    if(!handle)
        return rocblas_status_invalid_handle;
    handle->startEvent = startEvent;
    handle->stopEvent  = stopEvent;
    return rocblas_status_success;
}<|MERGE_RESOLUTION|>--- conflicted
+++ resolved
@@ -14,15 +14,9 @@
  ******************************************************************************/
 extern "C" void rocblas_initialize()
 {
-<<<<<<< HEAD
-    rocblas_handle handle;
-    // Static resources are initialized only once, by creating and destroying a handle
-    static int dummy
-=======
     // Static resources are initialized only once, by creating and destroying a handle
     static rocblas_handle handle;
     static int            dummy
->>>>>>> d7037d2c
         = rocblas_create_handle(&handle) == rocblas_status_success ? rocblas_destroy_handle(handle),
         0 : 0;
 }
