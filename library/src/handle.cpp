/* ************************************************************************
 * Copyright 2016 Advanced Micro Devices, Inc.
 * ************************************************************************ */
#include "definitions.h"
#include "handle.h"
#include <hip/hip_runtime_api.h>
#include <unistd.h>
#include <sys/param.h>
#include "logging.h"

/*******************************************************************************
 * constructor
 ******************************************************************************/
_rocblas_handle::_rocblas_handle()
{
    // default device is active device
    THROW_IF_HIP_ERROR(hipGetDevice(&device));
    THROW_IF_HIP_ERROR(hipGetDeviceProperties(&device_properties, device));

    // rocblas by default take the system default stream 0 users cannot create

    // set layer_mode from vaule of environment variable ROCBLAS_LAYER
    char* str_layer_mode;
    if((str_layer_mode = getenv("ROCBLAS_LAYER")) == NULL)
    {
        layer_mode = rocblas_layer_mode_none;
    }
    else
    {
        layer_mode = (rocblas_layer_mode)(atoi(str_layer_mode));
    }

    // allocate trsm temp buffers
    THROW_IF_HIP_ERROR(hipMalloc(&trsm_Y, WORKBUF_TRSM_Y_SZ));
    THROW_IF_HIP_ERROR(hipMalloc(&trsm_invA, WORKBUF_TRSM_INVA_SZ));
    THROW_IF_HIP_ERROR(hipMalloc(&trsm_invA_C, WORKBUF_TRSM_INVA_C_SZ));

    // open log file
    if(layer_mode & rocblas_layer_mode_log_trace)
    {
        open_log_stream(&log_trace_os, &log_trace_ofs, "ROCBLAS_LOG_TRACE_PATH");

        *log_trace_os << "rocblas_create_handle";
    }

    // open log_bench file
    if(layer_mode & rocblas_layer_mode_log_bench)
    {
        open_log_stream(&log_bench_os, &log_bench_ofs, "ROCBLAS_LOG_BENCH_PATH");
    }
}

/*******************************************************************************
 * destructor
 ******************************************************************************/
_rocblas_handle::~_rocblas_handle()
{
    // rocblas by default take the system default stream which user cannot destroy

    if(trsm_Y)
        hipFree(trsm_Y);
<<<<<<< HEAD
    
=======

>>>>>>> 90d52d22
    if(trsm_invA)
        hipFree(trsm_invA);

    if(trsm_invA_C)
        hipFree(trsm_invA_C);

    // Close log files
    if(log_trace_ofs.is_open())
    {
        log_trace_ofs.close();
    }
    if(log_bench_ofs.is_open())
    {
        log_bench_ofs.close();
    }
}

/*******************************************************************************
 * Exactly like CUBLAS, ROCBLAS only uses one stream for one API routine
 ******************************************************************************/

/*******************************************************************************
 * set stream:
   This API assumes user has already created a valid stream
   Associate the following rocblas API call with this user provided stream
 ******************************************************************************/
rocblas_status _rocblas_handle::set_stream(hipStream_t user_stream)
{

    // TODO: check the user_stream valid or not
    rocblas_stream = user_stream;
    return rocblas_status_success;
}

/*******************************************************************************
 * get stream
 ******************************************************************************/
rocblas_status _rocblas_handle::get_stream(hipStream_t* stream) const
{
    *stream = rocblas_stream;
    return rocblas_status_success;
}

// trsm get pointers
<<<<<<< HEAD
void * _rocblas_handle::get_trsm_Y()
{
    return trsm_Y;
}

void * _rocblas_handle::get_trsm_invA()
{
    return trsm_invA;
}

void * _rocblas_handle::get_trsm_invA_C()
{
    return trsm_invA_C;
}
=======
void* _rocblas_handle::get_trsm_Y() { return trsm_Y; }

void* _rocblas_handle::get_trsm_invA() { return trsm_invA; }

void* _rocblas_handle::get_trsm_invA_C() { return trsm_invA_C; }
>>>>>>> 90d52d22
<|MERGE_RESOLUTION|>--- conflicted
+++ resolved
@@ -59,11 +59,7 @@
 
     if(trsm_Y)
         hipFree(trsm_Y);
-<<<<<<< HEAD
-    
-=======
 
->>>>>>> 90d52d22
     if(trsm_invA)
         hipFree(trsm_invA);
 
@@ -108,25 +104,8 @@
 }
 
 // trsm get pointers
-<<<<<<< HEAD
-void * _rocblas_handle::get_trsm_Y()
-{
-    return trsm_Y;
-}
-
-void * _rocblas_handle::get_trsm_invA()
-{
-    return trsm_invA;
-}
-
-void * _rocblas_handle::get_trsm_invA_C()
-{
-    return trsm_invA_C;
-}
-=======
 void* _rocblas_handle::get_trsm_Y() { return trsm_Y; }
 
 void* _rocblas_handle::get_trsm_invA() { return trsm_invA; }
 
-void* _rocblas_handle::get_trsm_invA_C() { return trsm_invA_C; }
->>>>>>> 90d52d22
+void* _rocblas_handle::get_trsm_invA_C() { return trsm_invA_C; }