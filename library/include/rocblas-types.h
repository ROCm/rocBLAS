--- conflicted
+++ resolved
@@ -45,15 +45,10 @@
 typedef float  rocblas_float;
 typedef double rocblas_double;
 
-<<<<<<< HEAD
-// Clang supports _Float16 as an extension in C11 and C++11 and later
-/*! \brief Represents a 16 bit floating point number. */
-#if __cplusplus >= 201103L || __STDC_VERSION__ >= 201112L
-=======
 // Clang supports _Float16 on C11 and C++11
 // GCC does not currently support _Float16 on amd64
+/*! \brief Represents a 16 bit floating point number. */
 #if __clang__ && (__STDC_VERSION__ >= 201112L || __cplusplus >= 201103L)
->>>>>>> 1aaf6799
 typedef _Float16 rocblas_half;
 #else
 typedef struct
