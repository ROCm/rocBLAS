/* ************************************************************************
 * Copyright 2016-2019 Advanced Micro Devices, Inc.
 * ************************************************************************ */

#pragma once
#ifndef _ROCBLAS_FUNCTIONS_H_
#define _ROCBLAS_FUNCTIONS_H_
#include "rocblas-export.h"
#include "rocblas-types.h"

/*!\file
 * \brief rocblas_functions.h provides Basic Linear Algebra Subprograms of Level 1, 2 and 3,
 *  using HIP optimized for AMD HCC-based GPU hardware. This library can also run on CUDA-based
 * NVIDIA GPUs.
 *  This file exposes C89 BLAS interface
 */

/*
 * ===========================================================================
 *   README: Please follow the naming convention
 *   Big case for matrix, e.g. matrix A, B, C   GEMM (C = A*B)
 *   Lower case for vector, e.g. vector x, y    GEMV (y = A*x)
 * ===========================================================================
 */

/*
   ROCBLAS_VA_OPT_PRAGMA(pragma, ...) creates a _Pragma with stringized pragma
   if the trailing argument list is non-empty.

   __VA_OPT__ support is automatically detected if it's available; otherwise,
   the GCC/Clang ##__VA_ARGS__ extension is used to emulate it.
*/
#define ROCBLAS_VA_OPT_3RD_ARG(_1, _2, _3, ...) _3
#define ROCBLAS_VA_OPT_SUPPORTED(...) ROCBLAS_VA_OPT_3RD_ARG(__VA_OPT__(, ), 1, 0, )

#if ROCBLAS_VA_OPT_SUPPORTED(?)

#define ROCBLAS_VA_OPT_PRAGMA(pragma, ...) __VA_OPT__(_Pragma(#pragma))

#else // ROCBLAS_VA_OPT_SUPPORTED

#define ROCBLAS_VA_OPT_COUNT_IMPL(X, _1, _2, _3, _4, _5, _6, _7, _8, _9, _10, N, ...) N
#define ROCBLAS_VA_OPT_COUNT(...) \
    ROCBLAS_VA_OPT_COUNT_IMPL(, ##__VA_ARGS__, N, N, N, N, N, N, N, N, N, N, 0)
#define ROCBLAS_VA_OPT_PRAGMA_SELECT0(...)
#define ROCBLAS_VA_OPT_PRAGMA_SELECTN(pragma, ...) _Pragma(#pragma)
#define ROCBLAS_VA_OPT_PRAGMA_IMPL2(pragma, count) ROCBLAS_VA_OPT_PRAGMA_SELECT##count(pragma)
#define ROCBLAS_VA_OPT_PRAGMA_IMPL(pragma, count) ROCBLAS_VA_OPT_PRAGMA_IMPL2(pragma, count)
#define ROCBLAS_VA_OPT_PRAGMA(pragma, ...) \
    ROCBLAS_VA_OPT_PRAGMA_IMPL(pragma, ROCBLAS_VA_OPT_COUNT(__VA_ARGS__))

#endif // ROCBLAS_VA_OPT_SUPPORTED

#ifdef __cplusplus
extern "C" {
#endif

/*
 * ===========================================================================
 *    level 1 BLAS
 * ===========================================================================
 */

/*! \brief BLAS Level 1 API

    \details
    scal  scal the vector x[i] with scalar alpha, for  i = 1 , … , n

        x := alpha * x ,

    @param[in]
    handle    rocblas_handle.
              handle to the rocblas library context queue.
    @param[in]
    n         rocblas_int.
    @param[in]
    alpha     specifies the scalar alpha.
    @param[inout]
    x         pointer storing vector x on the GPU.
    @param[in]
    incx      specifies the increment for the elements of x.


    ********************************************************************/

ROCBLAS_EXPORT rocblas_status rocblas_sscal(
    rocblas_handle handle, rocblas_int n, const float* alpha, float* x, rocblas_int incx);

ROCBLAS_EXPORT rocblas_status rocblas_dscal(
    rocblas_handle handle, rocblas_int n, const double* alpha, double* x, rocblas_int incx);

ROCBLAS_EXPORT rocblas_status rocblas_cscal(rocblas_handle               handle,
                                            rocblas_int                  n,
                                            const rocblas_float_complex* alpha,
                                            rocblas_float_complex*       x,
                                            rocblas_int                  incx);

ROCBLAS_EXPORT rocblas_status rocblas_zscal(rocblas_handle                handle,
                                            rocblas_int                   n,
                                            const rocblas_double_complex* alpha,
                                            rocblas_double_complex*       x,
                                            rocblas_int                   incx);

ROCBLAS_EXPORT rocblas_status rocblas_csscal(rocblas_handle         handle,
                                             rocblas_int            n,
                                             const float*           alpha,
                                             rocblas_float_complex* x,
                                             rocblas_int            incx);

ROCBLAS_EXPORT rocblas_status rocblas_zdscal(rocblas_handle          handle,
                                             rocblas_int             n,
                                             const double*           alpha,
                                             rocblas_double_complex* x,
                                             rocblas_int             incx);

/*! \brief BLAS Level 1 API
     \details
    scal_batched  scal a batch of vectors x_i[j] with scalar alpha, for  j = 1 , … , n
         x_i := alpha * x_i ,
     where (x_i) is the i-th instance of the batch.
     @param[in]
    handle      rocblas_handle.
                handle to the rocblas library context queue.
    @param[in]
    n           the number of elements in each batch.
    @param[in]
    alpha       specifies the scalar alpha.
    @param[inout]
    x           pointer storing batches of vectors on the GPU.
    @param[in]
    incx        specifies the increment for the elements of x_i.
    @param[in]
    batch_count specifies the number of batches in x.
     ********************************************************************/

ROCBLAS_EXPORT rocblas_status rocblas_sscal_batched(rocblas_handle handle,
                                                    rocblas_int    n,
                                                    const float*   alpha,
                                                    float* const   x[],
                                                    rocblas_int    incx,
                                                    rocblas_int    batch_count);

ROCBLAS_EXPORT rocblas_status rocblas_dscal_batched(rocblas_handle handle,
                                                    rocblas_int    n,
                                                    const double*  alpha,
                                                    double* const  x[],
                                                    rocblas_int    incx,
                                                    rocblas_int    batch_count);

ROCBLAS_EXPORT rocblas_status rocblas_cscal_batched(rocblas_handle               handle,
                                                    rocblas_int                  n,
                                                    const rocblas_float_complex* alpha,
                                                    rocblas_float_complex* const x[],
                                                    rocblas_int                  incx,
                                                    rocblas_int                  batch_count);

ROCBLAS_EXPORT rocblas_status rocblas_zscal_batched(rocblas_handle                handle,
                                                    rocblas_int                   n,
                                                    const rocblas_double_complex* alpha,
                                                    rocblas_double_complex* const x[],
                                                    rocblas_int                   incx,
                                                    rocblas_int                   batch_count);

ROCBLAS_EXPORT rocblas_status rocblas_csscal_batched(rocblas_handle               handle,
                                                     rocblas_int                  n,
                                                     const float*                 alpha,
                                                     rocblas_float_complex* const x[],
                                                     rocblas_int                  incx,
                                                     rocblas_int                  batch_count);

ROCBLAS_EXPORT rocblas_status rocblas_zdscal_batched(rocblas_handle                handle,
                                                     rocblas_int                   n,
                                                     const double*                 alpha,
                                                     rocblas_double_complex* const x[],
                                                     rocblas_int                   incx,
                                                     rocblas_int                   batch_count);

/*! \brief BLAS Level 1 API
     \details
    scal_strided_batched  scal a batch of vectors x_i[j] with scalar alpha, for  j = 1 , … , n
         x_i := alpha * x_i ,
     where (x_i) is the i-th instance of the batch.
     @param[in]
    handle      rocblas_handle.
                handle to the rocblas library context queue.
    @param[in]
    n           rocblas_int.
    @param[in]
    alpha       specifies the scalar alpha.
    @param[inout]
    x           pointer storing vector x on the GPU.
    @param[in]
    incx        rocblas_int
                specifies the increment for the elements of x.
    @param[in]
    stride_x    rocblas_stride
                stride from the start of one vector (x_i) and the next one (x_i+1).
                There are no restrictions placed on stride_x, however the user should
                take care to ensure that stride_x is of appropriate size, for a typical
                case this means stride_x >= n * incx.
    @param[in]
    batch_count specifies the number of batches in x.
     ********************************************************************/

ROCBLAS_EXPORT rocblas_status rocblas_sscal_strided_batched(rocblas_handle handle,
                                                            rocblas_int    n,
                                                            const float*   alpha,
                                                            float*         x,
                                                            rocblas_int    incx,
                                                            rocblas_stride stride_x,
                                                            rocblas_int    batch_count);

ROCBLAS_EXPORT rocblas_status rocblas_dscal_strided_batched(rocblas_handle handle,
                                                            rocblas_int    n,
                                                            const double*  alpha,
                                                            double*        x,
                                                            rocblas_int    incx,
                                                            rocblas_stride stride_x,
                                                            rocblas_int    batch_count);

ROCBLAS_EXPORT rocblas_status rocblas_cscal_strided_batched(rocblas_handle               handle,
                                                            rocblas_int                  n,
                                                            const rocblas_float_complex* alpha,
                                                            rocblas_float_complex*       x,
                                                            rocblas_int                  incx,
                                                            rocblas_stride               stride_x,
                                                            rocblas_int batch_count);

ROCBLAS_EXPORT rocblas_status rocblas_zscal_strided_batched(rocblas_handle                handle,
                                                            rocblas_int                   n,
                                                            const rocblas_double_complex* alpha,
                                                            rocblas_double_complex*       x,
                                                            rocblas_int                   incx,
                                                            rocblas_stride                stride_x,
                                                            rocblas_int batch_count);

ROCBLAS_EXPORT rocblas_status rocblas_csscal_strided_batched(rocblas_handle         handle,
                                                             rocblas_int            n,
                                                             const float*           alpha,
                                                             rocblas_float_complex* x,
                                                             rocblas_int            incx,
                                                             rocblas_stride         stride_x,
                                                             rocblas_int            batch_count);

ROCBLAS_EXPORT rocblas_status rocblas_zdscal_strided_batched(rocblas_handle          handle,
                                                             rocblas_int             n,
                                                             const double*           alpha,
                                                             rocblas_double_complex* x,
                                                             rocblas_int             incx,
                                                             rocblas_stride          stride_x,
                                                             rocblas_int             batch_count);

/*! \brief BLAS Level 1 API

    \details
    copy  copies the vector x into the vector y, for  i = 1 , … , n

        y := x,

    @param[in]
    handle    rocblas_handle.
              handle to the rocblas library context queue.
    @param[in]
    n         rocblas_int.
    @param[in]
    x         pointer storing vector x on the GPU.
    @param[in]
    incx      specifies the increment for the elements of x.
    @param[out]
    y         pointer storing vector y on the GPU.
    @param[in]
    incy      rocblas_int
              specifies the increment for the elements of y.

    ********************************************************************/

ROCBLAS_EXPORT rocblas_status rocblas_scopy(rocblas_handle handle,
                                            rocblas_int    n,
                                            const float*   x,
                                            rocblas_int    incx,
                                            float*         y,
                                            rocblas_int    incy);

ROCBLAS_EXPORT rocblas_status rocblas_dcopy(rocblas_handle handle,
                                            rocblas_int    n,
                                            const double*  x,
                                            rocblas_int    incx,
                                            double*        y,
                                            rocblas_int    incy);

ROCBLAS_EXPORT rocblas_status rocblas_ccopy(rocblas_handle               handle,
                                            rocblas_int                  n,
                                            const rocblas_float_complex* x,
                                            rocblas_int                  incx,
                                            rocblas_float_complex*       y,
                                            rocblas_int                  incy);

ROCBLAS_EXPORT rocblas_status rocblas_zcopy(rocblas_handle                handle,
                                            rocblas_int                   n,
                                            const rocblas_double_complex* x,
                                            rocblas_int                   incx,
                                            rocblas_double_complex*       y,
                                            rocblas_int                   incy);

/*! \brief BLAS Level 1 API

    \details
    copy_batched performs a batch of the copies from vectors of x into the vectors of y, for  i = 1 , … , n

        y_i := x_i,

    where (x_i, y_i) is the i-th instance of the batch.
    x_i and y_i are vectors.

    @param[in]
    handle    rocblas_handle.
              handle to the rocblas library context queue.
    @param[in]
    n         rocblas_int.
    @param[in]
    x         array of pointers storing the different vectors x_i on the GPU.
    @param[in]
    incx      specifies the increment for the elements of vectors x_i.
    @param[out]
    y         array of pointers storing the different vectors y_i on the GPU.
    @param[in]
    incy      rocblas_int
              specifies the increment for the elements of vectors y_i.
    @param[in]
    batch_count rocblas_int
                number of instances in the batch

    ********************************************************************/

ROCBLAS_EXPORT rocblas_status rocblas_scopy_batched(rocblas_handle     handle,
                                                    rocblas_int        n,
                                                    const float* const x[],
                                                    rocblas_int        incx,
                                                    float* const       y[],
                                                    rocblas_int        incy,
                                                    rocblas_int        batch_count);

ROCBLAS_EXPORT rocblas_status rocblas_dcopy_batched(rocblas_handle      handle,
                                                    rocblas_int         n,
                                                    const double* const x[],
                                                    rocblas_int         incx,
                                                    double* const       y[],
                                                    rocblas_int         incy,
                                                    rocblas_int         batch_count);

ROCBLAS_EXPORT rocblas_status rocblas_ccopy_batched(rocblas_handle                     handle,
                                                    rocblas_int                        n,
                                                    const rocblas_float_complex* const x[],
                                                    rocblas_int                        incx,
                                                    rocblas_float_complex* const       y[],
                                                    rocblas_int                        incy,
                                                    rocblas_int                        batch_count);

ROCBLAS_EXPORT rocblas_status rocblas_zcopy_batched(rocblas_handle                      handle,
                                                    rocblas_int                         n,
                                                    const rocblas_double_complex* const x[],
                                                    rocblas_int                         incx,
                                                    rocblas_double_complex* const       y[],
                                                    rocblas_int                         incy,
                                                    rocblas_int batch_count);

/*! \brief BLAS Level 1 API

    \details
    copy_strided_batched copies the vectors x into the vectors y, for  i = 1 , … , n

        y_i := x_i,

    where (x_i, y_i) is the i-th instance of the batch.
    x_i and y_i are vectors.

    @param[in]
    handle    rocblas_handle.
              handle to the rocblas library context queue.
    @param[in]
    n         rocblas_int.
    @param[in]
    x         pointer to the first vector (x_0) in the batch stored on the GPU.
    @param[in]
    incx      rocblas_int
              specifies the increments for the elements of vectors x_i.
    @param[in]
    stridex     rocblas_stride
                stride from the start of one vector (x_i) and the next one (x_i+1).
                There are no restrictions placed on stride_x, however the user should
                take care to ensure that stride_x is of appropriate size, for a typical
                case this means stride_x >= n * incx.
    @param[out]
    y         pointer to the first vector (y_0) in the batch stored on the GPU.
    @param[in]
    incy      rocblas_int
              specifies the increment for the elements of vectors y_i.
    @param[in]
    stridey     rocblas_stride
                stride from the start of one vector (y_i) and the next one (y_i+1).
                There are no restrictions placed on stride_y, however the user should
                take care to ensure that stride_y is of appropriate size, for a typical
                case this means stride_y >= n * incy. stridey should be non zero.
    @param[in]
    incy      rocblas_int
              specifies the increment for the elements of y.
    @param[in]
    batch_count rocblas_int
                number of instances in the batch

    ********************************************************************/

ROCBLAS_EXPORT rocblas_status rocblas_scopy_strided_batched(rocblas_handle handle,
                                                            rocblas_int    n,
                                                            const float*   x,
                                                            rocblas_int    incx,
                                                            rocblas_stride stridex,
                                                            float*         y,
                                                            rocblas_int    incy,
                                                            rocblas_stride stridey,
                                                            rocblas_int    batch_count);

ROCBLAS_EXPORT rocblas_status rocblas_dcopy_strided_batched(rocblas_handle handle,
                                                            rocblas_int    n,
                                                            const double*  x,
                                                            rocblas_int    incx,
                                                            rocblas_stride stridex,
                                                            double*        y,
                                                            rocblas_int    incy,
                                                            rocblas_stride stridey,
                                                            rocblas_int    batch_count);

ROCBLAS_EXPORT rocblas_status rocblas_ccopy_strided_batched(rocblas_handle               handle,
                                                            rocblas_int                  n,
                                                            const rocblas_float_complex* x,
                                                            rocblas_int                  incx,
                                                            rocblas_stride               stridex,
                                                            rocblas_float_complex*       y,
                                                            rocblas_int                  incy,
                                                            rocblas_stride               stridey,
                                                            rocblas_int batch_count);

ROCBLAS_EXPORT rocblas_status rocblas_zcopy_strided_batched(rocblas_handle                handle,
                                                            rocblas_int                   n,
                                                            const rocblas_double_complex* x,
                                                            rocblas_int                   incx,
                                                            rocblas_stride                stridex,
                                                            rocblas_double_complex*       y,
                                                            rocblas_int                   incy,
                                                            rocblas_stride                stridey,
                                                            rocblas_int batch_count);

/*! \brief BLAS Level 1 API

    \details
    dot(u)  perform dot product of vector x and y

        result = x * y;

    dotc  perform dot product of complex vector x and complex y

        result = conjugate (x) * y;

    @param[in]
    handle    rocblas_handle.
              handle to the rocblas library context queue.
    @param[in]
    n         rocblas_int.
    @param[in]
    x         pointer storing vector x on the GPU.
    @param[in]
    incx      rocblas_int
              specifies the increment for the elements of y.
    @param[in]
    y         pointer storing vector y on the GPU.
    @param[in]
    incy      rocblas_int
              specifies the increment for the elements of y.
    @param[inout]
    result
              store the dot product. either on the host CPU or device GPU.
              return is 0.0 if n <= 0.

    ********************************************************************/

ROCBLAS_EXPORT rocblas_status rocblas_sdot(rocblas_handle handle,
                                           rocblas_int    n,
                                           const float*   x,
                                           rocblas_int    incx,
                                           const float*   y,
                                           rocblas_int    incy,
                                           float*         result);

ROCBLAS_EXPORT rocblas_status rocblas_ddot(rocblas_handle handle,
                                           rocblas_int    n,
                                           const double*  x,
                                           rocblas_int    incx,
                                           const double*  y,
                                           rocblas_int    incy,
                                           double*        result);

ROCBLAS_EXPORT rocblas_status rocblas_hdot(rocblas_handle      handle,
                                           rocblas_int         n,
                                           const rocblas_half* x,
                                           rocblas_int         incx,
                                           const rocblas_half* y,
                                           rocblas_int         incy,
                                           rocblas_half*       result);

ROCBLAS_EXPORT rocblas_status rocblas_bfdot(rocblas_handle          handle,
                                            rocblas_int             n,
                                            const rocblas_bfloat16* x,
                                            rocblas_int             incx,
                                            const rocblas_bfloat16* y,
                                            rocblas_int             incy,
                                            rocblas_bfloat16*       result);

ROCBLAS_EXPORT rocblas_status rocblas_cdotu(rocblas_handle               handle,
                                            rocblas_int                  n,
                                            const rocblas_float_complex* x,
                                            rocblas_int                  incx,
                                            const rocblas_float_complex* y,
                                            rocblas_int                  incy,
                                            rocblas_float_complex*       result);

ROCBLAS_EXPORT rocblas_status rocblas_zdotu(rocblas_handle                handle,
                                            rocblas_int                   n,
                                            const rocblas_double_complex* x,
                                            rocblas_int                   incx,
                                            const rocblas_double_complex* y,
                                            rocblas_int                   incy,
                                            rocblas_double_complex*       result);

ROCBLAS_EXPORT rocblas_status rocblas_cdotc(rocblas_handle               handle,
                                            rocblas_int                  n,
                                            const rocblas_float_complex* x,
                                            rocblas_int                  incx,
                                            const rocblas_float_complex* y,
                                            rocblas_int                  incy,
                                            rocblas_float_complex*       result);

ROCBLAS_EXPORT rocblas_status rocblas_zdotc(rocblas_handle                handle,
                                            rocblas_int                   n,
                                            const rocblas_double_complex* x,
                                            rocblas_int                   incx,
                                            const rocblas_double_complex* y,
                                            rocblas_int                   incy,
                                            rocblas_double_complex*       result);

/*! \brief BLAS Level 1 API

    \details
    dot_batched(u) performs a batch of dot products of vectors x and y

        result_i = x_i * y_i;

    dotc_batched  performs a batch dot of products of complex vectors x and complex y

        result_i = conjugate (x_i) * y_i;

    where (x_i, y_i) is the i-th instance of the batch.
    x_i and y_i are vectors.

    @param[in]
    handle    rocblas_handle.
              handle to the rocblas library context queue.
    @param[in]
    n         rocblas_int.
    @param[in]
    x         array of pointers storing the different vectors x_i on the GPU.
    @param[in]
    incx      rocblas_int
              specifies the increment for the elements of x_i.
    @param[in]
    y         array of pointers storing the different vectors y_i on the GPU.
    @param[in]
    incy      rocblas_int
              specifies the increment for the elements of y_i.
    @param[in]
    batch_count rocblas_int
                number of instances in the batch
    @param[inout]
    result
              store the dot products. either on the host CPU or device GPU.
              return is 0.0 if n <= 0.

    ********************************************************************/

ROCBLAS_EXPORT rocblas_status rocblas_sdot_batched(rocblas_handle     handle,
                                                   rocblas_int        n,
                                                   const float* const x[],
                                                   rocblas_int        incx,
                                                   const float* const y[],
                                                   rocblas_int        incy,
                                                   rocblas_int        batch_count,
                                                   float*             result);

ROCBLAS_EXPORT rocblas_status rocblas_ddot_batched(rocblas_handle      handle,
                                                   rocblas_int         n,
                                                   const double* const x[],
                                                   rocblas_int         incx,
                                                   const double* const y[],
                                                   rocblas_int         incy,
                                                   rocblas_int         batch_count,
                                                   double*             result);

ROCBLAS_EXPORT rocblas_status rocblas_hdot_batched(rocblas_handle            handle,
                                                   rocblas_int               n,
                                                   const rocblas_half* const x[],
                                                   rocblas_int               incx,
                                                   const rocblas_half* const y[],
                                                   rocblas_int               incy,
                                                   rocblas_int               batch_count,
                                                   rocblas_half*             result);

ROCBLAS_EXPORT rocblas_status rocblas_bfdot_batched(rocblas_handle                handle,
                                                    rocblas_int                   n,
                                                    const rocblas_bfloat16* const x[],
                                                    rocblas_int                   incx,
                                                    const rocblas_bfloat16* const y[],
                                                    rocblas_int                   incy,
                                                    rocblas_int                   batch_count,
                                                    rocblas_bfloat16*             result);

ROCBLAS_EXPORT rocblas_status rocblas_cdotu_batched(rocblas_handle                     handle,
                                                    rocblas_int                        n,
                                                    const rocblas_float_complex* const x[],
                                                    rocblas_int                        incx,
                                                    const rocblas_float_complex* const y[],
                                                    rocblas_int                        incy,
                                                    rocblas_int                        batch_count,
                                                    rocblas_float_complex*             result);

ROCBLAS_EXPORT rocblas_status rocblas_zdotu_batched(rocblas_handle                      handle,
                                                    rocblas_int                         n,
                                                    const rocblas_double_complex* const x[],
                                                    rocblas_int                         incx,
                                                    const rocblas_double_complex* const y[],
                                                    rocblas_int                         incy,
                                                    rocblas_int                         batch_count,
                                                    rocblas_double_complex*             result);

ROCBLAS_EXPORT rocblas_status rocblas_cdotc_batched(rocblas_handle                     handle,
                                                    rocblas_int                        n,
                                                    const rocblas_float_complex* const x[],
                                                    rocblas_int                        incx,
                                                    const rocblas_float_complex* const y[],
                                                    rocblas_int                        incy,
                                                    rocblas_int                        batch_count,
                                                    rocblas_float_complex*             result);

ROCBLAS_EXPORT rocblas_status rocblas_zdotc_batched(rocblas_handle                      handle,
                                                    rocblas_int                         n,
                                                    const rocblas_double_complex* const x[],
                                                    rocblas_int                         incx,
                                                    const rocblas_double_complex* const y[],
                                                    rocblas_int                         incy,
                                                    rocblas_int                         batch_count,
                                                    rocblas_double_complex*             result);

/*! \brief BLAS Level 1 API

    \details
    dot_strided_batched(u)  performs a batch of dot product of vectors x and y

        result_i = x_i * y_i;

    dotc_strided_batched  performs a batch of dot product of complex vectors x and complex y

        result_i = conjugate (x_i) * y_i;

    where (x_i, y_i) is the i-th instance of the batch.
    x_i and y_i are vectors.

    @param[in]
    handle    rocblas_handle
              handle to the rocblas library context queue.
    @param[in]
    n         rocblas_int
    @param[in]
    x         pointer to the first vector (x_0) in the batch stored on the GPU.
    @param[in]
    incx      rocblas_int
              specifies the increment for the elements of x_i.
    @param[in]
    stridex     rocblas_stride
                stride from the start of one vector (x_i) and the next one (x_i+1)
    @param[in]
    y         pointer to the first vector (y_0) in the batch stored on the GPU.
    @param[in]
    incy      rocblas_int
              specifies the increment for the elements of y_i.
    @param[in]
    stridey     rocblas_stride
                stride from the start of one vector (y_i) and the neyt one (y_i+1)
    @param[in]
    batch_count rocblas_int
                number of instances in the batch
    @param[inout]
    result
              store the dot products. either on the host CPU or device GPU.
              return is 0.0 if n <= 0.

    ********************************************************************/

ROCBLAS_EXPORT rocblas_status rocblas_sdot_strided_batched(rocblas_handle handle,
                                                           rocblas_int    n,
                                                           const float*   x,
                                                           rocblas_int    incx,
                                                           rocblas_stride stridex,
                                                           const float*   y,
                                                           rocblas_int    incy,
                                                           rocblas_stride stridey,
                                                           rocblas_int    batch_count,
                                                           float*         result);

ROCBLAS_EXPORT rocblas_status rocblas_ddot_strided_batched(rocblas_handle handle,
                                                           rocblas_int    n,
                                                           const double*  x,
                                                           rocblas_int    incx,
                                                           rocblas_stride stridex,
                                                           const double*  y,
                                                           rocblas_int    incy,
                                                           rocblas_stride stridey,
                                                           rocblas_int    batch_count,
                                                           double*        result);

ROCBLAS_EXPORT rocblas_status rocblas_hdot_strided_batched(rocblas_handle      handle,
                                                           rocblas_int         n,
                                                           const rocblas_half* x,
                                                           rocblas_int         incx,
                                                           rocblas_stride      stridex,
                                                           const rocblas_half* y,
                                                           rocblas_int         incy,
                                                           rocblas_stride      stridey,
                                                           rocblas_int         batch_count,
                                                           rocblas_half*       result);

ROCBLAS_EXPORT rocblas_status rocblas_bfdot_strided_batched(rocblas_handle          handle,
                                                            rocblas_int             n,
                                                            const rocblas_bfloat16* x,
                                                            rocblas_int             incx,
                                                            rocblas_stride          stridex,
                                                            const rocblas_bfloat16* y,
                                                            rocblas_int             incy,
                                                            rocblas_stride          stridey,
                                                            rocblas_int             batch_count,
                                                            rocblas_bfloat16*       result);

ROCBLAS_EXPORT rocblas_status rocblas_cdotu_strided_batched(rocblas_handle               handle,
                                                            rocblas_int                  n,
                                                            const rocblas_float_complex* x,
                                                            rocblas_int                  incx,
                                                            rocblas_stride               stridex,
                                                            const rocblas_float_complex* y,
                                                            rocblas_int                  incy,
                                                            rocblas_stride               stridey,
                                                            rocblas_int            batch_count,
                                                            rocblas_float_complex* result);

ROCBLAS_EXPORT rocblas_status rocblas_zdotu_strided_batched(rocblas_handle                handle,
                                                            rocblas_int                   n,
                                                            const rocblas_double_complex* x,
                                                            rocblas_int                   incx,
                                                            rocblas_stride                stridex,
                                                            const rocblas_double_complex* y,
                                                            rocblas_int                   incy,
                                                            rocblas_stride                stridey,
                                                            rocblas_int             batch_count,
                                                            rocblas_double_complex* result);

ROCBLAS_EXPORT rocblas_status rocblas_cdotc_strided_batched(rocblas_handle               handle,
                                                            rocblas_int                  n,
                                                            const rocblas_float_complex* x,
                                                            rocblas_int                  incx,
                                                            rocblas_stride               stridex,
                                                            const rocblas_float_complex* y,
                                                            rocblas_int                  incy,
                                                            rocblas_stride               stridey,
                                                            rocblas_int            batch_count,
                                                            rocblas_float_complex* result);

ROCBLAS_EXPORT rocblas_status rocblas_zdotc_strided_batched(rocblas_handle                handle,
                                                            rocblas_int                   n,
                                                            const rocblas_double_complex* x,
                                                            rocblas_int                   incx,
                                                            rocblas_stride                stridex,
                                                            const rocblas_double_complex* y,
                                                            rocblas_int                   incy,
                                                            rocblas_stride                stridey,
                                                            rocblas_int             batch_count,
                                                            rocblas_double_complex* result);

/*! \brief BLAS Level 1 API

    \details
    swap  interchange vector x[i] and y[i], for  i = 1 , … , n

        y := x; x := y

    @param[in]
    handle    rocblas_handle
              handle to the rocblas library context queue.
    @param[in]
    n         rocblas_int
    @param[inout]
    x         pointer storing vector x on the GPU.
    @param[in]
    incx      rocblas_int
              specifies the increment for the elements of x.
    @param[inout]
    y         pointer storing vector y on the GPU.
    @param[in]
    incy      rocblas_int
              specifies the increment for the elements of y.

    ********************************************************************/

ROCBLAS_EXPORT rocblas_status rocblas_sswap(
    rocblas_handle handle, rocblas_int n, float* x, rocblas_int incx, float* y, rocblas_int incy);

ROCBLAS_EXPORT rocblas_status rocblas_dswap(
    rocblas_handle handle, rocblas_int n, double* x, rocblas_int incx, double* y, rocblas_int incy);

ROCBLAS_EXPORT rocblas_status rocblas_cswap(rocblas_handle         handle,
                                            rocblas_int            n,
                                            rocblas_float_complex* x,
                                            rocblas_int            incx,
                                            rocblas_float_complex* y,
                                            rocblas_int            incy);

ROCBLAS_EXPORT rocblas_status rocblas_zswap(rocblas_handle          handle,
                                            rocblas_int             n,
                                            rocblas_double_complex* x,
                                            rocblas_int             incx,
                                            rocblas_double_complex* y,
                                            rocblas_int             incy);

/*! \brief BLAS Level 1 API

    \details
    swap_batched performs a batch of interchange vector x_i[j] and y_i[j], for  j = 1 , … , n

        y_i[j] := x_i[j]; x_i[j] := y_i[j]

    @param[in]
    handle    rocblas_handle
              handle to the rocblas library context queue.
    @param[in]
    n         rocblas_int
    @param[inout]
    x         array of pointers storing the different vector x_i on the GPU.
    @param[in]
    incx      rocblas_int
              specifies the increment for the elements of x.
    @param[inout]
    y         array of pointers storing the different vector y_i on the GPU.
    @param[in]
    incy      rocblas_int
              specifies the increment for the elements of y.
    @param[in]
    batch_count rocblas_int
                number of instances in the batch

    ********************************************************************/

ROCBLAS_EXPORT rocblas_status rocblas_sswap_batched(rocblas_handle handle,
                                                    rocblas_int    n,
                                                    float*         x[],
                                                    rocblas_int    incx,
                                                    float*         y[],
                                                    rocblas_int    incy,
                                                    rocblas_int    batch_count);

ROCBLAS_EXPORT rocblas_status rocblas_dswap_batched(rocblas_handle handle,
                                                    rocblas_int    n,
                                                    double*        x[],
                                                    rocblas_int    incx,
                                                    double*        y[],
                                                    rocblas_int    incy,
                                                    rocblas_int    batch_count);

ROCBLAS_EXPORT rocblas_status rocblas_cswap_batched(rocblas_handle         handle,
                                                    rocblas_int            n,
                                                    rocblas_float_complex* x[],
                                                    rocblas_int            incx,
                                                    rocblas_float_complex* y[],
                                                    rocblas_int            incy,
                                                    rocblas_int            batch_count);

ROCBLAS_EXPORT rocblas_status rocblas_zswap_batched(rocblas_handle          handle,
                                                    rocblas_int             n,
                                                    rocblas_double_complex* x[],
                                                    rocblas_int             incx,
                                                    rocblas_double_complex* y[],
                                                    rocblas_int             incy,
                                                    rocblas_int             batch_count);

/*! \brief BLAS Level 1 API

    \details
    swap_strided_batched performs a batch of interchange vector x_i[j] and y_i[j], for  j = 1 , … , n

        y_i[j] := x_i[j]; x_i[j] := y_i[j]

    @param[in]
    handle    rocblas_handle
              handle to the rocblas library context queue.
    @param[in]
    n         rocblas_int
    @param[inout]
    x         a pointer to the first vector x_i on the GPU.
    @param[in]
    incx      rocblas_int
              specifies the increment for the elements of x.
    @param[in]
    stridex   rocblas_stride
<<<<<<< HEAD
              stride from the start of one vector (x_i) and the next one (x_i+1).
              There are no restrictions placed on stride_x, however the user should
              take care to ensure that stride_x is of appropriate size, for a typical
              case this means stride_x >= n * incx.
=======
              specifies the pointer increment between batches for x.
>>>>>>> f19f5ae2
    @param[inout]
    y         a pointer to the first vector y_i on the GPU.
    @param[in]
    incy      rocblas_int
              specifies the increment for the elements of y.
    @param[in]
<<<<<<< HEAD
    stridey   rocblas_stride  
              stride from the start of one vector (y_i) and the next one (y_i+1).
              There are no restrictions placed on stride_x, however the user should
              take care to ensure that stride_y is of appropriate size, for a typical
              case this means stride_y >= n * incy. stridey should be non zero.
=======
    stridey   rocblas_stride
              specifies the pointer increment between batches for y.
>>>>>>> f19f5ae2
    @param[in]
    batch_count rocblas_int
                number of instances in the batch

    ********************************************************************/

ROCBLAS_EXPORT rocblas_status rocblas_sswap_strided_batched(rocblas_handle handle,
                                                            rocblas_int    n,
                                                            float*         x,
                                                            rocblas_int    incx,
                                                            rocblas_stride stridex,
                                                            float*         y,
                                                            rocblas_int    incy,
                                                            rocblas_stride stridey,
                                                            rocblas_int    batch_count);

ROCBLAS_EXPORT rocblas_status rocblas_dswap_strided_batched(rocblas_handle handle,
                                                            rocblas_int    n,
                                                            double*        x,
                                                            rocblas_int    incx,
                                                            rocblas_stride stridex,
                                                            double*        y,
                                                            rocblas_int    incy,
                                                            rocblas_stride stridey,
                                                            rocblas_int    batch_count);

ROCBLAS_EXPORT rocblas_status rocblas_cswap_strided_batched(rocblas_handle         handle,
                                                            rocblas_int            n,
                                                            rocblas_float_complex* x,
                                                            rocblas_int            incx,
                                                            rocblas_stride         stridex,
                                                            rocblas_float_complex* y,
                                                            rocblas_int            incy,
                                                            rocblas_stride         stridey,
                                                            rocblas_int            batch_count);

ROCBLAS_EXPORT rocblas_status rocblas_zswap_strided_batched(rocblas_handle          handle,
                                                            rocblas_int             n,
                                                            rocblas_double_complex* x,
                                                            rocblas_int             incx,
                                                            rocblas_stride          stridex,
                                                            rocblas_double_complex* y,
                                                            rocblas_int             incy,
                                                            rocblas_stride          stridey,
                                                            rocblas_int             batch_count);

/*! \brief BLAS Level 1 API

    \details
    axpy   compute y := alpha * x + y

    @param[in]
    handle    rocblas_handle
              handle to the rocblas library context queue.
    @param[in]
    n         rocblas_int
    @param[in]
    alpha     specifies the scalar alpha.
    @param[in]
    x         pointer storing vector x on the GPU.
    @param[in]
    incx      rocblas_int
              specifies the increment for the elements of x.
    @param[out]
    y         pointer storing vector y on the GPU.
    @param[inout]
    incy      rocblas_int
              specifies the increment for the elements of y.

    ********************************************************************/

ROCBLAS_EXPORT rocblas_status rocblas_haxpy(rocblas_handle      handle,
                                            rocblas_int         n,
                                            const rocblas_half* alpha,
                                            const rocblas_half* x,
                                            rocblas_int         incx,
                                            rocblas_half*       y,
                                            rocblas_int         incy);

ROCBLAS_EXPORT rocblas_status rocblas_saxpy(rocblas_handle handle,
                                            rocblas_int    n,
                                            const float*   alpha,
                                            const float*   x,
                                            rocblas_int    incx,
                                            float*         y,
                                            rocblas_int    incy);

ROCBLAS_EXPORT rocblas_status rocblas_daxpy(rocblas_handle handle,
                                            rocblas_int    n,
                                            const double*  alpha,
                                            const double*  x,
                                            rocblas_int    incx,
                                            double*        y,
                                            rocblas_int    incy);

ROCBLAS_EXPORT rocblas_status rocblas_caxpy(rocblas_handle               handle,
                                            rocblas_int                  n,
                                            const rocblas_float_complex* alpha,
                                            const rocblas_float_complex* x,
                                            rocblas_int                  incx,
                                            rocblas_float_complex*       y,
                                            rocblas_int                  incy);

ROCBLAS_EXPORT rocblas_status rocblas_zaxpy(rocblas_handle                handle,
                                            rocblas_int                   n,
                                            const rocblas_double_complex* alpha,
                                            const rocblas_double_complex* x,
                                            rocblas_int                   incx,
                                            rocblas_double_complex*       y,
                                            rocblas_int                   incy);

/*! \brief BLAS Level 1 API

    \details
    asum computes the sum of the magnitudes of elements of a real vector x,
         or the sum of magnitudes of the real and imaginary parts of elements if x is a complex
   vector

    @param[in]
    handle    rocblas_handle.
              handle to the rocblas library context queue.
    @param[in]
    n         rocblas_int.
    @param[in]
    x         pointer storing vector x on the GPU.
    @param[in]
    incx      rocblas_int
              specifies the increment for the elements of x. incx must be > 0.
    @param[inout]
    result
              store the asum product. either on the host CPU or device GPU.
              return is 0.0 if n <= 0.

    ********************************************************************/

ROCBLAS_EXPORT rocblas_status rocblas_sasum(
    rocblas_handle handle, rocblas_int n, const float* x, rocblas_int incx, float* result);

ROCBLAS_EXPORT rocblas_status rocblas_dasum(
    rocblas_handle handle, rocblas_int n, const double* x, rocblas_int incx, double* result);

ROCBLAS_EXPORT rocblas_status rocblas_scasum(rocblas_handle               handle,
                                             rocblas_int                  n,
                                             const rocblas_float_complex* x,
                                             rocblas_int                  incx,
                                             float*                       result);

ROCBLAS_EXPORT rocblas_status rocblas_dzasum(rocblas_handle                handle,
                                             rocblas_int                   n,
                                             const rocblas_double_complex* x,
                                             rocblas_int                   incx,
                                             double*                       result);

/*! \brief BLAS Level 1 API

    \details
    asum_batched computes the sum of the magnitudes of the elements in a batch of real vectors x_i,
        or the sum of magnitudes of the real and imaginary parts of elements if x_i is a complex
        vector

    @param[in]
    handle    rocblas_handle.
              handle to the rocblas library context queue.
    @param[in]
    n         rocblas_int
              number of elements in each vector x_i
    @param[in]
    x         array of pointers storing the different vector x_i on the GPU.
    @param[in]
    incx      rocblas_int
              specifies the increment for the elements of each x_i. incx must be > 0.
    @param[out]
    result
              pointers to array of batch_count size for results. either on the host CPU or device GPU.
              return is 0.0 if n, incx<=0.
    @param[in]
    batch_count rocblas_int
              number of instances in the batch
    ********************************************************************/

ROCBLAS_EXPORT rocblas_status rocblas_sasum_batched(rocblas_handle     handle,
                                                    rocblas_int        n,
                                                    const float* const x[],
                                                    rocblas_int        incx,
                                                    rocblas_int        batch_count,
                                                    float*             results);

ROCBLAS_EXPORT rocblas_status rocblas_dasum_batched(rocblas_handle      handle,
                                                    rocblas_int         n,
                                                    const double* const x[],
                                                    rocblas_int         incx,
                                                    rocblas_int         batch_count,
                                                    double*             results);

ROCBLAS_EXPORT rocblas_status rocblas_scasum_batched(rocblas_handle                     handle,
                                                     rocblas_int                        n,
                                                     const rocblas_float_complex* const x[],
                                                     rocblas_int                        incx,
                                                     rocblas_int                        batch_count,
                                                     float*                             results);

ROCBLAS_EXPORT rocblas_status rocblas_dzasum_batched(rocblas_handle                      handle,
                                                     rocblas_int                         n,
                                                     const rocblas_double_complex* const x[],
                                                     rocblas_int                         incx,
                                                     rocblas_int batch_count,
                                                     double*     results);

/*! \brief BLAS Level 1 API

    \details
    asum_strided_batched computes the sum of the magnitudes of elements of a real vectors x_i,
        or the sum of magnitudes of the real and imaginary parts of elements if x_i is a complex
        vector

    @param[in]
    handle    rocblas_handle.
              handle to the rocblas library context queue.
    @param[in]
    n         rocblas_int
              number of elements in each vector x_i
    @param[in]
    x         pointer to the first vector x_i on the GPU.
    @param[in]
    incx      rocblas_int
              specifies the increment for the elements of each x_i. incx must be > 0.
    @param[in]
    stridex   rocblas_stride
<<<<<<< HEAD
              stride from the start of one vector (x_i) and the next one (x_i+1).
              There are no restrictions placed on stride_x, however the user should
              take care to ensure that stride_x is of appropriate size, for a typical
              case this means stride_x >= n * incx.
=======
              specifies the pointer increment between batches for x. stridex must be be non zero.
>>>>>>> f19f5ae2
    @param[out]
    results
              pointer to array for storing contiguous batch_count results. either on the host CPU or device GPU.
              return is 0.0 if n, incx<=0.
    @param[in]
    batch_count rocblas_int
              number of instances in the batch
    ********************************************************************/

ROCBLAS_EXPORT rocblas_status rocblas_sasum_strided_batched(rocblas_handle handle,
                                                            rocblas_int    n,
                                                            const float*   x,
                                                            rocblas_int    incx,
                                                            rocblas_stride stridex,
                                                            rocblas_int    batch_count,
                                                            float*         results);

ROCBLAS_EXPORT rocblas_status rocblas_dasum_strided_batched(rocblas_handle handle,
                                                            rocblas_int    n,
                                                            const double*  x,
                                                            rocblas_int    incx,
                                                            rocblas_stride stridex,
                                                            rocblas_int    batch_count,
                                                            double*        results);

ROCBLAS_EXPORT rocblas_status rocblas_scasum_strided_batched(rocblas_handle               handle,
                                                             rocblas_int                  n,
                                                             const rocblas_float_complex* x,
                                                             rocblas_int                  incx,
                                                             rocblas_stride               stridex,
                                                             rocblas_int batch_count,
                                                             float*      results);

ROCBLAS_EXPORT rocblas_status rocblas_dzasum_strided_batched(rocblas_handle                handle,
                                                             rocblas_int                   n,
                                                             const rocblas_double_complex* x,
                                                             rocblas_int                   incx,
                                                             rocblas_stride                stridex,
                                                             rocblas_int batch_count,
                                                             double*     results);

/*! \brief BLAS Level 1 API

    \details
    nrm2 computes the euclidean norm of a real or complex vector
              := sqrt( x'*x ) for real vector
              := sqrt( x**H*x ) for complex vector

    @param[in]
    handle    rocblas_handle.
              handle to the rocblas library context queue.
    @param[in]
    n         rocblas_int.
    @param[in]
    x         pointer storing vector x on the GPU.
    @param[in]
    incx      rocblas_int
              specifies the increment for the elements of y.
    @param[inout]
    result
              store the nrm2 product. either on the host CPU or device GPU.
              return is 0.0 if n, incx<=0.
    ********************************************************************/

ROCBLAS_EXPORT rocblas_status rocblas_snrm2(
    rocblas_handle handle, rocblas_int n, const float* x, rocblas_int incx, float* result);

ROCBLAS_EXPORT rocblas_status rocblas_dnrm2(
    rocblas_handle handle, rocblas_int n, const double* x, rocblas_int incx, double* result);

ROCBLAS_EXPORT rocblas_status rocblas_scnrm2(rocblas_handle               handle,
                                             rocblas_int                  n,
                                             const rocblas_float_complex* x,
                                             rocblas_int                  incx,
                                             float*                       result);

ROCBLAS_EXPORT rocblas_status rocblas_dznrm2(rocblas_handle                handle,
                                             rocblas_int                   n,
                                             const rocblas_double_complex* x,
                                             rocblas_int                   incx,
                                             double*                       result);

/*! \brief BLAS Level 1 API

    \details
    nrm2_batched computes the euclidean norm over a batch of real or complex vectors
              := sqrt( x'*x ) for real vector x_i[j] for  j = 1 , … , n
              := sqrt( x**H*x ) for complex vector

    @param[in]
    handle    rocblas_handle.
              handle to the rocblas library context queue.
    @param[in]
    n         rocblas_int
              number of elements in each vector x_i
    @param[in]
    x         array of pointers storing the different vector x_i on the GPU.
    @param[in]
    incx      rocblas_int
              specifies the increment for the elements of each x_i. incx must be > 0.
    @param[in]
    batch_count rocblas_int
              number of instances in the batch
    @param[out]
    result
              pointers to array of batch_count size for nrm2 results. either on the host CPU or device GPU.
              return is 0.0 if n <= 0, incx<=0.

    ********************************************************************/

ROCBLAS_EXPORT rocblas_status rocblas_snrm2_batched(rocblas_handle     handle,
                                                    rocblas_int        n,
                                                    const float* const x[],
                                                    rocblas_int        incx,
                                                    rocblas_int        batch_count,
                                                    float*             results);

ROCBLAS_EXPORT rocblas_status rocblas_dnrm2_batched(rocblas_handle      handle,
                                                    rocblas_int         n,
                                                    const double* const x[],
                                                    rocblas_int         incx,
                                                    rocblas_int         batch_count,
                                                    double*             results);

ROCBLAS_EXPORT rocblas_status rocblas_scnrm2_batched(rocblas_handle                     handle,
                                                     rocblas_int                        n,
                                                     const rocblas_float_complex* const x[],
                                                     rocblas_int                        incx,
                                                     rocblas_int                        batch_count,
                                                     float*                             results);

ROCBLAS_EXPORT rocblas_status rocblas_dznrm2_batched(rocblas_handle                      handle,
                                                     rocblas_int                         n,
                                                     const rocblas_double_complex* const x[],
                                                     rocblas_int                         incx,
                                                     rocblas_int batch_count,
                                                     double*     results);

/*! \brief BLAS Level 1 API

    \details
    nrm2_strided_batched computes the euclidean norm over a batch of real or complex vectors
              := sqrt( x'*x ) for real vector x_i[j] for  j = 1 , … , n
              := sqrt( x**H*x ) for complex vector

    @param[in]
    handle    rocblas_handle.
              handle to the rocblas library context queue.
    @param[in]
    n         rocblas_int
              number of elements in each vector x_i
    @param[in]
    x         pointer to the first vector x_i on the GPU.
    @param[in]
    incx      rocblas_int
              specifies the increment for the elements of each x_i. incx must be > 0.
    @param[in]
    stridex   rocblas_stride
<<<<<<< HEAD
              stride from the start of one vector (x_i) and the next one (x_i+1).
              There are no restrictions placed on stride_x, however the user should
              take care to ensure that stride_x is of appropriate size, for a typical
              case this means stride_x >= n * incx.
=======
              specifies the pointer increment between batches for x. stridex must be non zero.
>>>>>>> f19f5ae2
    @param[in]
    batch_count rocblas_int
              number of instances in the batch
    @param[out]
    results
              pointer to array for storing contiguous batch_count results. either on the host CPU or device GPU.
              return is 0.0 if n <= 0, incx<=0.

    ********************************************************************/

ROCBLAS_EXPORT rocblas_status rocblas_snrm2_strided_batched(rocblas_handle handle,
                                                            rocblas_int    n,
                                                            const float*   x,
                                                            rocblas_int    incx,
                                                            rocblas_stride stridex,
                                                            rocblas_int    batch_count,
                                                            float*         results);

ROCBLAS_EXPORT rocblas_status rocblas_dnrm2_strided_batched(rocblas_handle handle,
                                                            rocblas_int    n,
                                                            const double*  x,
                                                            rocblas_int    incx,
                                                            rocblas_stride stridex,
                                                            rocblas_int    batch_count,
                                                            double*        results);

ROCBLAS_EXPORT rocblas_status rocblas_scnrm2_strided_batched(rocblas_handle               handle,
                                                             rocblas_int                  n,
                                                             const rocblas_float_complex* x,
                                                             rocblas_int                  incx,
                                                             rocblas_stride               stridex,
                                                             rocblas_int batch_count,
                                                             float*      results);

ROCBLAS_EXPORT rocblas_status rocblas_dznrm2_strided_batched(rocblas_handle                handle,
                                                             rocblas_int                   n,
                                                             const rocblas_double_complex* x,
                                                             rocblas_int                   incx,
                                                             rocblas_stride                stridex,
                                                             rocblas_int batch_count,
                                                             double*     results);

/*! \brief BLAS Level 1 API

    \details
    amax finds the first index of the element of maximum magnitude of real vector x
         or the sum of magnitude of the real and imaginary parts of elements if x is a complex
   vector

    @param[in]
    handle    rocblas_handle.
              handle to the rocblas library context queue.
    @param[in]
    n         rocblas_int.
    @param[in]
    x         pointer storing vector x on the GPU.
    @param[in]
    incx      rocblas_int
              specifies the increment for the elements of y.
    @param[inout]
    result
              store the amax index. either on the host CPU or device GPU.
              return is 0.0 if n, incx<=0.
    ********************************************************************/

ROCBLAS_EXPORT rocblas_status rocblas_isamax(
    rocblas_handle handle, rocblas_int n, const float* x, rocblas_int incx, rocblas_int* result);

ROCBLAS_EXPORT rocblas_status rocblas_idamax(
    rocblas_handle handle, rocblas_int n, const double* x, rocblas_int incx, rocblas_int* result);

ROCBLAS_EXPORT rocblas_status rocblas_icamax(rocblas_handle               handle,
                                             rocblas_int                  n,
                                             const rocblas_float_complex* x,
                                             rocblas_int                  incx,
                                             rocblas_int*                 result);

ROCBLAS_EXPORT rocblas_status rocblas_izamax(rocblas_handle                handle,
                                             rocblas_int                   n,
                                             const rocblas_double_complex* x,
                                             rocblas_int                   incx,
                                             rocblas_int*                  result);

/*! \brief BLAS Level 1 API

    \details
    amin finds the first index of the element of minimum magnitude of real vector x
         or the sum of magnitude of the real and imaginary parts of elements if x is a complex
   vector

    @param[in]
    handle    rocblas_handle.
              handle to the rocblas library context queue.
    @param[in]
    n         rocblas_int.
    @param[in]
    x         pointer storing vector x on the GPU.
    @param[in]
    incx      rocblas_int
              specifies the increment for the elements of y.
    @param[inout]
    result
              store the amin index. either on the host CPU or device GPU.
              return is 0.0 if n, incx<=0.
    ********************************************************************/

ROCBLAS_EXPORT rocblas_status rocblas_isamin(
    rocblas_handle handle, rocblas_int n, const float* x, rocblas_int incx, rocblas_int* result);

ROCBLAS_EXPORT rocblas_status rocblas_idamin(
    rocblas_handle handle, rocblas_int n, const double* x, rocblas_int incx, rocblas_int* result);

ROCBLAS_EXPORT rocblas_status rocblas_icamin(rocblas_handle               handle,
                                             rocblas_int                  n,
                                             const rocblas_float_complex* x,
                                             rocblas_int                  incx,
                                             rocblas_int*                 result);

ROCBLAS_EXPORT rocblas_status rocblas_izamin(rocblas_handle                handle,
                                             rocblas_int                   n,
                                             const rocblas_double_complex* x,
                                             rocblas_int                   incx,
                                             rocblas_int*                  result);

/*! \brief BLAS Level 1 API

    \details
    rot applies the Givens rotation matrix defined by c=cos(alpha) and s=sin(alpha) to vectors x and y.
        Scalars c and s may be stored in either host or device memory, location is specified by calling rocblas_set_pointer_mode.
    
    @param[in]
    handle  rocblas_handle
            handle to the rocblas library context queue.
    @param[in]
    n       rocblas_int
            number of elements in the x and y vectors.
    @param[inout]
    x       pointer storing vector x on the GPU.
    @param[in]
    incx    rocblas_int
            specifies the increment between elements of x.
    @param[inout]
    y       pointer storing vector y on the GPU.
    @param[in]
    incy    rocblas_int
            specifies the increment between elements of y.
    @param[in]
    c       scalar cosine component of the rotation matrix, may be stored in host or device memory.
    @param[in]
    s       scalar sine component of the rotation matrix, may be stored in host or device memory.

    ********************************************************************/

ROCBLAS_EXPORT rocblas_status rocblas_srot(rocblas_handle handle,
                                           rocblas_int    n,
                                           float*         x,
                                           rocblas_int    incx,
                                           float*         y,
                                           rocblas_int    incy,
                                           const float*   c,
                                           const float*   s);

ROCBLAS_EXPORT rocblas_status rocblas_drot(rocblas_handle handle,
                                           rocblas_int    n,
                                           double*        x,
                                           rocblas_int    incx,
                                           double*        y,
                                           rocblas_int    incy,
                                           const double*  c,
                                           const double*  s);

ROCBLAS_EXPORT rocblas_status rocblas_crot(rocblas_handle               handle,
                                           rocblas_int                  n,
                                           rocblas_float_complex*       x,
                                           rocblas_int                  incx,
                                           rocblas_float_complex*       y,
                                           rocblas_int                  incy,
                                           const float*                 c,
                                           const rocblas_float_complex* s);

ROCBLAS_EXPORT rocblas_status rocblas_csrot(rocblas_handle         handle,
                                            rocblas_int            n,
                                            rocblas_float_complex* x,
                                            rocblas_int            incx,
                                            rocblas_float_complex* y,
                                            rocblas_int            incy,
                                            const float*           c,
                                            const float*           s);

ROCBLAS_EXPORT rocblas_status rocblas_zrot(rocblas_handle                handle,
                                           rocblas_int                   n,
                                           rocblas_double_complex*       x,
                                           rocblas_int                   incx,
                                           rocblas_double_complex*       y,
                                           rocblas_int                   incy,
                                           const double*                 c,
                                           const rocblas_double_complex* s);

ROCBLAS_EXPORT rocblas_status rocblas_zdrot(rocblas_handle          handle,
                                            rocblas_int             n,
                                            rocblas_double_complex* x,
                                            rocblas_int             incx,
                                            rocblas_double_complex* y,
                                            rocblas_int             incy,
                                            const double*           c,
                                            const double*           s);

/*! \brief BLAS Level 1 API

    \details
    rotg creates the Givens rotation matrix for the vector (a b).
         Scalars c and s may be stored in either host or device memory, location is specified by calling rocblas_set_pointer_mode.
         If the pointer mode is set to rocblas_pointer_mode_host, this function blocks the CPU until the GPU has finished and the results are available in host memory.
         If the pointer mode is set to rocblas_pointer_mode_device, this function returns immediately and synchronization is required to read the results.
    
    @param[in]
    handle  rocblas_handle
            handle to the rocblas library context queue.
    @param[inout]
    a       input vector element, overwritten with r.
    @param[inout]
    b       input vector element, overwritten with z.
    @param[inout]
    c       cosine element of Givens rotation.
    @param[inout]
    s       sine element of Givens rotation.

    ********************************************************************/

ROCBLAS_EXPORT rocblas_status
    rocblas_srotg(rocblas_handle handle, float* a, float* b, float* c, float* s);

ROCBLAS_EXPORT rocblas_status
    rocblas_drotg(rocblas_handle handle, double* a, double* b, double* c, double* s);

ROCBLAS_EXPORT rocblas_status rocblas_crotg(rocblas_handle         handle,
                                            rocblas_float_complex* a,
                                            rocblas_float_complex* b,
                                            float*                 c,
                                            rocblas_float_complex* s);

ROCBLAS_EXPORT rocblas_status rocblas_zrotg(rocblas_handle          handle,
                                            rocblas_double_complex* a,
                                            rocblas_double_complex* b,
                                            double*                 c,
                                            rocblas_double_complex* s);

/*! \brief BLAS Level 1 API

    \details
    rotm applies the modified Givens rotation matrix defined by param to vectors x and y.
    
    @param[in]
    handle  rocblas_handle
            handle to the rocblas library context queue.
    @param[in]
    n       rocblas_int
            number of elements in the x and y vectors.
    @param[inout]
    x       pointer storing vector x on the GPU.
    @param[in]
    incx    rocblas_int
            specifies the increment between elements of x.
    @param[inout]
    y       pointer storing vector y on the GPU.
    @param[in]
    incy    rocblas_int
            specifies the increment between elements of y.
    @param[in]
    param   vector of 5 elements defining the rotation.
            param[0] = flag
            param[1] = H11
            param[2] = H21
            param[3] = H12
            param[4] = H22
            The flag parameter defines the form of H:
            flag = -1 => H = ( H11 H12 H21 H22 )
            flag =  0 => H = ( 1.0 H12 H21 1.0 )
            flag =  1 => H = ( H11 1.0 -1.0 H22 )
            flag = -2 => H = ( 1.0 0.0 0.0 1.0 )
            param may be stored in either host or device memory, location is specified by calling rocblas_set_pointer_mode.

    ********************************************************************/

ROCBLAS_EXPORT rocblas_status rocblas_srotm(rocblas_handle handle,
                                            rocblas_int    n,
                                            float*         x,
                                            rocblas_int    incx,
                                            float*         y,
                                            rocblas_int    incy,
                                            const float*   param);

ROCBLAS_EXPORT rocblas_status rocblas_drotm(rocblas_handle handle,
                                            rocblas_int    n,
                                            double*        x,
                                            rocblas_int    incx,
                                            double*        y,
                                            rocblas_int    incy,
                                            const double*  param);

/*! \brief BLAS Level 1 API

    \details
    rotmg creates the modified Givens rotation matrix for the vector (d1 * x1, d2 * y1).
          Parameters may be stored in either host or device memory, location is specified by calling rocblas_set_pointer_mode.
          If the pointer mode is set to rocblas_pointer_mode_host, this function blocks the CPU until the GPU has finished and the results are available in host memory.
          If the pointer mode is set to rocblas_pointer_mode_device, this function returns immediately and synchronization is required to read the results.
    
    @param[in]
    handle  rocblas_handle
            handle to the rocblas library context queue.
    @param[inout]
    d1      input scalar that is overwritten.
    @param[inout]
    d2      input scalar that is overwritten.
    @param[inout]
    x1      input scalar that is overwritten.
    @param[in]
    y1      input scalar.
    @param[out]
    param   vector of 5 elements defining the rotation.
            param[0] = flag
            param[1] = H11
            param[2] = H21
            param[3] = H12
            param[4] = H22
            The flag parameter defines the form of H:
            flag = -1 => H = ( H11 H12 H21 H22 )
            flag =  0 => H = ( 1.0 H12 H21 1.0 )
            flag =  1 => H = ( H11 1.0 -1.0 H22 )
            flag = -2 => H = ( 1.0 0.0 0.0 1.0 )
            param may be stored in either host or device memory, location is specified by calling rocblas_set_pointer_mode.

    ********************************************************************/

ROCBLAS_EXPORT rocblas_status rocblas_srotmg(
    rocblas_handle handle, float* d1, float* d2, float* x1, const float* y1, float* param);

ROCBLAS_EXPORT rocblas_status rocblas_drotmg(
    rocblas_handle handle, double* d1, double* d2, double* x1, const double* y1, double* param);

/*
 * ===========================================================================
 *    level 2 BLAS
 * ===========================================================================
 */

/*! \brief BLAS Level 2 API

    \details
    xGEMV performs one of the matrix-vector operations

        y := alpha*A*x    + beta*y,   or
        y := alpha*A**T*x + beta*y,   or
        y := alpha*A**H*x + beta*y,

    where alpha and beta are scalars, x and y are vectors and A is an
    m by n matrix.

    @param[in]
    handle    rocblas_handle.
              handle to the rocblas library context queue.
    @param[in]
    trans     rocblas_operation
              indicates whether matrix A is tranposed (conjugated) or not
    @param[in]
    m         rocblas_int
              number of rows of matrix A
    @param[in]
    n         rocblas_int
              number of columns of matrix A
    @param[in]
    alpha     specifies the scalar alpha.
    @param[in]
    A         pointer storing matrix A on the GPU.
    @param[in]
    lda       rocblas_int
              specifies the leading dimension of A.
    @param[in]
    x         pointer storing vector x on the GPU.
    @param[in]
    incx      rocblas_int
              specifies the increment for the elements of x.
    @param[in]
    beta      specifies the scalar beta.
    @param[inout]
    y         pointer storing vector y on the GPU.
    @param[in]
    incy      rocblas_int
              specifies the increment for the elements of y.

    ********************************************************************/
ROCBLAS_EXPORT rocblas_status rocblas_sgemv(rocblas_handle    handle,
                                            rocblas_operation trans,
                                            rocblas_int       m,
                                            rocblas_int       n,
                                            const float*      alpha,
                                            const float*      A,
                                            rocblas_int       lda,
                                            const float*      x,
                                            rocblas_int       incx,
                                            const float*      beta,
                                            float*            y,
                                            rocblas_int       incy);

ROCBLAS_EXPORT rocblas_status rocblas_dgemv(rocblas_handle    handle,
                                            rocblas_operation trans,
                                            rocblas_int       m,
                                            rocblas_int       n,
                                            const double*     alpha,
                                            const double*     A,
                                            rocblas_int       lda,
                                            const double*     x,
                                            rocblas_int       incx,
                                            const double*     beta,
                                            double*           y,
                                            rocblas_int       incy);

ROCBLAS_EXPORT rocblas_status rocblas_cgemv(rocblas_handle               handle,
                                            rocblas_operation            trans,
                                            rocblas_int                  m,
                                            rocblas_int                  n,
                                            const rocblas_float_complex* alpha,
                                            const rocblas_float_complex* A,
                                            rocblas_int                  lda,
                                            const rocblas_float_complex* x,
                                            rocblas_int                  incx,
                                            const rocblas_float_complex* beta,
                                            rocblas_float_complex*       y,
                                            rocblas_int                  incy);

ROCBLAS_EXPORT rocblas_status rocblas_zgemv(rocblas_handle                handle,
                                            rocblas_operation             trans,
                                            rocblas_int                   m,
                                            rocblas_int                   n,
                                            const rocblas_double_complex* alpha,
                                            const rocblas_double_complex* A,
                                            rocblas_int                   lda,
                                            const rocblas_double_complex* x,
                                            rocblas_int                   incx,
                                            const rocblas_double_complex* beta,
                                            rocblas_double_complex*       y,
                                            rocblas_int                   incy);

/*! \brief BLAS Level 2 API

    \details
    xGEMV_BATCHED performs a batch of matrix-vector operations

        y_i := alpha*A_i*x_i    + beta*y_i,   or
        y_i := alpha*A_i**T*x_i + beta*y_i,   or
        y_i := alpha*A_i**H*x_i + beta*y_i,

    where (A_i, x_i, y_i) is the i-th instance of the batch.
    alpha and beta are scalars, x_i and y_i are vectors and A_i is an
    m by n matrix.

    @param[in]
    handle      rocblas_handle.
                handle to the rocblas library context queue.
    @param[in]
    trans       rocblas_operation
                indicates whether matrices A_i are tranposed (conjugated) or not
    @param[in]
    m           rocblas_int
                number of rows of matrices A_i
    @param[in]
    n           rocblas_int
                number of columns of matrices A_i
    @param[in]
    alpha       specifies the scalar alpha.
    @param[in]
    A           array of pointers storing the different matrices A_i on the GPU.
    @param[in]
    lda         rocblas_int
                specifies the leading dimension of matrices A_i.
    @param[in]
    x           array of pointers storing the different vectors x_i on the GPU.
    @param[in]
    incx        rocblas_int
                specifies the increment for the elements of vectors x_i.
    @param[in]
    beta        specifies the scalar beta.
    @param[inout]
    y           array of pointers storing the different vectors y_i on the GPU.
    @param[in]
    incy        rocblas_int
                specifies the increment for the elements of vectors y_i.
    @param[in]
    batch_count rocblas_int
                number of instances in the batch

    ********************************************************************/
ROCBLAS_EXPORT rocblas_status rocblas_sgemv_batched(rocblas_handle     handle,
                                                    rocblas_operation  trans,
                                                    rocblas_int        m,
                                                    rocblas_int        n,
                                                    const float*       alpha,
                                                    const float* const A[],
                                                    rocblas_int        lda,
                                                    const float* const x[],
                                                    rocblas_int        incx,
                                                    const float*       beta,
                                                    float* const       y[],
                                                    rocblas_int        incy,
                                                    rocblas_int        batch_count);

ROCBLAS_EXPORT rocblas_status rocblas_dgemv_batched(rocblas_handle      handle,
                                                    rocblas_operation   trans,
                                                    rocblas_int         m,
                                                    rocblas_int         n,
                                                    const double*       alpha,
                                                    const double* const A[],
                                                    rocblas_int         lda,
                                                    const double* const x[],
                                                    rocblas_int         incx,
                                                    const double*       beta,
                                                    double* const       y[],
                                                    rocblas_int         incy,
                                                    rocblas_int         batch_count);

ROCBLAS_EXPORT rocblas_status rocblas_cgemv_batched(rocblas_handle                     handle,
                                                    rocblas_operation                  trans,
                                                    rocblas_int                        m,
                                                    rocblas_int                        n,
                                                    const rocblas_float_complex*       alpha,
                                                    const rocblas_float_complex* const A[],
                                                    rocblas_int                        lda,
                                                    const rocblas_float_complex* const x[],
                                                    rocblas_int                        incx,
                                                    const rocblas_float_complex*       beta,
                                                    rocblas_float_complex* const       y[],
                                                    rocblas_int                        incy,
                                                    rocblas_int                        batch_count);

ROCBLAS_EXPORT rocblas_status rocblas_zgemv_batched(rocblas_handle                      handle,
                                                    rocblas_operation                   trans,
                                                    rocblas_int                         m,
                                                    rocblas_int                         n,
                                                    const rocblas_double_complex*       alpha,
                                                    const rocblas_double_complex* const A[],
                                                    rocblas_int                         lda,
                                                    const rocblas_double_complex* const x[],
                                                    rocblas_int                         incx,
                                                    const rocblas_double_complex*       beta,
                                                    rocblas_double_complex* const       y[],
                                                    rocblas_int                         incy,
                                                    rocblas_int batch_count);

/*! \brief BLAS Level 2 API

    \details
    xGEMV_STRIDED_BATCHED performs a batch of matrix-vector operations

        y_i := alpha*A_i*x_i    + beta*y_i,   or
        y_i := alpha*A_i**T*x_i + beta*y_i,   or
        y_i := alpha*A_i**H*x_i + beta*y_i,

    where (A_i, x_i, y_i) is the i-th instance of the batch.
    alpha and beta are scalars, x_i and y_i are vectors and A_i is an
    m by n matrix.

    @param[in]
    handle      rocblas_handle.
                handle to the rocblas library context queue.
    @param[in]
    trans       rocblas_operation
                indicates whether matrices A_i are tranposed (conjugated) or not
    @param[in]
    m           rocblas_int
                number of rows of matrices A_i
    @param[in]
    n           rocblas_int
                number of columns of matrices A_i
    @param[in]
    alpha       specifies the scalar alpha.
    @param[in]
    A           pointer to the first matrix (A_0) in the batch stored on the GPU.
    @param[in]
    lda         rocblas_int
                specifies the leading dimension of matrices A_i.
    @param[in]
    strideA     rocblas_stride
                stride from the start of one matrix (A_i) and the next one (A_i+1)
    @param[in]
    x           pointer to the first vector (x_0) in the batch stored on the GPU.
    @param[in]
    incx        rocblas_int
                specifies the increment for the elements of vectors x_i.
    @param[in]
    stridex     rocblas_stride
                stride from the start of one vector (x_i) and the next one (x_i+1).
                There are no restrictions placed on stride_x, however the user should
                take care to ensure that stride_x is of appropriate size. When trans equals rocblas_operation_none
                this typically means stride_x >= n * incx, otherwise stride_x >= m * incx.
    @param[in]
    beta        specifies the scalar beta.
    @param[inout]
    y           pointer to the first vector (y_0) in the batch stored on the GPU.
    @param[in]
    incy        rocblas_int
                specifies the increment for the elements of vectors y_i.
    @param[in]
    stridey     rocblas_stride
                stride from the start of one vector (y_i) and the next one (y_i+1).
                There are no restrictions placed on stride_y, however the user should
                take care to ensure that stride_y is of appropriate size. When trans equals rocblas_operation_none
                this typically means stride_y >= m * incy, otherwise stride_y >= n * incy. stridey should be non zero.
    @param[in]
    batch_count rocblas_int
                number of instances in the batch

    ********************************************************************/
ROCBLAS_EXPORT rocblas_status rocblas_sgemv_strided_batched(rocblas_handle    handle,
                                                            rocblas_operation transA,
                                                            rocblas_int       m,
                                                            rocblas_int       n,
                                                            const float*      alpha,
                                                            const float*      A,
                                                            rocblas_int       lda,
                                                            rocblas_int       strideA,
                                                            const float*      x,
                                                            rocblas_int       incx,
                                                            rocblas_int       stridex,
                                                            const float*      beta,
                                                            float*            y,
                                                            rocblas_int       incy,
                                                            rocblas_int       stridey,
                                                            rocblas_int       batch_count);

ROCBLAS_EXPORT rocblas_status rocblas_dgemv_strided_batched(rocblas_handle    handle,
                                                            rocblas_operation transA,
                                                            rocblas_int       m,
                                                            rocblas_int       n,
                                                            const double*     alpha,
                                                            const double*     A,
                                                            rocblas_int       lda,
                                                            rocblas_int       strideA,
                                                            const double*     x,
                                                            rocblas_int       incx,
                                                            rocblas_int       stridex,
                                                            const double*     beta,
                                                            double*           y,
                                                            rocblas_int       incy,
                                                            rocblas_int       stridey,
                                                            rocblas_int       batch_count);

ROCBLAS_EXPORT rocblas_status rocblas_cgemv_strided_batched(rocblas_handle               handle,
                                                            rocblas_operation            transA,
                                                            rocblas_int                  m,
                                                            rocblas_int                  n,
                                                            const rocblas_float_complex* alpha,
                                                            const rocblas_float_complex* A,
                                                            rocblas_int                  lda,
                                                            rocblas_int                  strideA,
                                                            const rocblas_float_complex* x,
                                                            rocblas_int                  incx,
                                                            rocblas_int                  stridex,
                                                            const rocblas_float_complex* beta,
                                                            rocblas_float_complex*       y,
                                                            rocblas_int                  incy,
                                                            rocblas_int                  stridey,
                                                            rocblas_int batch_count);

ROCBLAS_EXPORT rocblas_status rocblas_zgemv_strided_batched(rocblas_handle                handle,
                                                            rocblas_operation             transA,
                                                            rocblas_int                   m,
                                                            rocblas_int                   n,
                                                            const rocblas_double_complex* alpha,
                                                            const rocblas_double_complex* A,
                                                            rocblas_int                   lda,
                                                            rocblas_int                   strideA,
                                                            const rocblas_double_complex* x,
                                                            rocblas_int                   incx,
                                                            rocblas_int                   stridex,
                                                            const rocblas_double_complex* beta,
                                                            rocblas_double_complex*       y,
                                                            rocblas_int                   incy,
                                                            rocblas_int                   stridey,
                                                            rocblas_int batch_count);

/*! \brief BLAS Level 2 API

    \details
    trsv solves

         A*x = alpha*b or A**T*x = alpha*b,

    where x and b are vectors and A is a triangular matrix.

    The vector x is overwritten on b.

    @param[in]
    handle    rocblas_handle.
              handle to the rocblas library context queue.

    @param[in]
    uplo    rocblas_fill.
            rocblas_fill_upper:  A is an upper triangular matrix.
            rocblas_fill_lower:  A is a  lower triangular matrix.

    @param[in]
    transA     rocblas_operation

    @param[in]
    diag    rocblas_diagonal.
            rocblas_diagonal_unit:     A is assumed to be unit triangular.
            rocblas_diagonal_non_unit:  A is not assumed to be unit triangular.

    @param[in]
    m         rocblas_int
              m specifies the number of rows of b. m >= 0.

    @param[in]
    alpha
              specifies the scalar alpha.

    @param[in]
    A         pointer storing matrix A on the GPU,
              of dimension ( lda, m )

    @param[in]
    lda       rocblas_int
              specifies the leading dimension of A.
              lda = max( 1, m ).

    @param[in]
    x         pointer storing vector x on the GPU.

    @param[in]
    incx      rocblas_int
              specifies the increment for the elements of x.

    ********************************************************************/
ROCBLAS_EXPORT rocblas_status rocblas_strsv(rocblas_handle    handle,
                                            rocblas_fill      uplo,
                                            rocblas_operation transA,
                                            rocblas_diagonal  diag,
                                            rocblas_int       m,
                                            const float*      A,
                                            rocblas_int       lda,
                                            float*            x,
                                            rocblas_int       incx);

ROCBLAS_EXPORT rocblas_status rocblas_dtrsv(rocblas_handle    handle,
                                            rocblas_fill      uplo,
                                            rocblas_operation transA,
                                            rocblas_diagonal  diag,
                                            rocblas_int       m,
                                            const double*     A,
                                            rocblas_int       lda,
                                            double*           x,
                                            rocblas_int       incx);

/*! \brief BLAS Level 2 API

    \details
    xHE(SY)MV performs the matrix-vector operation:

        y := alpha*A*x + beta*y,

    where alpha and beta are scalars, x and y are n element vectors and
    A is an n by n Hermitian(Symmetric) matrix.

    @param[in]
    handle    rocblas_handle.
              handle to the rocblas library context queue.
    @param[in]
    uplo      rocblas_fill.
              specifies whether the upper or lower
    @param[in]
    n         rocblas_int.
    @param[in]
    alpha
              specifies the scalar alpha.
    @param[in]
    A         pointer storing matrix A on the GPU.
    @param[in]
    lda       rocblas_int
              specifies the leading dimension of A.
    @param[in]
    x         pointer storing vector x on the GPU.
    @param[in]
    incx      rocblas_int
              specifies the increment for the elements of x.
    @param[in]
    beta      specifies the scalar beta.
    @param[out]
    y         pointer storing vector y on the GPU.
    @param[in]
    incy      rocblas_int
              specifies the increment for the elements of y.

    ********************************************************************/
/* not implemented
ROCBLAS_EXPORT rocblas_status
rocblas_ssymv(rocblas_handle handle,
                 rocblas_fill uplo,
                 rocblas_int n,
                 const float *alpha,
                 const float *A, rocblas_int lda,
                 const float *x, rocblas_int incx,
                 const float *beta,
                 float *y, rocblas_int incy);

ROCBLAS_EXPORT rocblas_status
rocblas_dsymv(rocblas_handle handle,
                 rocblas_fill uplo,
                 rocblas_int n,
                 const double *alpha,
                 const double *A, rocblas_int lda,
                 const double *x, rocblas_int incx,
                 const double *beta,
                 double *y, rocblas_int incy);
*/

/* not implemented
ROCBLAS_EXPORT rocblas_status
rocblas_chemv(rocblas_handle handle,
                 rocblas_fill uplo,
                 rocblas_int n,
                 const rocblas_float_complex *alpha,
                 const rocblas_float_complex *A, rocblas_int lda,
                 const rocblas_float_complex *x, rocblas_int incx,
                 const rocblas_float_complex *beta,
                 rocblas_float_complex *y, rocblas_int incy);

ROCBLAS_EXPORT rocblas_status
rocblas_zhemv(rocblas_handle handle,
                 rocblas_fill uplo,
                 rocblas_int n,
                 const rocblas_double_complex *alpha,
                 const rocblas_double_complex *A, rocblas_int lda,
                 const rocblas_double_complex *x, rocblas_int incx,
                 const rocblas_double_complex *beta,
                 rocblas_double_complex *y, rocblas_int incy);
*/

/*! \brief BLAS Level 2 API

    \details
    xGER performs the matrix-vector operations

        A := A + alpha*x*y**T

    where alpha is a scalar, x and y are vectors, and A is an
    m by n matrix.

    @param[in]
    handle    rocblas_handle.
              handle to the rocblas library context queue.
    @param[in]
    m         rocblas_int
    @param[in]
    n         rocblas_int
    @param[in]
    alpha
              specifies the scalar alpha.
    @param[in]
    x         pointer storing vector x on the GPU.
    @param[in]
    incx      rocblas_int
              specifies the increment for the elements of x.
    @param[in]
    y         pointer storing vector y on the GPU.
    @param[in]
    incy      rocblas_int
              specifies the increment for the elements of y.
    @param[inout]
    A         pointer storing matrix A on the GPU.
    @param[in]
    lda       rocblas_int
              specifies the leading dimension of A.

    ********************************************************************/

ROCBLAS_EXPORT rocblas_status rocblas_sger(rocblas_handle handle,
                                           rocblas_int    m,
                                           rocblas_int    n,
                                           const float*   alpha,
                                           const float*   x,
                                           rocblas_int    incx,
                                           const float*   y,
                                           rocblas_int    incy,
                                           float*         A,
                                           rocblas_int    lda);

ROCBLAS_EXPORT rocblas_status rocblas_dger(rocblas_handle handle,
                                           rocblas_int    m,
                                           rocblas_int    n,
                                           const double*  alpha,
                                           const double*  x,
                                           rocblas_int    incx,
                                           const double*  y,
                                           rocblas_int    incy,
                                           double*        A,
                                           rocblas_int    lda);

/*! \brief BLAS Level 2 API 

    \details
    xGER_BATCHED performs a batch of the matrix-vector operations

        A_i := A_i + alpha*x_i*y_i**T

    where (A_i, x_i, y_i) is the i-th instance of the batch.
    alpha is a scalar, x_i and y_i are vectors and A_i is an
    m by n matrix.

    @param[in]
    handle    rocblas_handle.
              handle to the rocblas library context queue.
    @param[in]
    m         rocblas_int
    @param[in]
    n         rocblas_int
    @param[in]
    alpha
              specifies the scalar alpha.
    @param[in]
    x         array of pointers storing the different vectors x_i on the GPU.
    @param[in]
    incx      rocblas_int
              specifies the increment for the elements of vectors x_i.
    @param[in]
    y         array of pointesr storing the different vectors y_i on the GPU.
    @param[in]
    incy      rocblas_int
              specifies the increment for the elements of vectors y_i.
    @param[inout]
    A         array of pointers storing the different matrices A_i on the GPU.
    @param[in]
    lda       rocblas_int
              specifies the leading dimension of A.
    @param[in]
    batch_count rocblas_int
                number of instances in the batch

    ********************************************************************/

ROCBLAS_EXPORT rocblas_status rocblas_sger_batched(rocblas_handle     handle,
                                                   rocblas_int        m,
                                                   rocblas_int        n,
                                                   const float*       alpha,
                                                   const float* const x[],
                                                   rocblas_int        incx,
                                                   const float* const y[],
                                                   rocblas_int        incy,
                                                   float* const       A[],
                                                   rocblas_int        lda,
                                                   rocblas_int        batch_count);

ROCBLAS_EXPORT rocblas_status rocblas_dger_batched(rocblas_handle      handle,
                                                   rocblas_int         m,
                                                   rocblas_int         n,
                                                   const double*       alpha,
                                                   const double* const x[],
                                                   rocblas_int         incx,
                                                   const double* const y[],
                                                   rocblas_int         incy,
                                                   double* const       A[],
                                                   rocblas_int         lda,
                                                   rocblas_int         batch_count);

/*! \brief BLAS Level 2 API

    \details
    xGER_STRIDED_BATCHED performs the matrix-vector operations

        A_i := A_i + alpha*x_i*y_i**T

    where (A_i, x_i, y_i) is the i-th instance of the batch.
    alpha is a scalar, x_i and y_i are vectors and A_i is an
    m by n matrix.

    @param[in]
    handle    rocblas_handle.
              handle to the rocblas library context queue.
    @param[in]
    m         rocblas_int
    @param[in]
    n         rocblas_int
    @param[in]
    alpha
              specifies the scalar alpha.
    @param[in]
    x         pointer to the first vector (x_0) in the batch stored on the GPU.
    @param[in]
    incx      rocblas_int
              specifies the increments for the elements of vectors x_i.
    @param[in]
    stridex   rocblas_stride
              stride from the start of one vector (x_i) and the next one (x_i+1).
              There are no restrictions placed on stride_x, however the user should
              take care to ensure that stride_x is of appropriate size, for a typical
              case this means stride_x >= m * incx.
    @param[inout]
    y         pointer to the first vector (y_0) in the batch stored on the GPU.
    @param[in]
    incy      rocblas_int
              specifies the increment for the elements of vectors y_i.
    @param[in]
    stridey   rocblas_stride
              stride from the start of one vector (y_i) and the next one (y_i+1).
              There are no restrictions placed on stride_y, however the user should
              take care to ensure that stride_y is of appropriate size, for a typical
              case this means stride_y >= n * incy.
    @param[inout]
    A         pointer to the first matrix (A_0) in the batch stored on the GPU.
    @param[in]
    lda       rocblas_int
              specifies the leading dimension of A.
    @param[in]
    strideA     rocblas_stride
                stride from the start of one matrix (A_i) and the next one (A_i+1)
    @param[in]
    batch_count rocblas_int
                number of instances in the batch

    ********************************************************************/

ROCBLAS_EXPORT rocblas_status rocblas_sger_strided_batched(rocblas_handle handle,
                                                           rocblas_int    m,
                                                           rocblas_int    n,
                                                           const float*   alpha,
                                                           const float*   x,
                                                           rocblas_int    incx,
                                                           rocblas_int    stridex,
                                                           const float*   y,
                                                           rocblas_int    incy,
                                                           rocblas_int    stridey,
                                                           float*         A,
                                                           rocblas_int    lda,
                                                           rocblas_int    strideA,
                                                           rocblas_int    batch_count);

ROCBLAS_EXPORT rocblas_status rocblas_dger_strided_batched(rocblas_handle handle,
                                                           rocblas_int    m,
                                                           rocblas_int    n,
                                                           const double*  alpha,
                                                           const double*  x,
                                                           rocblas_int    incx,
                                                           rocblas_int    stridex,
                                                           const double*  y,
                                                           rocblas_int    incy,
                                                           rocblas_int    stridey,
                                                           double*        A,
                                                           rocblas_int    lda,
                                                           rocblas_int    strideA,
                                                           rocblas_int    batch_count);

/* not implemented
ROCBLAS_EXPORT rocblas_status
rocblas_cger(rocblas_handle handle,
                 rocblas_int m, rocblas_int n,
                 const rocblas_float_complex *alpha,
                 const rocblas_float_complex *x, rocblas_int incx,
                 const rocblas_float_complex *y, rocblas_int incy,
                       rocblas_float_complex *A, rocblas_int lda);

ROCBLAS_EXPORT rocblas_status
rocblas_zger(rocblas_handle handle,
                 rocblas_int m, rocblas_int n,
                 const rocblas_double_complex *alpha,
                 const rocblas_double_complex *x, rocblas_int incx,
                 const rocblas_double_complex *y, rocblas_int incy,
                       rocblas_double_complex *A, rocblas_int lda);
*/

/*! \brief BLAS Level 2 API

    \details
    xSYR performs the matrix-vector operations

        A := A + alpha*x*x**T

    where alpha is a scalar, x is a vector, and A is an
    n by n symmetric matrix.

    @param[in]
    handle    rocblas_handle.
              handle to the rocblas library context queue.
    @param[in]
    n         rocblas_int
    @param[in]
    alpha
              specifies the scalar alpha.
    @param[in]
    x         pointer storing vector x on the GPU.
    @param[in]
    incx      rocblas_int
              specifies the increment for the elements of x.
    @param[inout]
    A         pointer storing matrix A on the GPU.
    @param[in]
    lda       rocblas_int
              specifies the leading dimension of A.

    ********************************************************************/

ROCBLAS_EXPORT rocblas_status rocblas_ssyr(rocblas_handle handle,
                                           rocblas_fill   uplo,
                                           rocblas_int    n,
                                           const float*   alpha,
                                           const float*   x,
                                           rocblas_int    incx,
                                           float*         A,
                                           rocblas_int    lda);

ROCBLAS_EXPORT rocblas_status rocblas_dsyr(rocblas_handle handle,
                                           rocblas_fill   uplo,
                                           rocblas_int    n,
                                           const double*  alpha,
                                           const double*  x,
                                           rocblas_int    incx,
                                           double*        A,
                                           rocblas_int    lda);

/* not implemented
ROCBLAS_EXPORT rocblas_status
rocblas_csyr(rocblas_handle handle,
                 rocblas_int n,
                 const rocblas_float_complex *alpha,
                 const rocblas_float_complex *x, rocblas_int incx,
                       rocblas_float_complex *A, rocblas_int lda);

ROCBLAS_EXPORT rocblas_status
rocblas_zsyr(rocblas_handle handle,
                 rocblas_int n,
                 const rocblas_double_complex *alpha,
                 const rocblas_double_complex *x, rocblas_int incx,
                       rocblas_double_complex *A, rocblas_int lda);
*/

/*! \brief BLAS Level 2 API

    \details
    xSYR_batched performs a batch of matrix-vector operations

        A[i] := A[i] + alpha*x[i]*x[i]**T

    where alpha is a scalar, x is an array of vectors, and A is an array of
    n by n symmetric matrices. For i = 1 , … , batch_count

    @param[in]
    handle    rocblas_handle.
              handle to the rocblas library context queue.
    @param[in]
    n         rocblas_int
    @param[in]
    alpha
              specifies the scalar alpha.
    @param[in]
    x         array of pointers storing the different vector x_i on the GPU.
    @param[in]
    incx      rocblas_int
              specifies the increment for the elements of x.
    @param[inout]
    A         array of pointers storing matrices A on the GPU.
    @param[in]
    lda       rocblas_int
              specifies the leading dimension of A.
    @param[in]
    batch_count rocblas_int
                number of instances in the batch

    ********************************************************************/

ROCBLAS_EXPORT rocblas_status rocblas_ssyr_batched(rocblas_handle     handle,
                                                   rocblas_fill       uplo,
                                                   rocblas_int        n,
                                                   const float*       alpha,
                                                   const float* const x[],
                                                   rocblas_int        incx,
                                                   float* const       A[],
                                                   rocblas_int        lda,
                                                   rocblas_int        batch_count);

ROCBLAS_EXPORT rocblas_status rocblas_dsyr_batched(rocblas_handle      handle,
                                                   rocblas_fill        uplo,
                                                   rocblas_int         n,
                                                   const double*       alpha,
                                                   const double* const x[],
                                                   rocblas_int         incx,
                                                   double* const       A[],
                                                   rocblas_int         lda,
                                                   rocblas_int         batch_count);

/*! \brief BLAS Level 2 API

    \details
    xSYR_strided_batched performs the matrix-vector operations

        A[i] := A[i] + alpha*x[i]*x[i]**T

    where alpha is a scalar, vectors, and A is an array of
    n by n symmetric matrices. For i = 1 , … , batch_count

    @param[in]
    handle    rocblas_handle.
              handle to the rocblas library context queue.
    @param[in]
    n         rocblas_int
    @param[in]
    alpha
              specifies the scalar alpha.
    @param[in]
    x         a pointer to the first vector x_i on the GPU.
    @param[in]
    incx      rocblas_int
              specifies the increment for the elements of x_i.
    @param[in]
    stridex   rocblas_stride
              specifies the pointer increment between vectors (x_i) and (x_i+1).
    @param[inout]
    A         pointer to the first matrix A on the GPU.
    @param[in]
    lda       rocblas_int
              specifies the leading dimension of A.
    @param[in]
    strideA   rocblas_stride
              stride from the start of one matrix (A_i) and the next one (A_i+1)
    @param[in]
    batch_count rocblas_int
              number of instances in the batch

    ********************************************************************/

ROCBLAS_EXPORT rocblas_status rocblas_ssyr_strided_batched(rocblas_handle handle,
                                                           rocblas_fill   uplo,
                                                           rocblas_int    n,
                                                           const float*   alpha,
                                                           const float*   x,
                                                           rocblas_int    incx,
                                                           rocblas_stride stridex,
                                                           float*         A,
                                                           rocblas_int    lda,
                                                           rocblas_stride strideA,
                                                           rocblas_int    batch_count);

ROCBLAS_EXPORT rocblas_status rocblas_dsyr_strided_batched(rocblas_handle handle,
                                                           rocblas_fill   uplo,
                                                           rocblas_int    n,
                                                           const double*  alpha,
                                                           const double*  x,
                                                           rocblas_int    incx,
                                                           rocblas_stride stridex,
                                                           double*        A,
                                                           rocblas_int    lda,
                                                           rocblas_stride strideA,
                                                           rocblas_int    batch_count);

/*
 * ===========================================================================
 *    level 3 BLAS
 * ===========================================================================
 */

/*! \brief BLAS Level 3 API

    \details
    trtri  compute the inverse of a matrix  A, namely, invA

        and write the result into invA;

    @param[in]
    handle    rocblas_handle.
              handle to the rocblas library context queue.
    @param[in]
    uplo      rocblas_fill.
              specifies whether the upper 'rocblas_fill_upper' or lower 'rocblas_fill_lower'
              if rocblas_fill_upper, the lower part of A is not referenced
              if rocblas_fill_lower, the upper part of A is not referenced
    @param[in]
    diag      rocblas_diagonal.
              = 'rocblas_diagonal_non_unit', A is non-unit triangular;
              = 'rocblas_diagonal_unit', A is unit triangular;
    @param[in]
    n         rocblas_int.
              size of matrix A and invA
    @param[in]
    A         pointer storing matrix A on the GPU.
    @param[in]
    lda       rocblas_int
              specifies the leading dimension of A.
    @param[output]
    invA      pointer storing matrix invA on the GPU.
    @param[in]
    ldinvA    rocblas_int
              specifies the leading dimension of invA.

********************************************************************/

ROCBLAS_EXPORT rocblas_status rocblas_strtri(rocblas_handle   handle,
                                             rocblas_fill     uplo,
                                             rocblas_diagonal diag,
                                             rocblas_int      n,
                                             const float*     A,
                                             rocblas_int      lda,
                                             float*           invA,
                                             rocblas_int      ldinvA);

ROCBLAS_EXPORT rocblas_status rocblas_dtrtri(rocblas_handle   handle,
                                             rocblas_fill     uplo,
                                             rocblas_diagonal diag,
                                             rocblas_int      n,
                                             const double*    A,
                                             rocblas_int      lda,
                                             double*          invA,
                                             rocblas_int      ldinvA);

/*! \brief BLAS Level 3 API

    \details
    trtri_batched  compute the inverse of A_i and write into invA_i where
                   A_i and invA_i are the i-th matrices in the batch,
                   for i in [0, batch_count - 1]

    @param[in]
    handle    rocblas_handle.
              handle to the rocblas library context queue.
    @param[in]
    uplo      rocblas_fill.
              specifies whether the upper 'rocblas_fill_upper' or lower 'rocblas_fill_lower'
    @param[in]
    diag      rocblas_diagonal.
              = 'rocblas_diagonal_non_unit', A is non-unit triangular;
              = 'rocblas_diagonal_unit', A is unit triangular;
    @param[in]
    n         rocblas_int.
    @param[in]
    A         array of pointers storing matrices A on the GPU.
    @param[in]
    lda       rocblas_int
              specifies the leading dimension of A.
    @param[out]
    invA      array of pointers storing the inverse matrices A on the GPU.
              Partial inplace operation is supported, see below.
              If UPLO = 'U', the leading N-by-N upper triangular part of the invA will store
              the inverse of the upper triangular matrix, and the strictly lower
              triangular part of invA is cleared.
              If UPLO = 'L', the leading N-by-N lower triangular part of the invA will store
              the inverse of the lower triangular matrix, and the strictly upper
              triangular part of invA is cleared.
    @param[in]
    ldinvA    rocblas_int
              specifies the leading dimension of invA.
    @param[in]
    batch_count       rocblas_int
              numbers of matrices in the batch
    ********************************************************************/

ROCBLAS_EXPORT rocblas_status rocblas_strtri_batched(rocblas_handle     handle,
                                                     rocblas_fill       uplo,
                                                     rocblas_diagonal   diag,
                                                     rocblas_int        n,
                                                     const float* const A[],
                                                     rocblas_int        lda,
                                                     float*             invA[],
                                                     rocblas_int        ldinvA,
                                                     rocblas_int        batch_count);

ROCBLAS_EXPORT rocblas_status rocblas_dtrtri_batched(rocblas_handle      handle,
                                                     rocblas_fill        uplo,
                                                     rocblas_diagonal    diag,
                                                     rocblas_int         n,
                                                     const double* const A[],
                                                     rocblas_int         lda,
                                                     double*             invA[],
                                                     rocblas_int         ldinvA,
                                                     rocblas_int         batch_count);

/*! \brief BLAS Level 3 API

    \details
    trtri_strided_batched compute the inverse of A_i and write into invA_i where
                   A_i and invA_i are the i-th matrices in the batch,
                   for i in [0, batch_count - 1]

    @param[in]
    handle    rocblas_handle.
              handle to the rocblas library context queue.
    @param[in]
    uplo      rocblas_fill.
              specifies whether the upper 'rocblas_fill_upper' or lower 'rocblas_fill_lower'
    @param[in]
    diag      rocblas_diagonal.
              = 'rocblas_diagonal_non_unit', A is non-unit triangular;
              = 'rocblas_diagonal_unit', A is unit triangular;
    @param[in]
    n         rocblas_int.
    @param[in]
    A         pointer storing matrix A on the GPU.
    @param[in]
    lda       rocblas_int
              specifies the leading dimension of A.
    @param[in]
    stride_a  rocblas_stride
             "batch stride a": stride from the start of one "A" matrix to the next
    @param[out]
    invA      pointer storing the inverse matrix A on the GPU.
              Partial inplace operation is supported, see below.
              If UPLO = 'U', the leading N-by-N upper triangular part of the invA will store
              the inverse of the upper triangular matrix, and the strictly lower
              triangular part of invA is cleared.
              If UPLO = 'L', the leading N-by-N lower triangular part of the invA will store
              the inverse of the lower triangular matrix, and the strictly upper
              triangular part of invA is cleared.
    @param[in]
    ldinvA    rocblas_int
              specifies the leading dimension of invA.
    @param[in]
    stride_invA  rocblas_stride
                 "batch stride invA": stride from the start of one "invA" matrix to the next
    @param[in]
    batch_count  rocblas_int
                 numbers of matrices in the batch
    ********************************************************************/

ROCBLAS_EXPORT rocblas_status rocblas_strtri_strided_batched(rocblas_handle   handle,
                                                             rocblas_fill     uplo,
                                                             rocblas_diagonal diag,
                                                             rocblas_int      n,
                                                             const float*     A,
                                                             rocblas_int      lda,
                                                             rocblas_stride   stride_a,
                                                             float*           invA,
                                                             rocblas_int      ldinvA,
                                                             rocblas_stride   stride_invA,
                                                             rocblas_int      batch_count);

ROCBLAS_EXPORT rocblas_status rocblas_dtrtri_strided_batched(rocblas_handle   handle,
                                                             rocblas_fill     uplo,
                                                             rocblas_diagonal diag,
                                                             rocblas_int      n,
                                                             const double*    A,
                                                             rocblas_int      lda,
                                                             rocblas_stride   stride_a,
                                                             double*          invA,
                                                             rocblas_int      ldinvA,
                                                             rocblas_stride   stride_invA,
                                                             rocblas_int      batch_count);

/*! \brief BLAS Level 3 API

    \details

    trsm solves

        op(A)*X = alpha*B or  X*op(A) = alpha*B,

    where alpha is a scalar, X and B are m by n matrices,
    A is triangular matrix and op(A) is one of

        op( A ) = A   or   op( A ) = A^T   or   op( A ) = A^H.

    The matrix X is overwritten on B.

    Note about memory allocation:
    When trsm is launched with a k evenly divisible by the internal block size of 128,
    and is no larger than 10 of these blocks, the API takes advantage of utilizing pre-allocated
    memory found in the handle to increase overall performance. This memory can be managed by using
    the environment variable WORKBUF_TRSM_B_CHNK. When this variable is not set the device memory
    used for temporary storage will default to 1 MB and may result in chunking, which in turn may
    reduce performance. Under these circumstances it is recommended that WORKBUF_TRSM_B_CHNK be set
    to the desired chunk of right hand sides to be used at a time.

    (where k is m when rocblas_side_left and is n when rocblas_side_right)

    @param[in]
    handle    rocblas_handle.
              handle to the rocblas library context queue.

    @param[in]
    side    rocblas_side.
            rocblas_side_left:       op(A)*X = alpha*B.
            rocblas_side_right:      X*op(A) = alpha*B.

    @param[in]
    uplo    rocblas_fill.
            rocblas_fill_upper:  A is an upper triangular matrix.
            rocblas_fill_lower:  A is a  lower triangular matrix.

    @param[in]
    transA  rocblas_operation.
            transB:    op(A) = A.
            rocblas_operation_transpose:      op(A) = A^T.
            rocblas_operation_conjugate_transpose:  op(A) = A^H.

    @param[in]
    diag    rocblas_diagonal.
            rocblas_diagonal_unit:     A is assumed to be unit triangular.
            rocblas_diagonal_non_unit:  A is not assumed to be unit triangular.

    @param[in]
    m       rocblas_int.
            m specifies the number of rows of B. m >= 0.

    @param[in]
    n       rocblas_int.
            n specifies the number of columns of B. n >= 0.

    @param[in]
    alpha
            alpha specifies the scalar alpha. When alpha is
            &zero then A is not referenced and B need not be set before
            entry.

    @param[in]
    A       pointer storing matrix A on the GPU.
            of dimension ( lda, k ), where k is m
            when  rocblas_side_left  and
            is  n  when  rocblas_side_right
            only the upper/lower triangular part is accessed.

    @param[in]
    lda     rocblas_int.
            lda specifies the first dimension of A.
            if side = rocblas_side_left,  lda >= max( 1, m ),
            if side = rocblas_side_right, lda >= max( 1, n ).

    @param[in,output]
    B       pointer storing matrix B on the GPU.

    @param[in]
    ldb    rocblas_int.
           ldb specifies the first dimension of B. ldb >= max( 1, m ).

    ********************************************************************/

ROCBLAS_EXPORT rocblas_status rocblas_strsm(rocblas_handle    handle,
                                            rocblas_side      side,
                                            rocblas_fill      uplo,
                                            rocblas_operation transA,
                                            rocblas_diagonal  diag,
                                            rocblas_int       m,
                                            rocblas_int       n,
                                            const float*      alpha,
                                            const float*      A,
                                            rocblas_int       lda,
                                            float*            B,
                                            rocblas_int       ldb);

ROCBLAS_EXPORT rocblas_status rocblas_dtrsm(rocblas_handle    handle,
                                            rocblas_side      side,
                                            rocblas_fill      uplo,
                                            rocblas_operation transA,
                                            rocblas_diagonal  diag,
                                            rocblas_int       m,
                                            rocblas_int       n,
                                            const double*     alpha,
                                            const double*     A,
                                            rocblas_int       lda,
                                            double*           B,
                                            rocblas_int       ldb);

/*! \brief BLAS Level 3 API

    \details
    xGEMM performs one of the matrix-matrix operations

        C = alpha*op( A )*op( B ) + beta*C,

    where op( X ) is one of

        op( X ) = X      or
        op( X ) = X**T   or
        op( X ) = X**H,

    alpha and beta are scalars, and A, B and C are matrices, with
    op( A ) an m by k matrix, op( B ) a k by n matrix and C an m by n matrix.

    @param[in]
    handle    rocblas_handle,
              handle to the rocblas library context queue.
    @param[in]
    transA    rocblas_operation,
              specifies the form of op( A )
    @param[in]
    transB    rocblas_operation,
              specifies the form of op( B )
    @param[in]
    m         rocblas_int,
              number or rows of matrices op( A ) and C
    @param[in]
    n         rocblas_int,
              number of columns of matrices op( B ) and C
    @param[in]
    k         rocblas_int,
              number of columns of matrix op( A ) and number of rows of matrix op( B )
    @param[in]
    alpha     specifies the scalar alpha.
    @param[in]
    A         pointer storing matrix A on the GPU.
    @param[in]
    lda       rocblas_int,
              specifies the leading dimension of A.
    @param[in]
    B         pointer storing matrix B on the GPU.
    @param[in]
    ldb       rocblas_int,
              specifies the leading dimension of B.
    @param[in]
    beta      specifies the scalar beta.
    @param[in, out]
    C         pointer storing matrix C on the GPU.
    @param[in]
    ldc       rocblas_int,
              specifies the leading dimension of C.

    ********************************************************************/

ROCBLAS_EXPORT rocblas_status rocblas_hgemm(rocblas_handle      handle,
                                            rocblas_operation   transa,
                                            rocblas_operation   transb,
                                            rocblas_int         m,
                                            rocblas_int         n,
                                            rocblas_int         k,
                                            const rocblas_half* alpha,
                                            const rocblas_half* A,
                                            rocblas_int         lda,
                                            const rocblas_half* B,
                                            rocblas_int         ldb,
                                            const rocblas_half* beta,
                                            rocblas_half*       C,
                                            rocblas_int         ldc);

ROCBLAS_EXPORT rocblas_status rocblas_sgemm(rocblas_handle    handle,
                                            rocblas_operation transa,
                                            rocblas_operation transb,
                                            rocblas_int       m,
                                            rocblas_int       n,
                                            rocblas_int       k,
                                            const float*      alpha,
                                            const float*      A,
                                            rocblas_int       lda,
                                            const float*      B,
                                            rocblas_int       ldb,
                                            const float*      beta,
                                            float*            C,
                                            rocblas_int       ldc);

ROCBLAS_EXPORT rocblas_status rocblas_dgemm(rocblas_handle    handle,
                                            rocblas_operation transa,
                                            rocblas_operation transb,
                                            rocblas_int       m,
                                            rocblas_int       n,
                                            rocblas_int       k,
                                            const double*     alpha,
                                            const double*     A,
                                            rocblas_int       lda,
                                            const double*     B,
                                            rocblas_int       ldb,
                                            const double*     beta,
                                            double*           C,
                                            rocblas_int       ldc);

/* not implemented
ROCBLAS_EXPORT rocblas_status
rocblas_qgemm(
    rocblas_handle handle,
    rocblas_operation transa, rocblas_operation transb,
    rocblas_int m, rocblas_int n, rocblas_int k,
    const rocblas_half_complex *alpha,
    const rocblas_half_complex *A, rocblas_int lda,
    const rocblas_half_complex *B, rocblas_int ldb,
    const rocblas_half_complex *beta,
          rocblas_half_complex *C, rocblas_int ldc);
*/

ROCBLAS_EXPORT rocblas_status rocblas_cgemm(rocblas_handle               handle,
                                            rocblas_operation            transa,
                                            rocblas_operation            transb,
                                            rocblas_int                  m,
                                            rocblas_int                  n,
                                            rocblas_int                  k,
                                            const rocblas_float_complex* alpha,
                                            const rocblas_float_complex* A,
                                            rocblas_int                  lda,
                                            const rocblas_float_complex* B,
                                            rocblas_int                  ldb,
                                            const rocblas_float_complex* beta,
                                            rocblas_float_complex*       C,
                                            rocblas_int                  ldc);

ROCBLAS_EXPORT rocblas_status rocblas_zgemm(rocblas_handle                handle,
                                            rocblas_operation             transa,
                                            rocblas_operation             transb,
                                            rocblas_int                   m,
                                            rocblas_int                   n,
                                            rocblas_int                   k,
                                            const rocblas_double_complex* alpha,
                                            const rocblas_double_complex* A,
                                            rocblas_int                   lda,
                                            const rocblas_double_complex* B,
                                            rocblas_int                   ldb,
                                            const rocblas_double_complex* beta,
                                            rocblas_double_complex*       C,
                                            rocblas_int                   ldc);

/*! \brief BLAS Level 3 API
     \details
    xGEMM_BATCHED performs one of the batched matrix-matrix operations
         C[i] = alpha*op( A[i] )*op( B[i] ) + beta*C[i], for i in
   [0,batch_count-1]
     where op( X ) is one of
         op( X ) = X      or
        op( X ) = X**T   or
        op( X ) = X**H,
     alpha and beta are scalars, and A, B and C are strided batched matrices, with
    op( A ) an m by k by batch_count strided_batched matrix,
    op( B ) an k by n by batch_count strided_batched matrix and
    C an m by n by batch_count strided_batched matrix.
     @param[in]
    handle    rocblas_handle.
              handle to the rocblas library context queue.
    @param[in]
    transA    rocblas_operation
              specifies the form of op( A )
    @param[in]
    transB    rocblas_operation
              specifies the form of op( B )
    @param[in]
    m         rocblas_int.
              matrix dimention m.
    @param[in]
    n         rocblas_int.
              matrix dimention n.
    @param[in]
    k         rocblas_int.
              matrix dimention k.
    @param[in]
    alpha     specifies the scalar alpha.
    @param[in]
    A         Device array of device pointers storing A matricies on the GPU.
    @param[in]
    lda       rocblas_int
              specifies the leading dimension of "A".
    @param[in]
    B         Device array of device pointers storing B matricies on the GPU.
    @param[in]
    ldb       rocblas_int
              specifies the leading dimension of "B".
    @param[in]
    beta      specifies the scalar beta.
    @param[in, out]
    C         Device array of device pointers storing C matricies on the GPU.
    @param[in]
    ldc       rocblas_int
              specifies the leading dimension of "C".
    @param[in]
    batch_count
              rocblas_int
              number of gemm operations in the batch
     ********************************************************************/
ROCBLAS_EXPORT rocblas_status rocblas_hgemm_batched(rocblas_handle            handle,
                                                    rocblas_operation         transa,
                                                    rocblas_operation         transb,
                                                    rocblas_int               m,
                                                    rocblas_int               n,
                                                    rocblas_int               k,
                                                    const rocblas_half*       alpha,
                                                    const rocblas_half* const A[],
                                                    rocblas_int               lda,
                                                    const rocblas_half* const B[],
                                                    rocblas_int               ldb,
                                                    const rocblas_half*       beta,
                                                    rocblas_half* const       C[],
                                                    rocblas_int               ldc,
                                                    rocblas_int               batch_count);

ROCBLAS_EXPORT rocblas_status rocblas_sgemm_batched(rocblas_handle     handle,
                                                    rocblas_operation  transa,
                                                    rocblas_operation  transb,
                                                    rocblas_int        m,
                                                    rocblas_int        n,
                                                    rocblas_int        k,
                                                    const float*       alpha,
                                                    const float* const A[],
                                                    rocblas_int        lda,
                                                    const float* const B[],
                                                    rocblas_int        ldb,
                                                    const float*       beta,
                                                    float* const       C[],
                                                    rocblas_int        ldc,
                                                    rocblas_int        batch_count);

ROCBLAS_EXPORT rocblas_status rocblas_dgemm_batched(rocblas_handle      handle,
                                                    rocblas_operation   transa,
                                                    rocblas_operation   transb,
                                                    rocblas_int         m,
                                                    rocblas_int         n,
                                                    rocblas_int         k,
                                                    const double*       alpha,
                                                    const double* const A[],
                                                    rocblas_int         lda,
                                                    const double* const B[],
                                                    rocblas_int         ldb,
                                                    const double*       beta,
                                                    double* const       C[],
                                                    rocblas_int         ldc,
                                                    rocblas_int         batch_count);

ROCBLAS_EXPORT rocblas_status rocblas_cgemm_batched(rocblas_handle                     handle,
                                                    rocblas_operation                  transa,
                                                    rocblas_operation                  transb,
                                                    rocblas_int                        m,
                                                    rocblas_int                        n,
                                                    rocblas_int                        k,
                                                    const rocblas_float_complex*       alpha,
                                                    const rocblas_float_complex* const A[],
                                                    rocblas_int                        lda,
                                                    const rocblas_float_complex* const B[],
                                                    rocblas_int                        ldb,
                                                    const rocblas_float_complex*       beta,
                                                    rocblas_float_complex* const       C[],
                                                    rocblas_int                        ldc,
                                                    rocblas_int                        batch_count);

ROCBLAS_EXPORT rocblas_status rocblas_zgemm_batched(rocblas_handle                      handle,
                                                    rocblas_operation                   transa,
                                                    rocblas_operation                   transb,
                                                    rocblas_int                         m,
                                                    rocblas_int                         n,
                                                    rocblas_int                         k,
                                                    const rocblas_double_complex*       alpha,
                                                    const rocblas_double_complex* const A[],
                                                    rocblas_int                         lda,
                                                    const rocblas_double_complex* const B[],
                                                    rocblas_int                         ldb,
                                                    const rocblas_double_complex*       beta,
                                                    rocblas_double_complex* const       C[],
                                                    rocblas_int                         ldc,
                                                    rocblas_int batch_count);

/***************************************************************************
 * batched
 * stride_a - "batch stride a": stride from the start of one "A" matrix to the next
 * stride_b
 * stride_c
 * batch_count - numbers of gemm's in the batch
 **************************************************************************/

/*! \brief BLAS Level 3 API

    \details
    xGEMM_STRIDED_BATCHED performs one of the strided batched matrix-matrix operations

        C[i*stride_c] = alpha*op( A[i*stride_a] )*op( B[i*stride_b] ) + beta*C[i*stride_c], for i in
   [0,batch_count-1]

    where op( X ) is one of

        op( X ) = X      or
        op( X ) = X**T   or
        op( X ) = X**H,

    alpha and beta are scalars, and A, B and C are strided batched matrices, with
    op( A ) an m by k by batch_count strided_batched matrix,
    op( B ) an k by n by batch_count strided_batched matrix and
    C an m by n by batch_count strided_batched matrix.

    @param[in]
    handle    rocblas_handle.
              handle to the rocblas library context queue.
    @param[in]
    transA    rocblas_operation
              specifies the form of op( A )
    @param[in]
    transB    rocblas_operation
              specifies the form of op( B )
    @param[in]
    m         rocblas_int.
              matrix dimention m.
    @param[in]
    n         rocblas_int.
              matrix dimention n.
    @param[in]
    k         rocblas_int.
              matrix dimention k.
    @param[in]
    alpha     specifies the scalar alpha.
    @param[in]
    A         pointer storing strided batched matrix A on the GPU.
    @param[in]
    lda       rocblas_int
              specifies the leading dimension of "A".
    @param[in]
    stride_a  rocblas_stride
              stride from the start of one "A" matrix to the next
    @param[in]
    B         pointer storing strided batched matrix B on the GPU.
    @param[in]
    ldb       rocblas_int
              specifies the leading dimension of "B".
    @param[in]
    stride_b  rocblas_stride
              stride from the start of one "B" matrix to the next
    @param[in]
    beta      specifies the scalar beta.
    @param[in, out]
    C         pointer storing strided batched matrix C on the GPU.
    @param[in]
    ldc       rocblas_int
              specifies the leading dimension of "C".
    @param[in]
    stride_c  rocblas_stride
              stride from the start of one "C" matrix to the next
    @param[in]
    batch_count
              rocblas_int
              number of gemm operatons in the batch

    ********************************************************************/

ROCBLAS_EXPORT rocblas_status rocblas_hgemm_strided_batched(rocblas_handle      handle,
                                                            rocblas_operation   transa,
                                                            rocblas_operation   transb,
                                                            rocblas_int         m,
                                                            rocblas_int         n,
                                                            rocblas_int         k,
                                                            const rocblas_half* alpha,
                                                            const rocblas_half* A,
                                                            rocblas_int         lda,
                                                            rocblas_stride      stride_a,
                                                            const rocblas_half* B,
                                                            rocblas_int         ldb,
                                                            rocblas_stride      stride_b,
                                                            const rocblas_half* beta,
                                                            rocblas_half*       C,
                                                            rocblas_int         ldc,
                                                            rocblas_stride      stride_c,
                                                            rocblas_int         batch_count);

ROCBLAS_EXPORT rocblas_status rocblas_sgemm_strided_batched(rocblas_handle    handle,
                                                            rocblas_operation transa,
                                                            rocblas_operation transb,
                                                            rocblas_int       m,
                                                            rocblas_int       n,
                                                            rocblas_int       k,
                                                            const float*      alpha,
                                                            const float*      A,
                                                            rocblas_int       lda,
                                                            rocblas_stride    stride_a,
                                                            const float*      B,
                                                            rocblas_int       ldb,
                                                            rocblas_stride    stride_b,
                                                            const float*      beta,
                                                            float*            C,
                                                            rocblas_int       ldc,
                                                            rocblas_stride    stride_c,
                                                            rocblas_int       batch_count);

ROCBLAS_EXPORT rocblas_status rocblas_dgemm_strided_batched(rocblas_handle    handle,
                                                            rocblas_operation transa,
                                                            rocblas_operation transb,
                                                            rocblas_int       m,
                                                            rocblas_int       n,
                                                            rocblas_int       k,
                                                            const double*     alpha,
                                                            const double*     A,
                                                            rocblas_int       lda,
                                                            rocblas_stride    stride_a,
                                                            const double*     B,
                                                            rocblas_int       ldb,
                                                            rocblas_stride    stride_b,
                                                            const double*     beta,
                                                            double*           C,
                                                            rocblas_int       ldc,
                                                            rocblas_stride    stride_c,
                                                            rocblas_int       batch_count);

ROCBLAS_EXPORT rocblas_status rocblas_hgemm_kernel_name(rocblas_handle      handle,
                                                        rocblas_operation   transa,
                                                        rocblas_operation   transb,
                                                        rocblas_int         m,
                                                        rocblas_int         n,
                                                        rocblas_int         k,
                                                        const rocblas_half* alpha,
                                                        const rocblas_half* A,
                                                        rocblas_int         lda,
                                                        rocblas_stride      stride_a,
                                                        const rocblas_half* B,
                                                        rocblas_int         ldb,
                                                        rocblas_stride      stride_b,
                                                        const rocblas_half* beta,
                                                        rocblas_half*       C,
                                                        rocblas_int         ldc,
                                                        rocblas_stride      stride_c,
                                                        rocblas_int         batch_count);

ROCBLAS_EXPORT rocblas_status rocblas_sgemm_kernel_name(rocblas_handle    handle,
                                                        rocblas_operation transa,
                                                        rocblas_operation transb,
                                                        rocblas_int       m,
                                                        rocblas_int       n,
                                                        rocblas_int       k,
                                                        const float*      alpha,
                                                        const float*      A,
                                                        rocblas_int       lda,
                                                        rocblas_stride    stride_a,
                                                        const float*      B,
                                                        rocblas_int       ldb,
                                                        rocblas_stride    stride_b,
                                                        const float*      beta,
                                                        float*            C,
                                                        rocblas_int       ldc,
                                                        rocblas_stride    stride_c,
                                                        rocblas_int       batch_count);

ROCBLAS_EXPORT rocblas_status rocblas_dgemm_kernel_name(rocblas_handle    handle,
                                                        rocblas_operation transa,
                                                        rocblas_operation transb,
                                                        rocblas_int       m,
                                                        rocblas_int       n,
                                                        rocblas_int       k,
                                                        const double*     alpha,
                                                        const double*     A,
                                                        rocblas_int       lda,
                                                        rocblas_stride    stride_a,
                                                        const double*     B,
                                                        rocblas_int       ldb,
                                                        rocblas_stride    stride_b,
                                                        const double*     beta,
                                                        double*           C,
                                                        rocblas_int       ldc,
                                                        rocblas_stride    stride_c,
                                                        rocblas_int       batch_count);

/* not implemented
ROCBLAS_EXPORT rocblas_status
rocblas_qgemm_strided_batched(
    rocblas_handle handle,
    rocblas_operation transa, rocblas_operation transb,
    rocblas_int m, rocblas_int n, rocblas_int k,
    const rocblas_half_complex *alpha,
    const rocblas_half_complex *A, rocblas_int lda, rocblas_stride stride_a,
    const rocblas_half_complex *B, rocblas_int ldb, rocblas_stride stride_b,
    const rocblas_half_complex *beta,
          rocblas_half_complex *C, rocblas_int ldc, rocblas_stride stride_c,
    rocblas_int batch_count );
*/

ROCBLAS_EXPORT rocblas_status rocblas_cgemm_strided_batched(rocblas_handle               handle,
                                                            rocblas_operation            transa,
                                                            rocblas_operation            transb,
                                                            rocblas_int                  m,
                                                            rocblas_int                  n,
                                                            rocblas_int                  k,
                                                            const rocblas_float_complex* alpha,
                                                            const rocblas_float_complex* A,
                                                            rocblas_int                  lda,
                                                            rocblas_stride               stride_a,
                                                            const rocblas_float_complex* B,
                                                            rocblas_int                  ldb,
                                                            rocblas_stride               stride_b,
                                                            const rocblas_float_complex* beta,
                                                            rocblas_float_complex*       C,
                                                            rocblas_int                  ldc,
                                                            rocblas_stride               stride_c,
                                                            rocblas_int batch_count);

ROCBLAS_EXPORT rocblas_status rocblas_zgemm_strided_batched(rocblas_handle                handle,
                                                            rocblas_operation             transa,
                                                            rocblas_operation             transb,
                                                            rocblas_int                   m,
                                                            rocblas_int                   n,
                                                            rocblas_int                   k,
                                                            const rocblas_double_complex* alpha,
                                                            const rocblas_double_complex* A,
                                                            rocblas_int                   lda,
                                                            rocblas_stride                stride_a,
                                                            const rocblas_double_complex* B,
                                                            rocblas_int                   ldb,
                                                            rocblas_stride                stride_b,
                                                            const rocblas_double_complex* beta,
                                                            rocblas_double_complex*       C,
                                                            rocblas_int                   ldc,
                                                            rocblas_stride                stride_c,
                                                            rocblas_int batch_count);

/*! \brief BLAS Level 3 API

    \details
    xGEAM performs one of the matrix-matrix operations

        C = alpha*op( A ) + beta*op( B ),

    where op( X ) is one of

        op( X ) = X      or
        op( X ) = X**T   or
        op( X ) = X**H,

    alpha and beta are scalars, and A, B and C are matrices, with
    op( A ) an m by n matrix, op( B ) an m by n matrix, and C an m by n matrix.

    @param[in]
    handle    rocblas_handle.
              handle to the rocblas library context queue.
    @param[in]
    transA    rocblas_operation
              specifies the form of op( A )
    @param[in]
    transB    rocblas_operation
              specifies the form of op( B )
    @param[in]
    m         rocblas_int.
    @param[in]
    n         rocblas_int.
    @param[in]
    alpha     specifies the scalar alpha.
    @param[in]
    A         pointer storing matrix A on the GPU.
    @param[in]
    lda       rocblas_int
              specifies the leading dimension of A.
    @param[in]
    beta      specifies the scalar beta.
    @param[in]
    B         pointer storing matrix B on the GPU.
    @param[in]
    ldb       rocblas_int
              specifies the leading dimension of B.
    @param[in, out]
    C         pointer storing matrix C on the GPU.
    @param[in]
    ldc       rocblas_int
              specifies the leading dimension of C.

    ********************************************************************/

ROCBLAS_EXPORT rocblas_status rocblas_sgeam(rocblas_handle    handle,
                                            rocblas_operation transa,
                                            rocblas_operation transb,
                                            rocblas_int       m,
                                            rocblas_int       n,
                                            const float*      alpha,
                                            const float*      A,
                                            rocblas_int       lda,
                                            const float*      beta,
                                            const float*      B,
                                            rocblas_int       ldb,
                                            float*            C,
                                            rocblas_int       ldc);

ROCBLAS_EXPORT rocblas_status rocblas_dgeam(rocblas_handle    handle,
                                            rocblas_operation transa,
                                            rocblas_operation transb,
                                            rocblas_int       m,
                                            rocblas_int       n,
                                            const double*     alpha,
                                            const double*     A,
                                            rocblas_int       lda,
                                            const double*     beta,
                                            const double*     B,
                                            rocblas_int       ldb,
                                            double*           C,
                                            rocblas_int       ldc);

/*
 * ===========================================================================
 *    BLAS extensions
 * ===========================================================================
 */

/*! \brief BLAS EX API

    \details
    GEMM_EX performs one of the matrix-matrix operations

        D = alpha*op( A )*op( B ) + beta*C,

    where op( X ) is one of

        op( X ) = X      or
        op( X ) = X**T   or
        op( X ) = X**H,

    alpha and beta are scalars, and A, B, C, and D are matrices, with
    op( A ) an m by k matrix, op( B ) a k by n matrix and C and D are m by n matrices.

    Supported types are as follows:
        - rocblas_datatype_f64_r = a_type = b_type = c_type = d_type = compute_type
        - rocblas_datatype_f32_r = a_type = b_type = c_type = d_type = compute_type
        - rocblas_datatype_f16_r = a_type = b_type = c_type = d_type = compute_type
        - rocblas_datatype_f16_r = a_type = b_type = c_type = d_type; rocblas_datatype_f32_r =
   compute_type
        - rocblas_datatype_bf16_r = a_type = b_type = c_type = d_type; rocblas_datatype_f32_r =
   compute_type
        - rocblas_datatype_i8_r = a_type = b_type; rocblas_datatype_i32_r = c_type = d_type =
   compute_type
        - rocblas_datatype_f32_c  = a_type = b_type = c_type = d_type = compute_type
        - rocblas_datatype_f64_c  = a_type = b_type = c_type = d_type = compute_type

    Below are restrictions for rocblas_datatype_i8_r = a_type = b_type; rocblas_datatype_i32_r =
   c_type = d_type = compute_type:
        - k must be a multiple of 4
        - lda must be a multiple of 4 if transA == rocblas_operation_transpose
        - ldb must be a multiple of 4 if transB == rocblas_operation_none
        - for transA == rocblas_operation_transpose or transB == rocblas_operation_none the matrices
   A and B must
          have each 4 consecutive values in the k dimension packed. This packing can be achieved
   with the following
          pseudo-code. The code assumes the original matrices are in A and B, and the packed
   matrices are A_packed
          and B_packed. The size of the A_packed matrix is the same as the size of the A matrix, and
   the size of
          the B_packed matrix is the same as the size of the B matrix.

    @code
    if(transA == rocblas_operation_none)
    {
        int nb = 4;
        for(int i_m = 0; i_m < m; i_m++)
        {
            for(int i_k = 0; i_k < k; i_k++)
            {
                A_packed[i_k % nb + (i_m + (i_k / nb) * lda) * nb] = A[i_m + i_k * lda];
            }
        }
    }
    else
    {
        A_packed = A;
    }
    if(trans_b == rocblas_operation_transpose)
    {
        int nb = 4;
        for(int i_n = 0; i_n < m; i_n++)
        {
            for(int i_k = 0; i_k < k; i_k++)
            {
                B_packed[i_k % nb + (i_n + (i_k / nb) * lda) * nb] = B[i_n + i_k * lda];
            }
        }
    }
    else
    {
        B_packed = B;
    }
    @endcode

    @param[in]
    handle    rocblas_handle.
              handle to the rocblas library context queue.
    @param[in]
    transA    rocblas_operation.
              specifies the form of op( A ).
    @param[in]
    transB    rocblas_operation
              specifies the form of op( B ).
    @param[in]
    m         rocblas_int.
              matrix dimension m.
    @param[in]
    n         rocblas_int.
              matrix dimension n.
    @param[in]
    k         rocblas_int.
              matrix dimension k.
    @param[in]
    alpha     const void *.
              specifies the scalar alpha. Same datatype as compute_type.
    @param[in]
    a         void *.
              pointer storing matrix A on the GPU.
    @param[in]
    a_type    rocblas_datatype.
              specifies the datatype of matrix A.
    @param[in]
    lda       rocblas_int.
              specifies the leading dimension of A.
    @param[in]
    b         void *.
              pointer storing matrix B on the GPU.
    @param[in]
    b_type    rocblas_datatype.
              specifies the datatype of matrix B.
    @param[in]
    ldb       rocblas_int.
              specifies the leading dimension of B.
    @param[in]
    beta      const void *.
              specifies the scalar beta. Same datatype as compute_type.
    @param[in]
    c         void *.
              pointer storing matrix C on the GPU.
    @param[in]
    c_type    rocblas_datatype.
              specifies the datatype of matrix C.
    @param[in]
    ldc       rocblas_int.
              specifies the leading dimension of C.
    @param[out]
    d         void *.
              pointer storing matrix D on the GPU.
    @param[in]
    d_type    rocblas_datatype.
              specifies the datatype of matrix D.
    @param[in]
    ldd       rocblas_int.
              specifies the leading dimension of D.
    @param[in]
    compute_type
              rocblas_datatype.
              specifies the datatype of computation.
    @param[in]
    algo      rocblas_gemm_algo.
              enumerant specifying the algorithm type.
    @param[in]
    solution_index
              int32_t.
              reserved for future use.
    @param[in]
    flags     uint32_t.
              reserved for future use.

    ********************************************************************/
ROCBLAS_EXPORT rocblas_status rocblas_gemm_ex(rocblas_handle    handle,
                                              rocblas_operation transA,
                                              rocblas_operation trans_b,
                                              rocblas_int       m,
                                              rocblas_int       n,
                                              rocblas_int       k,
                                              const void*       alpha,
                                              const void*       a,
                                              rocblas_datatype  a_type,
                                              rocblas_int       lda,
                                              const void*       b,
                                              rocblas_datatype  b_type,
                                              rocblas_int       ldb,
                                              const void*       beta,
                                              const void*       c,
                                              rocblas_datatype  c_type,
                                              rocblas_int       ldc,
                                              void*             d,
                                              rocblas_datatype  d_type,
                                              rocblas_int       ldd,
                                              rocblas_datatype  compute_type,
                                              rocblas_gemm_algo algo,
                                              int32_t           solution_index,
                                              uint32_t          flags);

/* For backward compatiblity, unused workspace_size and workspace arguments are ignored */
// clang-format off
#define rocblas_gemm_ex(handle,         \
                        transA,         \
                        trans_b,        \
                        m,              \
                        n,              \
                        k,              \
                        alpha,          \
                        a,              \
                        a_type,         \
                        lda,            \
                        b,              \
                        b_type,         \
                        ldb,            \
                        beta,           \
                        c,              \
                        c_type,         \
                        ldc,            \
                        d,              \
                        d_type,         \
                        ldd,            \
                        compute_type,   \
                        algo,           \
                        solution_index, \
                        flags,          \
                        ...)            \
                        ROCBLAS_VA_OPT_PRAGMA(GCC warning "rocblas_gemm_ex: The workspace_size and workspace arguments are obsolete, and will be ignored", __VA_ARGS__) \
        rocblas_gemm_ex(handle,         \
                        transA,         \
                        trans_b,        \
                        m,              \
                        n,              \
                        k,              \
                        alpha,          \
                        a,              \
                        a_type,         \
                        lda,            \
                        b,              \
                        b_type,         \
                        ldb,            \
                        beta,           \
                        c,              \
                        c_type,         \
                        ldc,            \
                        d,              \
                        d_type,         \
                        ldd,            \
                        compute_type,   \
                        algo,           \
                        solution_index, \
                        flags)
// clang-format on

/*! \brief BLAS EX API
    \details
    GEMM_BATCHED_EX performs one of the batched matrix-matrix operations
        D[i] = alpha*op(A[i])*op(B[i]) + beta*C[i], for i in
   [0,batch_count-1]
    where op( X ) is one of
        op( X ) = X      or
        op( X ) = X**T   or
        op( X ) = X**H,
    alpha and beta are scalars, and A, B, C, and D are batched pointers to matrices, with
    op( A ) an m by k by batch_count batched matrix,
    op( B ) a k by n by batch_count batched matrix and
    C and D are m by n by batch_count batched matrices.
    The batched matrices are an array of pointers to matrices.
    The number of pointers to matrices is batch_count.
    Supported types are as follows:
        - rocblas_datatype_f64_r = a_type = b_type = c_type = d_type = compute_type
        - rocblas_datatype_f32_r = a_type = b_type = c_type = d_type = compute_type
        - rocblas_datatype_f16_r = a_type = b_type = c_type = d_type = compute_type
        - rocblas_datatype_f16_r = a_type = b_type = c_type = d_type; rocblas_datatype_f32_r =
   compute_type
        - rocblas_datatype_bf16_r = a_type = b_type = c_type = d_type; rocblas_datatype_f32_r =
   compute_type
        - rocblas_datatype_i8_r = a_type = b_type; rocblas_datatype_i32_r = c_type = d_type =
   compute_type
        - rocblas_datatype_f32_c  = a_type = b_type = c_type = d_type = compute_type
        - rocblas_datatype_f64_c  = a_type = b_type = c_type = d_type = compute_type
    Below are restrictions for rocblas_datatype_i8_r = a_type = b_type; rocblas_datatype_i32_r =
   c_type = d_type = compute_type:
        - k must be a multiple of 4
        - lda must be a multiple of 4 if transA == rocblas_operation_transpose
        - ldb must be a multiple of 4 if transB == rocblas_operation_none
        - for transA == rocblas_operation_transpose or transB == rocblas_operation_none the matrices
   A and B must
          have each 4 consecutive values in the k dimension packed. This packing can be achieved
   with the following
          pseudo-code. The code assumes the original matrices are in A and B, and the packed
   matrices are A_packed
          and B_packed. The size of the A_packed matrix is the same as the size of the A matrix, and
   the size of
          the B_packed matrix is the same as the size of the B matrix.
    @code
    if(transA == rocblas_operation_none)
    {
        int nb = 4;
        for(int i_m = 0; i_m < m; i_m++)
        {
            for(int i_k = 0; i_k < k; i_k++)
            {
                A_packed[i_k % nb + (i_m + (i_k / nb) * lda) * nb] = A[i_m + i_k * lda];
            }
        }
    }
    else
    {
        A_packed = A;
    }
    if(trans_b == rocblas_operation_transpose)
    {
        int nb = 4;
        for(int i_n = 0; i_n < m; i_n++)
        {
            for(int i_k = 0; i_k < k; i_k++)
            {
                B_packed[i_k % nb + (i_n + (i_k / nb) * lda) * nb] = B[i_n + i_k * lda];
            }
        }
    }
    else
    {
        B_packed = B;
    }
    @endcode
    @param[in]
    handle    rocblas_handle.
              handle to the rocblas library context queue.
    @param[in]
    transA    rocblas_operation.
              specifies the form of op( A ).
    @param[in]
    transB    rocblas_operation.
              specifies the form of op( B ).
    @param[in]
    m         rocblas_int.
              matrix dimension m.
    @param[in]
    n         rocblas_int.
              matrix dimension n.
    @param[in]
    k         rocblas_int.
              matrix dimension k.
    @param[in]
    alpha     const void *.
              specifies the scalar alpha. Same datatype as compute_type.
    @param[in]
    a         void *.
              pointer storing array of pointers to matrices A on the GPU.
    @param[in]
    a_type    rocblas_datatype.
              specifies the datatype of matrix A.
    @param[in]
    lda       rocblas_int.
              specifies the leading dimension of A.
    @param[in]
    b         void *.
              pointer storing array of pointers to matrices B on the GPU.
    @param[in]
    b_type    rocblas_datatype.
              specifies the datatype of matrix B.
    @param[in]
    ldb       rocblas_int.
              specifies the leading dimension of B.
    @param[in]
    beta      const void *.
              specifies the scalar beta. Same datatype as compute_type.
    @param[in]
    c         void *.
              pointer storing array of pointers to matrices C on the GPU.
    @param[in]
    c_type    rocblas_datatype.
              specifies the datatype of matrix C.
    @param[in]
    ldc       rocblas_int.
              specifies the leading dimension of C.
    @param[out]
    d         void *.
              pointer storing array of pointers to matrices D on the GPU.
    @param[in]
    d_type    rocblas_datatype.
              specifies the datatype of matrix D.
    @param[in]
    ldd       rocblas_int.
              specifies the leading dimension of D.
    @param[in]
    batch_count
              rocblas_int.
              number of gemm operations in the batch.
    @param[in]
    compute_type
              rocblas_datatype.
              specifies the datatype of computation.
    @param[in]
    algo      rocblas_gemm_algo.
              enumerant specifying the algorithm type.
    @param[in]
    solution_index
              int32_t.
              reserved for future use.
    @param[in]
    flags     uint32_t.
              reserved for future use.
    ********************************************************************/
ROCBLAS_EXPORT rocblas_status rocblas_gemm_batched_ex(rocblas_handle    handle,
                                                      rocblas_operation transA,
                                                      rocblas_operation trans_b,
                                                      rocblas_int       m,
                                                      rocblas_int       n,
                                                      rocblas_int       k,
                                                      const void*       alpha,
                                                      const void*       a,
                                                      rocblas_datatype  a_type,
                                                      rocblas_int       lda,
                                                      const void*       b,
                                                      rocblas_datatype  b_type,
                                                      rocblas_int       ldb,
                                                      const void*       beta,
                                                      const void*       c,
                                                      rocblas_datatype  c_type,
                                                      rocblas_int       ldc,
                                                      void*             d,
                                                      rocblas_datatype  d_type,
                                                      rocblas_int       ldd,
                                                      rocblas_int       batch_count,
                                                      rocblas_datatype  compute_type,
                                                      rocblas_gemm_algo algo,
                                                      int32_t           solution_index,
                                                      uint32_t          flags);

/*! \brief BLAS EX API

    \details
    GEMM_STRIDED_BATCHED_EX performs one of the strided_batched matrix-matrix operations

        D[i*stride_d] = alpha*op(A[i*stride_a])*op(B[i*stride_b]) + beta*C[i*stride_c], for i in
   [0,batch_count-1]

    where op( X ) is one of

        op( X ) = X      or
        op( X ) = X**T   or
        op( X ) = X**H,

    alpha and beta are scalars, and A, B, C, and D are strided_batched matrices, with
    op( A ) an m by k by batch_count strided_batched matrix,
    op( B ) a k by n by batch_count strided_batched matrix and
    C and D are m by n by batch_count strided_batched matrices.

    The strided_batched matrices are multiple matrices separated by a constant stride.
    The number of matrices is batch_count.

    Supported types are as follows:
        - rocblas_datatype_f64_r = a_type = b_type = c_type = d_type = compute_type
        - rocblas_datatype_f32_r = a_type = b_type = c_type = d_type = compute_type
        - rocblas_datatype_f16_r = a_type = b_type = c_type = d_type = compute_type
        - rocblas_datatype_f16_r = a_type = b_type = c_type = d_type; rocblas_datatype_f32_r =
   compute_type
        - rocblas_datatype_bf16_r = a_type = b_type = c_type = d_type; rocblas_datatype_f32_r =
   compute_type
        - rocblas_datatype_i8_r = a_type = b_type; rocblas_datatype_i32_r = c_type = d_type =
   compute_type
        - rocblas_datatype_f32_c  = a_type = b_type = c_type = d_type = compute_type
        - rocblas_datatype_f64_c  = a_type = b_type = c_type = d_type = compute_type

    Below are restrictions for rocblas_datatype_i8_r = a_type = b_type; rocblas_datatype_i32_r =
   c_type = d_type = compute_type:
        - k must be a multiple of 4
        - lda must be a multiple of 4 if transA == rocblas_operation_transpose
        - ldb must be a multiple of 4 if transB == rocblas_operation_none
        - for transA == rocblas_operation_transpose or transB == rocblas_operation_none the matrices
   A and B must
          have each 4 consecutive values in the k dimension packed. This packing can be achieved
   with the following
          pseudo-code. The code assumes the original matrices are in A and B, and the packed
   matrices are A_packed
          and B_packed. The size of the A_packed matrix is the same as the size of the A matrix, and
   the size of
          the B_packed matrix is the same as the size of the B matrix.

    @code
    if(transA == rocblas_operation_none)
    {
        int nb = 4;
        for(int i_m = 0; i_m < m; i_m++)
        {
            for(int i_k = 0; i_k < k; i_k++)
            {
                A_packed[i_k % nb + (i_m + (i_k / nb) * lda) * nb] = A[i_m + i_k * lda];
            }
        }
    }
    else
    {
        A_packed = A;
    }
    if(trans_b == rocblas_operation_transpose)
    {
        int nb = 4;
        for(int i_n = 0; i_n < m; i_n++)
        {
            for(int i_k = 0; i_k < k; i_k++)
            {
                B_packed[i_k % nb + (i_n + (i_k / nb) * lda) * nb] = B[i_n + i_k * lda];
            }
        }
    }
    else
    {
        B_packed = B;
    }
    @endcode

    @param[in]
    handle    rocblas_handle.
              handle to the rocblas library context queue.
    @param[in]
    transA    rocblas_operation.
              specifies the form of op( A ).
    @param[in]
    transB    rocblas_operation.
              specifies the form of op( B ).
    @param[in]
    m         rocblas_int.
              matrix dimension m.
    @param[in]
    n         rocblas_int.
              matrix dimension n.
    @param[in]
    k         rocblas_int.
              matrix dimension k.
    @param[in]
    alpha     const void *.
              specifies the scalar alpha. Same datatype as compute_type.
    @param[in]
    a         void *.
              pointer storing matrix A on the GPU.
    @param[in]
    a_type    rocblas_datatype.
              specifies the datatype of matrix A.
    @param[in]
    lda       rocblas_int.
              specifies the leading dimension of A.
    @param[in]
    stride_a  rocblas_stride.
              specifies stride from start of one "A" matrix to the next.
    @param[in]
    b         void *.
              pointer storing matrix B on the GPU.
    @param[in]
    b_type    rocblas_datatype.
              specifies the datatype of matrix B.
    @param[in]
    ldb       rocblas_int.
              specifies the leading dimension of B.
    @param[in]
    stride_b  rocblas_stride.
              specifies stride from start of one "B" matrix to the next.
    @param[in]
    beta      const void *.
              specifies the scalar beta. Same datatype as compute_type.
    @param[in]
    c         void *.
              pointer storing matrix C on the GPU.
    @param[in]
    c_type    rocblas_datatype.
              specifies the datatype of matrix C.
    @param[in]
    ldc       rocblas_int.
              specifies the leading dimension of C.
    @param[in]
    stride_c  rocblas_stride.
              specifies stride from start of one "C" matrix to the next.
    @param[out]
    d         void *.
              pointer storing matrix D on the GPU.
    @param[in]
    d_type    rocblas_datatype.
              specifies the datatype of matrix D.
    @param[in]
    ldd       rocblas_int.
              specifies the leading dimension of D.
    @param[in]
    stride_d  rocblas_stride.
              specifies stride from start of one "D" matrix to the next.
    @param[in]
    batch_count
              rocblas_int.
              number of gemm operations in the batch.
    @param[in]
    compute_type
              rocblas_datatype.
              specifies the datatype of computation.
    @param[in]
    algo      rocblas_gemm_algo.
              enumerant specifying the algorithm type.
    @param[in]
    solution_index
              int32_t.
              reserved for future use.
    @param[in]
    flags     uint32_t.
              reserved for future use.

    ********************************************************************/
ROCBLAS_EXPORT rocblas_status rocblas_gemm_batched_ex(rocblas_handle    handle,
                                                      rocblas_operation transA,
                                                      rocblas_operation trans_b,
                                                      rocblas_int       m,
                                                      rocblas_int       n,
                                                      rocblas_int       k,
                                                      const void*       alpha,
                                                      const void*       a,
                                                      rocblas_datatype  a_type,
                                                      rocblas_int       lda,
                                                      const void*       b,
                                                      rocblas_datatype  b_type,
                                                      rocblas_int       ldb,
                                                      const void*       beta,
                                                      const void*       c,
                                                      rocblas_datatype  c_type,
                                                      rocblas_int       ldc,
                                                      void*             d,
                                                      rocblas_datatype  d_type,
                                                      rocblas_int       ldd,
                                                      rocblas_int       batch_count,
                                                      rocblas_datatype  compute_type,
                                                      rocblas_gemm_algo algo,
                                                      int32_t           solution_index,
                                                      uint32_t          flags);

/* For backward compatiblity, unused workspace_size and workspace arguments are ignored */
// clang-format off
#define rocblas_gemm_strided_batched_ex(handle,         \
                                        transA,         \
                                        trans_b,        \
                                        m,              \
                                        n,              \
                                        k,              \
                                        alpha,          \
                                        a,              \
                                        a_type,         \
                                        lda,            \
                                        stride_a,       \
                                        b,              \
                                        b_type,         \
                                        ldb,            \
                                        stride_b,       \
                                        beta,           \
                                        c,              \
                                        c_type,         \
                                        ldc,            \
                                        stride_c,       \
                                        d,              \
                                        d_type,         \
                                        ldd,            \
                                        stride_d,       \
                                        batch_count,    \
                                        compute_type,   \
                                        algo,           \
                                        solution_index, \
                                        flags,          \
                                        ...)            \
                                        ROCBLAS_VA_OPT_PRAGMA(GCC warning "rocblas_gemm_strided_batched_ex: The workspace_size and workspace arguments are obsolete, and will be ignored", __VA_ARGS__) \
        rocblas_gemm_strided_batched_ex(handle,         \
                                        transA,         \
                                        trans_b,        \
                                        m,              \
                                        n,              \
                                        k,              \
                                        alpha,          \
                                        a,              \
                                        a_type,         \
                                        lda,            \
                                        stride_a,       \
                                        b,              \
                                        b_type,         \
                                        ldb,            \
                                        stride_b,       \
                                        beta,           \
                                        c,              \
                                        c_type,         \
                                        ldc,            \
                                        stride_c,       \
                                        d,              \
                                        d_type,         \
                                        ldd,            \
                                        stride_d,       \
                                        batch_count,    \
                                        compute_type,   \
                                        algo,           \
                                        solution_index, \
                                        flags)

/*! \brief BLAS EX API

    \details
    GEMM_STRIDED_BATCHED_EX performs one of the strided_batched matrix-matrix operations

        D[i*stride_d] = alpha*op(A[i*stride_a])*op(B[i*stride_b]) + beta*C[i*stride_c], for i in
   [0,batch_count-1]

    where op( X ) is one of

        op( X ) = X      or
        op( X ) = X**T   or
        op( X ) = X**H,

    alpha and beta are scalars, and A, B, C, and D are strided_batched matrices, with
    op( A ) an m by k by batch_count strided_batched matrix,
    op( B ) a k by n by batch_count strided_batched matrix and
    C and D are m by n by batch_count strided_batched matrices.

    The strided_batched matrices are multiple matrices separated by a constant stride.
    The number of matrices is batch_count.

    Supported types are as follows:
        - rocblas_datatype_f64_r = a_type = b_type = c_type = d_type = compute_type
        - rocblas_datatype_f32_r = a_type = b_type = c_type = d_type = compute_type
        - rocblas_datatype_f16_r = a_type = b_type = c_type = d_type = compute_type
        - rocblas_datatype_f16_r = a_type = b_type = c_type = d_type; rocblas_datatype_f32_r =
   compute_type
        - rocblas_datatype_bf16_r = a_type = b_type = c_type = d_type; rocblas_datatype_f32_r =
   compute_type
        - rocblas_datatype_i8_r = a_type = b_type; rocblas_datatype_i32_r = c_type = d_type =
   compute_type
        - rocblas_datatype_f32_c  = a_type = b_type = c_type = d_type = compute_type
        - rocblas_datatype_f64_c  = a_type = b_type = c_type = d_type = compute_type

    Below are restrictions for rocblas_datatype_i8_r = a_type = b_type; rocblas_datatype_i32_r =
   c_type = d_type = compute_type:
        - k must be a multiple of 4
        - lda must be a multiple of 4 if transA == rocblas_operation_transpose
        - ldb must be a multiple of 4 if transB == rocblas_operation_none
        - for transA == rocblas_operation_transpose or transB == rocblas_operation_none the matrices
   A and B must
          have each 4 consecutive values in the k dimension packed. This packing can be achieved
   with the following
          pseudo-code. The code assumes the original matrices are in A and B, and the packed
   matrices are A_packed
          and B_packed. The size of the A_packed matrix is the same as the size of the A matrix, and
   the size of
          the B_packed matrix is the same as the size of the B matrix.

    @code
    if(transA == rocblas_operation_none)
    {
        int nb = 4;
        for(int i_m = 0; i_m < m; i_m++)
        {
            for(int i_k = 0; i_k < k; i_k++)
            {
                A_packed[i_k % nb + (i_m + (i_k / nb) * lda) * nb] = A[i_m + i_k * lda];
            }
        }
    }
    else
    {
        A_packed = A;
    }
    if(trans_b == rocblas_operation_transpose)
    {
        int nb = 4;
        for(int i_n = 0; i_n < m; i_n++)
        {
            for(int i_k = 0; i_k < k; i_k++)
            {
                B_packed[i_k % nb + (i_n + (i_k / nb) * lda) * nb] = B[i_n + i_k * lda];
            }
        }
    }
    else
    {
        B_packed = B;
    }
    @endcode

    @param[in]
    handle    rocblas_handle.
              handle to the rocblas library context queue.
    @param[in]
    transA    rocblas_operation.
              specifies the form of op( A ).
    @param[in]
    transB    rocblas_operation.
              specifies the form of op( B ).
    @param[in]
    m         rocblas_int.
              matrix dimension m.
    @param[in]
    n         rocblas_int.
              matrix dimension n.
    @param[in]
    k         rocblas_int.
              matrix dimension k.
    @param[in]
    alpha     const void *.
              specifies the scalar alpha. Same datatype as compute_type.
    @param[in]
    a         void *.
              pointer storing matrix A on the GPU.
    @param[in]
    a_type    rocblas_datatype.
              specifies the datatype of matrix A.
    @param[in]
    lda       rocblas_int.
              specifies the leading dimension of A.
    @param[in]
    stride_a  rocblas_stride.
              specifies stride from start of one "A" matrix to the next.
    @param[in]
    b         void *.
              pointer storing matrix B on the GPU.
    @param[in]
    b_type    rocblas_datatype.
              specifies the datatype of matrix B.
    @param[in]
    ldb       rocblas_int.
              specifies the leading dimension of B.
    @param[in]
    stride_b  rocblas_stride.
              specifies stride from start of one "B" matrix to the next.
    @param[in]
    beta      const void *.
              specifies the scalar beta. Same datatype as compute_type.
    @param[in]
    c         void *.
              pointer storing matrix C on the GPU.
    @param[in]
    c_type    rocblas_datatype.
              specifies the datatype of matrix C.
    @param[in]
    ldc       rocblas_int.
              specifies the leading dimension of C.
    @param[in]
    stride_c  rocblas_stride.
              specifies stride from start of one "C" matrix to the next.
    @param[out]
    d         void *.
              pointer storing matrix D on the GPU.
    @param[in]
    d_type    rocblas_datatype.
              specifies the datatype of matrix D.
    @param[in]
    ldd       rocblas_int.
              specifies the leading dimension of D.
    @param[in]
    stride_d  rocblas_stride.
              specifies stride from start of one "D" matrix to the next.
    @param[in]
    batch_count
              rocblas_int.
              number of gemm operations in the batch.
    @param[in]
    compute_type
              rocblas_datatype.
              specifies the datatype of computation.
    @param[in]
    algo      rocblas_gemm_algo.
              enumerant specifying the algorithm type.
    @param[in]
    solution_index
              int32_t.
              reserved for future use.
    @param[in]
    flags     uint32_t.
              reserved for future use.

    ********************************************************************/
ROCBLAS_EXPORT rocblas_status rocblas_gemm_strided_batched_ex(rocblas_handle    handle,
                                                              rocblas_operation transA,
                                                              rocblas_operation trans_b,
                                                              rocblas_int       m,
                                                              rocblas_int       n,
                                                              rocblas_int       k,
                                                              const void*       alpha,
                                                              const void*       a,
                                                              rocblas_datatype  a_type,
                                                              rocblas_int       lda,
                                                              rocblas_stride    stride_a,
                                                              const void*       b,
                                                              rocblas_datatype  b_type,
                                                              rocblas_int       ldb,
                                                              rocblas_stride    stride_b,
                                                              const void*       beta,
                                                              const void*       c,
                                                              rocblas_datatype  c_type,
                                                              rocblas_int       ldc,
                                                              rocblas_stride    stride_c,
                                                              void*             d,
                                                              rocblas_datatype  d_type,
                                                              rocblas_int       ldd,
                                                              rocblas_stride    stride_d,
                                                              rocblas_int       batch_count,
                                                              rocblas_datatype  compute_type,
                                                              rocblas_gemm_algo algo,
                                                              int32_t           solution_index,
                                                              uint32_t          flags);

/* For backward compatiblity, unused workspace_size and workspace arguments are ignored */
// clang-format off
#define rocblas_gemm_strided_batched_ex(handle,         \
                                        transA,         \
                                        trans_b,        \
                                        m,              \
                                        n,              \
                                        k,              \
                                        alpha,          \
                                        a,              \
                                        a_type,         \
                                        lda,            \
                                        stride_a,       \
                                        b,              \
                                        b_type,         \
                                        ldb,            \
                                        stride_b,       \
                                        beta,           \
                                        c,              \
                                        c_type,         \
                                        ldc,            \
                                        stride_c,       \
                                        d,              \
                                        d_type,         \
                                        ldd,            \
                                        stride_d,       \
                                        batch_count,    \
                                        compute_type,   \
                                        algo,           \
                                        solution_index, \
                                        flags,          \
                                        ...)            \
                                        ROCBLAS_VA_OPT_PRAGMA(GCC warning "rocblas_gemm_strided_batched_ex: The workspace_size and workspace arguments are obsolete, and will be ignored", __VA_ARGS__) \
        rocblas_gemm_strided_batched_ex(handle,         \
                                        transA,         \
                                        trans_b,        \
                                        m,              \
                                        n,              \
                                        k,              \
                                        alpha,          \
                                        a,              \
                                        a_type,         \
                                        lda,            \
                                        stride_a,       \
                                        b,              \
                                        b_type,         \
                                        ldb,            \
                                        stride_b,       \
                                        beta,           \
                                        c,              \
                                        c_type,         \
                                        ldc,            \
                                        stride_c,       \
                                        d,              \
                                        d_type,         \
                                        ldd,            \
                                        stride_d,       \
                                        batch_count,    \
                                        compute_type,   \
                                        algo,           \
                                        solution_index, \
                                        flags)
// clang-format on

/*! BLAS EX API

    \details
    TRSM_EX solves

        op(A)*X = alpha*B or X*op(A) = alpha*B,

    where alpha is a scalar, X and B are m by n matrices,
    A is triangular matrix and op(A) is one of

        op( A ) = A   or   op( A ) = A^T   or   op( A ) = A^H.

    The matrix X is overwritten on B.

    TRSM_EX gives the user the ability to reuse the invA matrix between runs.
    If invA == NULL, rocblas_trsm_ex will automatically calculate invA on every run.

    Setting up invA:
    The accepted invA matrix consists of the packed 128x128 inverses of the diagonal blocks of
    matrix A, followed by any smaller diagonal block that remains.
    To set up invA it is recommended that rocblas_trtri_batched be used with matrix A as the input.

    Device memory of size 128 x k should be allocated for invA ahead of time, where k is m when
    rocblas_side_left and is n when rocblas_side_right. The actual number of elements in invA
    should be passed as invA_size.

    To begin, rocblas_trtri_batched must be called on the full 128x128 sized diagonal blocks of
    matrix A. Below are the restricted parameters:
      - n = 128
      - ldinvA = 128
      - stride_invA = 128x128
      - batch_count = k / 128,

    Then any remaining block may be added:
      - n = k % 128
      - invA = invA + stride_invA * previous_batch_count
      - ldinvA = 128
      - batch_count = 1

    @param[in]
    handle  rocblas_handle
            handle to the rocblas library context queue.

    @param[in]
    side    rocblas_side
            rocblas_side_left:       op(A)*X = alpha*B.
            rocblas_side_right:      X*op(A) = alpha*B.

    @param[in]
    uplo    rocblas_fill
            rocblas_fill_upper:  A is an upper triangular matrix.
            rocblas_fill_lower:  A is a lower triangular matrix.

    @param[in]
    transA  rocblas_operation
            transB:    op(A) = A.
            rocblas_operation_transpose:      op(A) = A^T.
            rocblas_operation_conjugate_transpose:  op(A) = A^H.

    @param[in]
    diag    rocblas_diagonal
            rocblas_diagonal_unit:     A is assumed to be unit triangular.
            rocblas_diagonal_non_unit:  A is not assumed to be unit triangular.

    @param[in]
    m       rocblas_int
            m specifies the number of rows of B. m >= 0.

    @param[in]
    n       rocblas_int
            n specifies the number of columns of B. n >= 0.

    @param[in]
    alpha
            alpha specifies the scalar alpha. When alpha is
            &zero then A is not referenced, and B need not be set before
            entry.

    @param[in]
    A       void *
            pointer storing matrix A on the GPU.
            of dimension ( lda, k ), where k is m
            when rocblas_side_left and
            is n when rocblas_side_right
            only the upper/lower triangular part is accessed.

    @param[in]
    lda     rocblas_int
            lda specifies the first dimension of A.
            if side = rocblas_side_left,  lda >= max( 1, m ),
            if side = rocblas_side_right, lda >= max( 1, n ).

    @param[in, out]
    B       void *
            pointer storing matrix B on the GPU.
            B is of dimension ( ldb, n ).
            Before entry, the leading m by n part of the array B must
            contain the right-hand side matrix B, and on exit is
            overwritten by the solution matrix X.

    @param[in]
    ldb    rocblas_int
           ldb specifies the first dimension of B. ldb >= max( 1, m ).

    @param[in]
    invA    void *
            pointer storing the inverse diagonal blocks of A on the GPU.
            invA is of dimension ( ld_invA, k ), where k is m
            when rocblas_side_left and
            is n when rocblas_side_right.
            ld_invA must be equal to 128.

    @param[in]
    invA_size rocblas_int
            invA_size specifies the number of elements of device memory in invA.

    @param[in]
    compute_type rocblas_datatype
            specifies the datatype of computation

    ********************************************************************/

ROCBLAS_EXPORT rocblas_status rocblas_trsm_ex(rocblas_handle    handle,
                                              rocblas_side      side,
                                              rocblas_fill      uplo,
                                              rocblas_operation transA,
                                              rocblas_diagonal  diag,
                                              rocblas_int       m,
                                              rocblas_int       n,
                                              const void*       alpha,
                                              const void*       A,
                                              rocblas_int       lda,
                                              void*             B,
                                              rocblas_int       ldb,
                                              const void*       invA,
                                              rocblas_int       invA_size,
                                              rocblas_datatype  compute_type);

/* For backward compatiblity, option, x_temp_size and x_temp_workspace arguments are ignored */
// clang-format off
#define rocblas_trsm_ex(handle,       \
                        side,         \
                        uplo,         \
                        transA,       \
                        diag,         \
                        m,            \
                        n,            \
                        alpha,        \
                        A,            \
                        lda,          \
                        B,            \
                        ldb,          \
                        invA,         \
                        invA_size,    \
                        compute_type, \
                        ...)          \
                        ROCBLAS_VA_OPT_PRAGMA(GCC warning "rocblas_trsm_ex: The option, x_temp_size and x_temp_workspace arguments are obsolete, and will be ignored", __VA_ARGS__) \
        rocblas_trsm_ex(handle,       \
                        side,         \
                        uplo,         \
                        transA,       \
                        diag,         \
                        m,            \
                        n,            \
                        alpha,        \
                        A,            \
                        lda,          \
                        B,            \
                        ldb,          \
                        invA,         \
                        invA_size,    \
                        compute_type)
// clang-format on

/*
 * ===========================================================================
 *    build information
 * ===========================================================================
 */

/*! \brief   loads char* buf with the rocblas library version. size_t len
    is the maximum length of char* buf.
    \details

    @param[in, out]
    buf             pointer to buffer for version string

    @param[in]
    len             length of buf

 ******************************************************************************/
ROCBLAS_EXPORT rocblas_status rocblas_get_version_string(char* buf, size_t len);
ROCBLAS_EXPORT rocblas_status rocblas_start_device_memory_size_query(rocblas_handle handle);
ROCBLAS_EXPORT rocblas_status rocblas_stop_device_memory_size_query(rocblas_handle handle,
                                                                    size_t*        size);
ROCBLAS_EXPORT rocblas_status rocblas_get_device_memory_size(rocblas_handle handle, size_t* size);
ROCBLAS_EXPORT rocblas_status rocblas_set_device_memory_size(rocblas_handle handle, size_t size);
ROCBLAS_EXPORT bool           rocblas_is_managing_device_memory(rocblas_handle handle);

#ifdef __cplusplus
}
#endif

#endif /* _ROCBLAS_FUNCTIONS_H_ */<|MERGE_RESOLUTION|>--- conflicted
+++ resolved
@@ -915,33 +915,24 @@
               specifies the increment for the elements of x.
     @param[in]
     stridex   rocblas_stride
-<<<<<<< HEAD
               stride from the start of one vector (x_i) and the next one (x_i+1).
               There are no restrictions placed on stride_x, however the user should
               take care to ensure that stride_x is of appropriate size, for a typical
               case this means stride_x >= n * incx.
-=======
-              specifies the pointer increment between batches for x.
->>>>>>> f19f5ae2
     @param[inout]
     y         a pointer to the first vector y_i on the GPU.
     @param[in]
     incy      rocblas_int
               specifies the increment for the elements of y.
     @param[in]
-<<<<<<< HEAD
     stridey   rocblas_stride  
               stride from the start of one vector (y_i) and the next one (y_i+1).
               There are no restrictions placed on stride_x, however the user should
               take care to ensure that stride_y is of appropriate size, for a typical
               case this means stride_y >= n * incy. stridey should be non zero.
-=======
-    stridey   rocblas_stride
-              specifies the pointer increment between batches for y.
->>>>>>> f19f5ae2
-    @param[in]
-    batch_count rocblas_int
-                number of instances in the batch
+     @param[in]
+     batch_count rocblas_int
+                 number of instances in the batch
 
     ********************************************************************/
 
@@ -1167,14 +1158,10 @@
               specifies the increment for the elements of each x_i. incx must be > 0.
     @param[in]
     stridex   rocblas_stride
-<<<<<<< HEAD
               stride from the start of one vector (x_i) and the next one (x_i+1).
               There are no restrictions placed on stride_x, however the user should
               take care to ensure that stride_x is of appropriate size, for a typical
               case this means stride_x >= n * incx.
-=======
-              specifies the pointer increment between batches for x. stridex must be be non zero.
->>>>>>> f19f5ae2
     @param[out]
     results
               pointer to array for storing contiguous batch_count results. either on the host CPU or device GPU.
@@ -1333,14 +1320,10 @@
               specifies the increment for the elements of each x_i. incx must be > 0.
     @param[in]
     stridex   rocblas_stride
-<<<<<<< HEAD
               stride from the start of one vector (x_i) and the next one (x_i+1).
               There are no restrictions placed on stride_x, however the user should
               take care to ensure that stride_x is of appropriate size, for a typical
               case this means stride_x >= n * incx.
-=======
-              specifies the pointer increment between batches for x. stridex must be non zero.
->>>>>>> f19f5ae2
     @param[in]
     batch_count rocblas_int
               number of instances in the batch
