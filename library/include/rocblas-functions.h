--- conflicted
+++ resolved
@@ -2616,13 +2616,8 @@
     ldinvA    rocblas_int
               specifies the leading dimension of invA.
     @param[in]
-<<<<<<< HEAD
     stride_invA  rocblas_stride
                  "batch stride invA": stride from the start of one "invA" matrix to the next
-=======
-    stride_invA rocblas_stride
-             "batch stride invA": stride from the start of one "invA" matrix to the next
->>>>>>> dc98cb3e
     @param[in]
     batch_count  rocblas_int
                  numbers of matrices in the batch
