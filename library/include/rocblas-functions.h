--- conflicted
+++ resolved
@@ -2821,330 +2821,7 @@
 /*! \brief BLAS Level 2 API
 
     \details
-<<<<<<< HEAD
-    xHBMV performs the matrix-vector operations
-
-        y := alpha*A*x + beta*y
-
-    where alpha and beta are scalars, x and y are n element vectors and A is an
-    n by n hermitian band matrix, with k super-diagonals.
-
-    @param[in]
-    handle    [rocblas_handle]
-              handle to the rocblas library context queue.
-    @param[in]
-    uplo      [rocblas_fill]
-              rocblas_fill_upper: The upper triangular part of A is being supplied.
-              rocblas_fill_lower: The lower triangular part of A is being supplied.
-    @param[in]
-    n         [rocblas_int]
-              the order of the matrix A.
-    @param[in]
-    k         [rocblas_int]
-              the number of super-diagonals of the matrix A. Must be >= 0.
-    @param[in]
-    alpha     device pointer or host pointer to scalar alpha.
-    @param[in]
-    A         device pointer storing matrix A. Of dimension (lda, n).
-              if uplo == rocblas_fill_upper:
-                The leading (k + 1) by n part of A must contain the upper
-                triangular band part of the hermitian matrix, with the leading
-                diagonal in row (k + 1), the first super-diagonal on the RHS
-                of row k, etc.
-                The top left k by x triangle of A will not be referenced.
-                    Ex (upper, lda = n = 4, k = 1):
-                    A                             Represented matrix
-                    (0,0) (5,9) (6,8) (7,7)       (1, 0) (5, 9) (0, 0) (0, 0)
-                    (1,0) (2,0) (3,0) (4,0)       (5,-9) (2, 0) (6, 8) (0, 0)
-                    (0,0) (0,0) (0,0) (0,0)       (0, 0) (6,-8) (3, 0) (7, 7)
-                    (0,0) (0,0) (0,0) (0,0)       (0, 0) (0, 0) (7,-7) (4, 0)
-
-              if uplo == rocblas_fill_lower:
-                The leading (k + 1) by n part of A must contain the lower
-                triangular band part of the hermitian matrix, with the leading
-                diagonal in row (1), the first sub-diagonal on the LHS of
-                row 2, etc.
-                The bottom right k by k triangle of A will not be referenced.
-                    Ex (lower, lda = 2, n = 4, k = 1):
-                    A                               Represented matrix
-                    (1,0) (2,0) (3,0) (4,0)         (1, 0) (5,-9) (0, 0) (0, 0)
-                    (5,9) (6,8) (7,7) (0,0)         (5, 9) (2, 0) (6,-8) (0, 0)
-                                                    (0, 0) (6, 8) (3, 0) (7,-7)
-                                                    (0, 0) (0, 0) (7, 7) (4, 0)
-
-              As a hermitian matrix, the imaginary part of the main diagonal
-              of A will not be referenced and is assumed to be == 0.
-    @param[in]
-    lda       [rocblas_int]
-              specifies the leading dimension of A. must be >= k + 1
-    @param[in]
-    x         device pointer storing vector x.
-    @param[in]
-    incx      [rocblas_int]
-              specifies the increment for the elements of x.
-    @param[in]
-    beta      device pointer or host pointer to scalar beta.
-    @param[inout]
-    y         device pointer storing vector y.
-    @param[in]
-    incy      [rocblas_int]
-              specifies the increment for the elements of y.
-
-    ********************************************************************/
-ROCBLAS_EXPORT rocblas_status rocblas_chbmv(rocblas_handle               handle,
-                                            rocblas_fill                 uplo,
-                                            rocblas_int                  n,
-                                            rocblas_int                  k,
-                                            const rocblas_float_complex* alpha,
-                                            const rocblas_float_complex* A,
-                                            rocblas_int                  lda,
-                                            const rocblas_float_complex* x,
-                                            rocblas_int                  incx,
-                                            const rocblas_float_complex* beta,
-                                            rocblas_float_complex*       y,
-                                            rocblas_int                  incy);
-
-ROCBLAS_EXPORT rocblas_status rocblas_zhbmv(rocblas_handle                handle,
-                                            rocblas_fill                  uplo,
-                                            rocblas_int                   n,
-                                            rocblas_int                   k,
-                                            const rocblas_double_complex* alpha,
-                                            const rocblas_double_complex* A,
-                                            rocblas_int                   lda,
-                                            const rocblas_double_complex* x,
-                                            rocblas_int                   incx,
-                                            const rocblas_double_complex* beta,
-                                            rocblas_double_complex*       y,
-                                            rocblas_int                   incy);
-
-/*! \brief BLAS Level 2 API
-
-    \details
-    xHBMV_BATCHED performs one of the matrix-vector operations
-
-        y_i := alpha*A_i*x_i + beta*y_i
-
-    where alpha and beta are scalars, x_i and y_i are n element vectors and A_i is an
-    n by n hermitian band matrix with k super-diagonals, for each batch in i = [1, batch_count].
-
-    @param[in]
-    handle    [rocblas_handle]
-              handle to the rocblas library context queue.
-    @param[in]
-    uplo      [rocblas_fill]
-              rocblas_fill_upper: The upper triangular part of each A_i is being supplied.
-              rocblas_fill_lower: The lower triangular part of each A_i is being supplied.
-    @param[in]
-    n         [rocblas_int]
-              the order of each matrix A_i.
-    @param[in]
-    k         [rocblas_int]
-              the number of super-diagonals of each matrix A_i. Must be >= 0.
-    @param[in]
-    alpha     device pointer or host pointer to scalar alpha.
-    @param[in]
-    A         device array of device pointers storing each matrix_i A of dimension (lda, n).
-              if uplo == rocblas_fill_upper:
-                The leading (k + 1) by n part of each A_i must contain the upper
-                triangular band part of the hermitian matrix, with the leading
-                diagonal in row (k + 1), the first super-diagonal on the RHS
-                of row k, etc.
-                The top left k by x triangle of each A_i will not be referenced.
-                    Ex (upper, lda = n = 4, k = 1):
-                    A                             Represented matrix
-                    (0,0) (5,9) (6,8) (7,7)       (1, 0) (5, 9) (0, 0) (0, 0)
-                    (1,0) (2,0) (3,0) (4,0)       (5,-9) (2, 0) (6, 8) (0, 0)
-                    (0,0) (0,0) (0,0) (0,0)       (0, 0) (6,-8) (3, 0) (7, 7)
-                    (0,0) (0,0) (0,0) (0,0)       (0, 0) (0, 0) (7,-7) (4, 0)
-
-              if uplo == rocblas_fill_lower:
-                The leading (k + 1) by n part of each A_i must contain the lower
-                triangular band part of the hermitian matrix, with the leading
-                diagonal in row (1), the first sub-diagonal on the LHS of
-                row 2, etc.
-                The bottom right k by k triangle of each A_i will not be referenced.
-                    Ex (lower, lda = 2, n = 4, k = 1):
-                    A                               Represented matrix
-                    (1,0) (2,0) (3,0) (4,0)         (1, 0) (5,-9) (0, 0) (0, 0)
-                    (5,9) (6,8) (7,7) (0,0)         (5, 9) (2, 0) (6,-8) (0, 0)
-                                                    (0, 0) (6, 8) (3, 0) (7,-7)
-                                                    (0, 0) (0, 0) (7, 7) (4, 0)
-
-              As a hermitian matrix, the imaginary part of the main diagonal
-              of each A_i will not be referenced and is assumed to be == 0.
-    @param[in]
-    lda       [rocblas_int]
-              specifies the leading dimension of each A_i. must be >= max(1, n)
-    @param[in]
-    x         device array of device pointers storing each vector x_i.
-    @param[in]
-    incx      [rocblas_int]
-              specifies the increment for the elements of each x_i.
-    @param[in]
-    beta      device pointer or host pointer to scalar beta.
-    @param[inout]
-    y         device array of device pointers storing each vector y_i.
-    @param[in]
-    incy      [rocblas_int]
-              specifies the increment for the elements of y.
-    @param[in]
-    batch_count [rocblas_int]
-                number of instances in the batch.
-
-    ********************************************************************/
-ROCBLAS_EXPORT rocblas_status rocblas_chbmv_batched(rocblas_handle                     handle,
-                                                    rocblas_fill                       uplo,
-                                                    rocblas_int                        n,
-                                                    rocblas_int                        k,
-                                                    const rocblas_float_complex*       alpha,
-                                                    const rocblas_float_complex* const A[],
-                                                    rocblas_int                        lda,
-                                                    const rocblas_float_complex* const x[],
-                                                    rocblas_int                        incx,
-                                                    const rocblas_float_complex*       beta,
-                                                    rocblas_float_complex* const       y[],
-                                                    rocblas_int                        incy,
-                                                    rocblas_int                        batch_count);
-
-ROCBLAS_EXPORT rocblas_status rocblas_zhbmv_batched(rocblas_handle                      handle,
-                                                    rocblas_fill                        uplo,
-                                                    rocblas_int                         n,
-                                                    rocblas_int                         k,
-                                                    const rocblas_double_complex*       alpha,
-                                                    const rocblas_double_complex* const A[],
-                                                    rocblas_int                         lda,
-                                                    const rocblas_double_complex* const x[],
-                                                    rocblas_int                         incx,
-                                                    const rocblas_double_complex*       beta,
-                                                    rocblas_double_complex* const       y[],
-                                                    rocblas_int                         incy,
-                                                    rocblas_int batch_count);
-
-/*! \brief BLAS Level 2 API
-
-    \details
-    xHBMV_STRIDED_BATCHED performs one of the matrix-vector operations
-
-        y_i := alpha*A_i*x_i + beta*y_i
-
-    where alpha and beta are scalars, x_i and y_i are n element vectors and A_i is an
-    n by n hermitian band matrix with k super-diagonals, for each batch in i = [1, batch_count].
-
-    @param[in]
-    handle    [rocblas_handle]
-              handle to the rocblas library context queue.
-    @param[in]
-    uplo      [rocblas_fill]
-              rocblas_fill_upper: The upper triangular part of each A_i is being supplied.
-              rocblas_fill_lower: The lower triangular part of each A_i is being supplied.
-    @param[in]
-    n         [rocblas_int]
-              the order of each matrix A_i.
-    @param[in]
-    k         [rocblas_int]
-              the number of super-diagonals of each matrix A_i. Must be >= 0.
-    @param[in]
-    alpha     device pointer or host pointer to scalar alpha.
-    @param[in]
-    A         device array pointing to the first matrix A_1. Each A_i is of dimension (lda, n).
-              if uplo == rocblas_fill_upper:
-                The leading (k + 1) by n part of each A_i must contain the upper
-                triangular band part of the hermitian matrix, with the leading
-                diagonal in row (k + 1), the first super-diagonal on the RHS
-                of row k, etc.
-                The top left k by x triangle of each A_i will not be referenced.
-                    Ex (upper, lda = n = 4, k = 1):
-                    A                             Represented matrix
-                    (0,0) (5,9) (6,8) (7,7)       (1, 0) (5, 9) (0, 0) (0, 0)
-                    (1,0) (2,0) (3,0) (4,0)       (5,-9) (2, 0) (6, 8) (0, 0)
-                    (0,0) (0,0) (0,0) (0,0)       (0, 0) (6,-8) (3, 0) (7, 7)
-                    (0,0) (0,0) (0,0) (0,0)       (0, 0) (0, 0) (7,-7) (4, 0)
-
-              if uplo == rocblas_fill_lower:
-                The leading (k + 1) by n part of each A_i must contain the lower
-                triangular band part of the hermitian matrix, with the leading
-                diagonal in row (1), the first sub-diagonal on the LHS of
-                row 2, etc.
-                The bottom right k by k triangle of each A_i will not be referenced.
-                    Ex (lower, lda = 2, n = 4, k = 1):
-                    A                               Represented matrix
-                    (1,0) (2,0) (3,0) (4,0)         (1, 0) (5,-9) (0, 0) (0, 0)
-                    (5,9) (6,8) (7,7) (0,0)         (5, 9) (2, 0) (6,-8) (0, 0)
-                                                    (0, 0) (6, 8) (3, 0) (7,-7)
-                                                    (0, 0) (0, 0) (7, 7) (4, 0)
-
-              As a hermitian matrix, the imaginary part of the main diagonal
-              of each A_i will not be referenced and is assumed to be == 0.
-    @param[in]
-    lda       [rocblas_int]
-              specifies the leading dimension of each A_i. must be >= max(1, n)
-    @param[in]
-    stride_A  [rocblas_stride]
-              stride from the start of one matrix (A_i) and the next one (A_i+1)
-    @param[in]
-    x         device array pointing to the first vector y_1.
-    @param[in]
-    incx      [rocblas_int]
-              specifies the increment for the elements of each x_i.
-    @param[in]
-    stride_x  [rocblas_stride]
-              stride from the start of one vector (x_i) and the next one (x_i+1)
-    @param[in]
-    beta      device pointer or host pointer to scalar beta.
-    @param[inout]
-    y         device array pointing to the first vector y_1.
-    @param[in]
-    incy      [rocblas_int]
-              specifies the increment for the elements of y.
-    @param[in]
-    stride_y  [rocblas_stride]
-              stride from the start of one vector (y_i) and the next one (y_i+1)
-    @param[in]
-    batch_count [rocblas_int]
-                number of instances in the batch.
-
-    ********************************************************************/
-ROCBLAS_EXPORT rocblas_status rocblas_chbmv_strided_batched(rocblas_handle               handle,
-                                                            rocblas_fill                 uplo,
-                                                            rocblas_int                  n,
-                                                            rocblas_int                  k,
-                                                            const rocblas_float_complex* alpha,
-                                                            const rocblas_float_complex* A,
-                                                            rocblas_int                  lda,
-                                                            rocblas_stride               stride_A,
-                                                            const rocblas_float_complex* x,
-                                                            rocblas_int                  incx,
-                                                            rocblas_stride               stride_x,
-                                                            const rocblas_float_complex* beta,
-                                                            rocblas_float_complex*       y,
-                                                            rocblas_int                  incy,
-                                                            rocblas_stride               stride_y,
-                                                            rocblas_int batch_count);
-
-ROCBLAS_EXPORT rocblas_status rocblas_zhbmv_strided_batched(rocblas_handle                handle,
-                                                            rocblas_fill                  uplo,
-                                                            rocblas_int                   n,
-                                                            rocblas_int                   k,
-                                                            const rocblas_double_complex* alpha,
-                                                            const rocblas_double_complex* A,
-                                                            rocblas_int                   lda,
-                                                            rocblas_stride                stride_A,
-                                                            const rocblas_double_complex* x,
-                                                            rocblas_int                   incx,
-                                                            rocblas_stride                stride_x,
-                                                            const rocblas_double_complex* beta,
-                                                            rocblas_double_complex*       y,
-                                                            rocblas_int                   incy,
-                                                            rocblas_stride                stride_y,
-                                                            rocblas_int batch_count);
-
-/*! \brief BLAS Level 2 API
-
-    \details
-    xHEMV performs one of the matrix-vector operations
-=======
     xGBMV_BATCHED performs one of the matrix-vector operations
->>>>>>> a43a59fb
 
         y_i := alpha*A_i*x_i    + beta*y_i,   or
         y_i := alpha*A_i**T*x_i + beta*y_i,   or
@@ -3311,19 +2988,6 @@
     @param[in]
     alpha     device pointer or host pointer to scalar alpha.
     @param[in]
-<<<<<<< HEAD
-    A         device array pointing to the first matrix A_1. Each A_i is of dimension (lda, n).
-              if uplo == rocblas_fill_upper:
-                The upper triangular part of each A_i must contain
-                the upper triangular part of a hermitian matrix. The lower
-                triangular part of each A_i will not be referenced.
-              if uplo == rocblas_fill_lower:
-                The lower triangular part of each A_i must contain
-                the lower triangular part of a hermitian matrix. The upper
-                triangular part of each A_i will not be referenced.
-              As a hermitian matrix, the imaginary part of the main diagonal
-              of each A_i will not be referenced and is assumed to be == 0.
-=======
         A     device pointer to first banded matrix (A_1).
               Leading (kl + ku + 1) by n part of the matrix contains the coefficients
               of the banded matrix. The leading diagonal resides in row (ku + 1) with
@@ -3340,21 +3004,14 @@
                 0 0 0 0 5 4 1             0 0 0 0 0 0 0
               Note that the empty elements which don't correspond to data will not
               be referenced.
->>>>>>> a43a59fb
     @param[in]
     lda       [rocblas_int]
               specifies the leading dimension of A. Must be >= (kl + ku + 1)
     @param[in]
     stride_A  [rocblas_stride]
-<<<<<<< HEAD
-              stride from the start of one matrix (A_i) to the next one (A_i+1)
-    @param[in]
-    x         device array pointing to the first vector x_1.
-=======
               stride from the start of one matrix (A_i) and the next one (A_i+1)
     @param[in]
     x         device pointer to first vector (x_1).
->>>>>>> a43a59fb
     @param[in]
     incx      [rocblas_int]
               specifies the increment for the elements of x.
@@ -3367,21 +3024,13 @@
     @param[in]
     beta      device pointer or host pointer to scalar beta.
     @param[inout]
-<<<<<<< HEAD
-    y         device array pointing to the first vector y_1.
-=======
     y         device pointer to first vector (y_1).
->>>>>>> a43a59fb
     @param[in]
     incy      [rocblas_int]
               specifies the increment for the elements of y.
     @param[in]
     stride_y  [rocblas_stride]
-<<<<<<< HEAD
-              stride from the start of one vector (y_i) to the next one (y_i+1)
-=======
               stride from the start of one vector (y_i) and the next one (x_i+1)
->>>>>>> a43a59fb
     @param[in]
     batch_count [rocblas_int]
                 specifies the number of instances in the batch.
@@ -3795,6 +3444,325 @@
                                                             rocblas_double_complex*       y,
                                                             rocblas_int                   incy,
                                                             rocblas_stride                stridey,
+                                                            rocblas_int batch_count);
+
+/*! \brief BLAS Level 2 API
+
+    \details
+    xHBMV performs the matrix-vector operations
+
+        y := alpha*A*x + beta*y
+
+    where alpha and beta are scalars, x and y are n element vectors and A is an
+    n by n hermitian band matrix, with k super-diagonals.
+
+    @param[in]
+    handle    [rocblas_handle]
+              handle to the rocblas library context queue.
+    @param[in]
+    uplo      [rocblas_fill]
+              rocblas_fill_upper: The upper triangular part of A is being supplied.
+              rocblas_fill_lower: The lower triangular part of A is being supplied.
+    @param[in]
+    n         [rocblas_int]
+              the order of the matrix A.
+    @param[in]
+    k         [rocblas_int]
+              the number of super-diagonals of the matrix A. Must be >= 0.
+    @param[in]
+    alpha     device pointer or host pointer to scalar alpha.
+    @param[in]
+    A         device pointer storing matrix A. Of dimension (lda, n).
+              if uplo == rocblas_fill_upper:
+                The leading (k + 1) by n part of A must contain the upper
+                triangular band part of the hermitian matrix, with the leading
+                diagonal in row (k + 1), the first super-diagonal on the RHS
+                of row k, etc.
+                The top left k by x triangle of A will not be referenced.
+                    Ex (upper, lda = n = 4, k = 1):
+                    A                             Represented matrix
+                    (0,0) (5,9) (6,8) (7,7)       (1, 0) (5, 9) (0, 0) (0, 0)
+                    (1,0) (2,0) (3,0) (4,0)       (5,-9) (2, 0) (6, 8) (0, 0)
+                    (0,0) (0,0) (0,0) (0,0)       (0, 0) (6,-8) (3, 0) (7, 7)
+                    (0,0) (0,0) (0,0) (0,0)       (0, 0) (0, 0) (7,-7) (4, 0)
+
+              if uplo == rocblas_fill_lower:
+                The leading (k + 1) by n part of A must contain the lower
+                triangular band part of the hermitian matrix, with the leading
+                diagonal in row (1), the first sub-diagonal on the LHS of
+                row 2, etc.
+                The bottom right k by k triangle of A will not be referenced.
+                    Ex (lower, lda = 2, n = 4, k = 1):
+                    A                               Represented matrix
+                    (1,0) (2,0) (3,0) (4,0)         (1, 0) (5,-9) (0, 0) (0, 0)
+                    (5,9) (6,8) (7,7) (0,0)         (5, 9) (2, 0) (6,-8) (0, 0)
+                                                    (0, 0) (6, 8) (3, 0) (7,-7)
+                                                    (0, 0) (0, 0) (7, 7) (4, 0)
+
+              As a hermitian matrix, the imaginary part of the main diagonal
+              of A will not be referenced and is assumed to be == 0.
+    @param[in]
+    lda       [rocblas_int]
+              specifies the leading dimension of A. must be >= k + 1
+    @param[in]
+    x         device pointer storing vector x.
+    @param[in]
+    incx      [rocblas_int]
+              specifies the increment for the elements of x.
+    @param[in]
+    beta      device pointer or host pointer to scalar beta.
+    @param[inout]
+    y         device pointer storing vector y.
+    @param[in]
+    incy      [rocblas_int]
+              specifies the increment for the elements of y.
+
+    ********************************************************************/
+ROCBLAS_EXPORT rocblas_status rocblas_chbmv(rocblas_handle               handle,
+                                            rocblas_fill                 uplo,
+                                            rocblas_int                  n,
+                                            rocblas_int                  k,
+                                            const rocblas_float_complex* alpha,
+                                            const rocblas_float_complex* A,
+                                            rocblas_int                  lda,
+                                            const rocblas_float_complex* x,
+                                            rocblas_int                  incx,
+                                            const rocblas_float_complex* beta,
+                                            rocblas_float_complex*       y,
+                                            rocblas_int                  incy);
+
+ROCBLAS_EXPORT rocblas_status rocblas_zhbmv(rocblas_handle                handle,
+                                            rocblas_fill                  uplo,
+                                            rocblas_int                   n,
+                                            rocblas_int                   k,
+                                            const rocblas_double_complex* alpha,
+                                            const rocblas_double_complex* A,
+                                            rocblas_int                   lda,
+                                            const rocblas_double_complex* x,
+                                            rocblas_int                   incx,
+                                            const rocblas_double_complex* beta,
+                                            rocblas_double_complex*       y,
+                                            rocblas_int                   incy);
+
+/*! \brief BLAS Level 2 API
+
+    \details
+    xHBMV_BATCHED performs one of the matrix-vector operations
+
+        y_i := alpha*A_i*x_i + beta*y_i
+
+    where alpha and beta are scalars, x_i and y_i are n element vectors and A_i is an
+    n by n hermitian band matrix with k super-diagonals, for each batch in i = [1, batch_count].
+
+    @param[in]
+    handle    [rocblas_handle]
+              handle to the rocblas library context queue.
+    @param[in]
+    uplo      [rocblas_fill]
+              rocblas_fill_upper: The upper triangular part of each A_i is being supplied.
+              rocblas_fill_lower: The lower triangular part of each A_i is being supplied.
+    @param[in]
+    n         [rocblas_int]
+              the order of each matrix A_i.
+    @param[in]
+    k         [rocblas_int]
+              the number of super-diagonals of each matrix A_i. Must be >= 0.
+    @param[in]
+    alpha     device pointer or host pointer to scalar alpha.
+    @param[in]
+    A         device array of device pointers storing each matrix_i A of dimension (lda, n).
+              if uplo == rocblas_fill_upper:
+                The leading (k + 1) by n part of each A_i must contain the upper
+                triangular band part of the hermitian matrix, with the leading
+                diagonal in row (k + 1), the first super-diagonal on the RHS
+                of row k, etc.
+                The top left k by x triangle of each A_i will not be referenced.
+                    Ex (upper, lda = n = 4, k = 1):
+                    A                             Represented matrix
+                    (0,0) (5,9) (6,8) (7,7)       (1, 0) (5, 9) (0, 0) (0, 0)
+                    (1,0) (2,0) (3,0) (4,0)       (5,-9) (2, 0) (6, 8) (0, 0)
+                    (0,0) (0,0) (0,0) (0,0)       (0, 0) (6,-8) (3, 0) (7, 7)
+                    (0,0) (0,0) (0,0) (0,0)       (0, 0) (0, 0) (7,-7) (4, 0)
+
+              if uplo == rocblas_fill_lower:
+                The leading (k + 1) by n part of each A_i must contain the lower
+                triangular band part of the hermitian matrix, with the leading
+                diagonal in row (1), the first sub-diagonal on the LHS of
+                row 2, etc.
+                The bottom right k by k triangle of each A_i will not be referenced.
+                    Ex (lower, lda = 2, n = 4, k = 1):
+                    A                               Represented matrix
+                    (1,0) (2,0) (3,0) (4,0)         (1, 0) (5,-9) (0, 0) (0, 0)
+                    (5,9) (6,8) (7,7) (0,0)         (5, 9) (2, 0) (6,-8) (0, 0)
+                                                    (0, 0) (6, 8) (3, 0) (7,-7)
+                                                    (0, 0) (0, 0) (7, 7) (4, 0)
+
+              As a hermitian matrix, the imaginary part of the main diagonal
+              of each A_i will not be referenced and is assumed to be == 0.
+    @param[in]
+    lda       [rocblas_int]
+              specifies the leading dimension of each A_i. must be >= max(1, n)
+    @param[in]
+    x         device array of device pointers storing each vector x_i.
+    @param[in]
+    incx      [rocblas_int]
+              specifies the increment for the elements of each x_i.
+    @param[in]
+    beta      device pointer or host pointer to scalar beta.
+    @param[inout]
+    y         device array of device pointers storing each vector y_i.
+    @param[in]
+    incy      [rocblas_int]
+              specifies the increment for the elements of y.
+    @param[in]
+    batch_count [rocblas_int]
+                number of instances in the batch.
+
+    ********************************************************************/
+ROCBLAS_EXPORT rocblas_status rocblas_chbmv_batched(rocblas_handle                     handle,
+                                                    rocblas_fill                       uplo,
+                                                    rocblas_int                        n,
+                                                    rocblas_int                        k,
+                                                    const rocblas_float_complex*       alpha,
+                                                    const rocblas_float_complex* const A[],
+                                                    rocblas_int                        lda,
+                                                    const rocblas_float_complex* const x[],
+                                                    rocblas_int                        incx,
+                                                    const rocblas_float_complex*       beta,
+                                                    rocblas_float_complex* const       y[],
+                                                    rocblas_int                        incy,
+                                                    rocblas_int                        batch_count);
+
+ROCBLAS_EXPORT rocblas_status rocblas_zhbmv_batched(rocblas_handle                      handle,
+                                                    rocblas_fill                        uplo,
+                                                    rocblas_int                         n,
+                                                    rocblas_int                         k,
+                                                    const rocblas_double_complex*       alpha,
+                                                    const rocblas_double_complex* const A[],
+                                                    rocblas_int                         lda,
+                                                    const rocblas_double_complex* const x[],
+                                                    rocblas_int                         incx,
+                                                    const rocblas_double_complex*       beta,
+                                                    rocblas_double_complex* const       y[],
+                                                    rocblas_int                         incy,
+                                                    rocblas_int batch_count);
+
+/*! \brief BLAS Level 2 API
+
+    \details
+    xHBMV_STRIDED_BATCHED performs one of the matrix-vector operations
+
+        y_i := alpha*A_i*x_i + beta*y_i
+
+    where alpha and beta are scalars, x_i and y_i are n element vectors and A_i is an
+    n by n hermitian band matrix with k super-diagonals, for each batch in i = [1, batch_count].
+
+    @param[in]
+    handle    [rocblas_handle]
+              handle to the rocblas library context queue.
+    @param[in]
+    uplo      [rocblas_fill]
+              rocblas_fill_upper: The upper triangular part of each A_i is being supplied.
+              rocblas_fill_lower: The lower triangular part of each A_i is being supplied.
+    @param[in]
+    n         [rocblas_int]
+              the order of each matrix A_i.
+    @param[in]
+    k         [rocblas_int]
+              the number of super-diagonals of each matrix A_i. Must be >= 0.
+    @param[in]
+    alpha     device pointer or host pointer to scalar alpha.
+    @param[in]
+    A         device array pointing to the first matrix A_1. Each A_i is of dimension (lda, n).
+              if uplo == rocblas_fill_upper:
+                The leading (k + 1) by n part of each A_i must contain the upper
+                triangular band part of the hermitian matrix, with the leading
+                diagonal in row (k + 1), the first super-diagonal on the RHS
+                of row k, etc.
+                The top left k by x triangle of each A_i will not be referenced.
+                    Ex (upper, lda = n = 4, k = 1):
+                    A                             Represented matrix
+                    (0,0) (5,9) (6,8) (7,7)       (1, 0) (5, 9) (0, 0) (0, 0)
+                    (1,0) (2,0) (3,0) (4,0)       (5,-9) (2, 0) (6, 8) (0, 0)
+                    (0,0) (0,0) (0,0) (0,0)       (0, 0) (6,-8) (3, 0) (7, 7)
+                    (0,0) (0,0) (0,0) (0,0)       (0, 0) (0, 0) (7,-7) (4, 0)
+
+              if uplo == rocblas_fill_lower:
+                The leading (k + 1) by n part of each A_i must contain the lower
+                triangular band part of the hermitian matrix, with the leading
+                diagonal in row (1), the first sub-diagonal on the LHS of
+                row 2, etc.
+                The bottom right k by k triangle of each A_i will not be referenced.
+                    Ex (lower, lda = 2, n = 4, k = 1):
+                    A                               Represented matrix
+                    (1,0) (2,0) (3,0) (4,0)         (1, 0) (5,-9) (0, 0) (0, 0)
+                    (5,9) (6,8) (7,7) (0,0)         (5, 9) (2, 0) (6,-8) (0, 0)
+                                                    (0, 0) (6, 8) (3, 0) (7,-7)
+                                                    (0, 0) (0, 0) (7, 7) (4, 0)
+
+              As a hermitian matrix, the imaginary part of the main diagonal
+              of each A_i will not be referenced and is assumed to be == 0.
+    @param[in]
+    lda       [rocblas_int]
+              specifies the leading dimension of each A_i. must be >= max(1, n)
+    @param[in]
+    stride_A  [rocblas_stride]
+              stride from the start of one matrix (A_i) and the next one (A_i+1)
+    @param[in]
+    x         device array pointing to the first vector y_1.
+    @param[in]
+    incx      [rocblas_int]
+              specifies the increment for the elements of each x_i.
+    @param[in]
+    stride_x  [rocblas_stride]
+              stride from the start of one vector (x_i) and the next one (x_i+1)
+    @param[in]
+    beta      device pointer or host pointer to scalar beta.
+    @param[inout]
+    y         device array pointing to the first vector y_1.
+    @param[in]
+    incy      [rocblas_int]
+              specifies the increment for the elements of y.
+    @param[in]
+    stride_y  [rocblas_stride]
+              stride from the start of one vector (y_i) and the next one (y_i+1)
+    @param[in]
+    batch_count [rocblas_int]
+                number of instances in the batch.
+
+    ********************************************************************/
+ROCBLAS_EXPORT rocblas_status rocblas_chbmv_strided_batched(rocblas_handle               handle,
+                                                            rocblas_fill                 uplo,
+                                                            rocblas_int                  n,
+                                                            rocblas_int                  k,
+                                                            const rocblas_float_complex* alpha,
+                                                            const rocblas_float_complex* A,
+                                                            rocblas_int                  lda,
+                                                            rocblas_stride               stride_A,
+                                                            const rocblas_float_complex* x,
+                                                            rocblas_int                  incx,
+                                                            rocblas_stride               stride_x,
+                                                            const rocblas_float_complex* beta,
+                                                            rocblas_float_complex*       y,
+                                                            rocblas_int                  incy,
+                                                            rocblas_stride               stride_y,
+                                                            rocblas_int batch_count);
+
+ROCBLAS_EXPORT rocblas_status rocblas_zhbmv_strided_batched(rocblas_handle                handle,
+                                                            rocblas_fill                  uplo,
+                                                            rocblas_int                   n,
+                                                            rocblas_int                   k,
+                                                            const rocblas_double_complex* alpha,
+                                                            const rocblas_double_complex* A,
+                                                            rocblas_int                   lda,
+                                                            rocblas_stride                stride_A,
+                                                            const rocblas_double_complex* x,
+                                                            rocblas_int                   incx,
+                                                            rocblas_stride                stride_x,
+                                                            const rocblas_double_complex* beta,
+                                                            rocblas_double_complex*       y,
+                                                            rocblas_int                   incy,
+                                                            rocblas_stride                stride_y,
                                                             rocblas_int batch_count);
 
 /*! \brief BLAS Level 2 API
