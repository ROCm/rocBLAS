--- conflicted
+++ resolved
@@ -2479,10 +2479,9 @@
 /*! \brief BLAS Level 3 API
 
     \details
-<<<<<<< HEAD
-    trtri  compute the inverse of a matrices  A
-
-        inv(A);
+    trtri_batched  compute the inverse of A_i and write into invA_i where
+                   A_i and invA_i are the i-th matrices in the batch,
+                   for i in [0, batch_count - 1]
 
     @param[in]
     handle    rocblas_handle.
@@ -2541,70 +2540,6 @@
 /*! \brief BLAS Level 3 API
 
     \details
-    trtri_strided_batched compute the inverse of a batched matrices  A
-=======
-    trtri_batched  compute the inverse of A_i and write into invA_i where
-                   A_i and invA_i are the i-th matrices in the batch,
-                   for i in [0, batch_count - 1]
->>>>>>> dc98cb3e
-
-    @param[in]
-    handle    rocblas_handle.
-              handle to the rocblas library context queue.
-    @param[in]
-    uplo      rocblas_fill.
-              specifies whether the upper 'rocblas_fill_upper' or lower 'rocblas_fill_lower'
-    @param[in]
-    diag      rocblas_diagonal.
-              = 'rocblas_diagonal_non_unit', A is non-unit triangular;
-              = 'rocblas_diagonal_unit', A is unit triangular;
-    @param[in]
-    n         rocblas_int.
-    @param[in]
-    A         array of pointers storing matrices A on the GPU.
-    @param[in]
-    lda       rocblas_int
-              specifies the leading dimension of A.
-    @param[out]
-    invA      array of pointers storing the inverse matrices A on the GPU.
-              Partial inplace operation is supported, see below.
-              If UPLO = 'U', the leading N-by-N upper triangular part of the invA will store
-              the inverse of the upper triangular matrix, and the strictly lower
-              triangular part of invA is cleared.
-              If UPLO = 'L', the leading N-by-N lower triangular part of the invA will store
-              the inverse of the lower triangular matrix, and the strictly upper
-              triangular part of invA is cleared.
-    @param[in]
-    ldinvA    rocblas_int
-              specifies the leading dimension of invA.
-    @param[in]
-    batch_count       rocblas_int
-              numbers of matrices in the batch
-    ********************************************************************/
-
-ROCBLAS_EXPORT rocblas_status rocblas_strtri_batched(rocblas_handle     handle,
-                                                     rocblas_fill       uplo,
-                                                     rocblas_diagonal   diag,
-                                                     rocblas_int        n,
-                                                     const float* const A[],
-                                                     rocblas_int        lda,
-                                                     float*             invA[],
-                                                     rocblas_int        ldinvA,
-                                                     rocblas_int        batch_count);
-
-ROCBLAS_EXPORT rocblas_status rocblas_dtrtri_batched(rocblas_handle      handle,
-                                                     rocblas_fill        uplo,
-                                                     rocblas_diagonal    diag,
-                                                     rocblas_int         n,
-                                                     const double* const A[],
-                                                     rocblas_int         lda,
-                                                     double*             invA[],
-                                                     rocblas_int         ldinvA,
-                                                     rocblas_int         batch_count);
-
-/*! \brief BLAS Level 3 API
-
-    \details
     trtri_strided_batched compute the inverse of A_i and write into invA_i where
                    A_i and invA_i are the i-th matrices in the batch,
                    for i in [0, batch_count - 1]
@@ -2643,12 +2578,6 @@
               specifies the leading dimension of invA.
     @param[in]
     stride_invA rocblas_stride
-<<<<<<< HEAD
-             "batch stride invA": stride from the start of one "invA" matrix to the next
-    @param[in]
-    stride_invA rocblas_int
-=======
->>>>>>> dc98cb3e
              "batch stride invA": stride from the start of one "invA" matrix to the next
     @param[in]
     batch_count       rocblas_int
