--- conflicted
+++ resolved
@@ -38,18 +38,12 @@
     uint16_t data;
 } rocblas_bloat16;
 
-<<<<<<< HEAD
-#include <cinttypes>
-#include <cmath>
-#include <hip/hip_runtime_api.h>
-=======
 #else
 
 #include <cmath>
 #include <cstddef>
 #include <cstdint>
 #include <hip/hip_runtime.h>
->>>>>>> 78e10068
 #include <iostream>
 #include <type_traits>
 
