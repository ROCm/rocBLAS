--- conflicted
+++ resolved
@@ -57,14 +57,6 @@
 {
     uint16_t data;
 
-<<<<<<< HEAD
-    __host__ __device__ rocblas_bfloat16()
-    {
-    }
-
-    // round upper 16 bits of IEEE float to convert to bfloat16
-    explicit __host__ __device__ rocblas_bfloat16(float f)
-=======
     // Skip initializing `data` on purpose so that `bfloat16` could be used
     // with `__share__`, which forbids any initializer, including the implicit
     // one.
@@ -72,7 +64,6 @@
 
     // round upper 16 bits of IEEE float to convert to bfloat16
     explicit __host__ __device__ constexpr rocblas_bfloat16(float f)
->>>>>>> 09679462
         : data(float_to_bfloat16(f))
     {
     }
