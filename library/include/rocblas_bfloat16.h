/**
 * MIT License
 *
 * Copyright (C) 2019 Advanced Micro Devices, Inc. All rights reserved.
 *
 * Permission is hereby granted, free of charge, to any person obtaining a copy
 * of this software and associated documentation files (the "Software"), to deal
 * in the Software without restriction, including without limitation the rights
 * to use, copy, modify, merge, publish, distribute, sublicense, and/or sell
 * copies of the Software, and to permit persons to whom the Software is
 * furnished to do so, subject to the following conditions:
 *
 * The above copyright notice and this permission notice shall be included in
 * all copies or substantial portions of the Software.
 *
 * THE SOFTWARE IS PROVIDED "AS IS", WITHOUT WARRANTY OF ANY KIND, EXPRESS OR
 * IMPLIED, INCLUDING BUT NOT LIMITED TO THE WARRANTIES OF MERCHANTABILITY,
 * FITNESS FOR A PARTICULAR PURPOSE AND NONINFRINGEMENT. IN NO EVENT SHALL THE
 * AUTHORS OR COPYRIGHT HOLDERS BE LIABLE FOR ANY CLAIM, DAMAGES OR OTHER
 * LIABILITY, WHETHER IN AN ACTION OF CONTRACT, TORT OR OTHERWISE, ARISING FROM,
 * OUT OF OR IN CONNECTION WITH THE SOFTWARE OR THE USE OR OTHER DEALINGS IN THE
 * SOFTWARE.
 */

/*!\file
 * \brief rocblas_bfloat16.h provides struct for rocblas_bfloat16 typedef
 */

#pragma once
#ifndef _ROCBLAS_BFLOAT16_H_
#define _ROCBLAS_BFLOAT16_H_

#ifndef __cplusplus

#include <inttypes.h>

/** @struct rocblas_bfloat16
 * struct used for bfloat16
 * @var rocblas_bfloat16::data
 * struct member variable used to store bfloat16 data
 */
typedef struct
{
    uint16_t data;
} rocblas_bfloat16;

#else // __cplusplus

<<<<<<< HEAD
=======
#include <hip/hip_runtime.h>

>>>>>>> 1bb5a199
#include <cinttypes>
#include <cmath>
#include <hip/hip_runtime.h>
#include <hip/hip_runtime_api.h>
#include <iostream>
#include <type_traits>

struct rocblas_bfloat16
{
    uint16_t data;

    // Skip initializing `data` on purpose so that `bfloat16` could be used
    // with `__share__`, which forbids any initializer, including the implicit
    // one.
    __host__ __device__ rocblas_bfloat16() {}

    // round upper 16 bits of IEEE float to convert to bfloat16
    explicit __host__ __device__ constexpr rocblas_bfloat16(float f)
        : data(float_to_bfloat16(f))
    {
    }

    // zero extend lower 16 bits of bfloat16 to convert to IEEE float
    explicit __host__ __device__ constexpr operator float() const
    {
        union
        {
            uint32_t int32;
            float    fp32;
        } u = {uint32_t(data) << 16};
        return u.fp32;
    }

private:
    static __host__ __device__ constexpr uint16_t float_to_bfloat16(float f)
    {
        union
        {
            float    fp32;
            uint32_t int32;
        } u = {f};
        if(~u.int32 & 0x7f800000)
        {
            // When the exponent bits are not all 1s, then the value is zero, normal,
            // or subnormal. We round the bfloat16 mantissa up by adding 0x7FFF, plus
            // 1 if the least significant bit of the bfloat16 mantissa is 1 (odd).
            // This causes the bfloat16's mantissa to be incremented by 1 if the 16
            // least significant bits of the float mantissa are greater than 0x8000,
            // or if they are equal to 0x8000 and the least significant bit of the
            // bfloat16 mantissa is 1 (odd). This causes it to be rounded to even when
            // the lower 16 bits are exactly 0x8000. If the bfloat16 mantissa already
            // has the value 0x7f, then incrementing it causes it to become 0x00 and
            // the exponent is incremented by one, which is the next higher FP value
            // to the unrounded bfloat16 value. When the bfloat16 value is subnormal
            // with an exponent of 0x00 and a mantissa of 0x7F, it may be rounded up
            // to a normal value with an exponent of 0x01 and a mantissa of 0x00.
            // When the bfloat16 value has an exponent of 0xFE and a mantissa of 0x7F,
            // incrementing it causes it to become an exponent of 0xFF and a mantissa
            // of 0x00, which is Inf, the next higher value to the unrounded value.
            u.int32 += 0x7fff + ((u.int32 >> 16) & 1); // Round to nearest, round to even
        }
        else if(u.int32 & 0xffff)
        {
            // When all of the exponent bits are 1, the value is Inf or NaN.
            // Inf is indicated by a zero mantissa. NaN is indicated by any nonzero
            // mantissa bit. Quiet NaN is indicated by the most significant mantissa
            // bit being 1. Signaling NaN is indicated by the most significant
            // mantissa bit being 0 but some other bit(s) being 1. If any of the
            // lower 16 bits of the mantissa are 1, we set the least significant bit
            // of the bfloat16 mantissa, in order to preserve signaling NaN in case
            // the bloat16's mantissa bits are all 0.
            u.int32 |= 0x10000; // Preserve signaling NaN
        }
        return uint16_t(u.int32 >> 16);
    }
};

static_assert(std::is_standard_layout<rocblas_bfloat16>{},
              "rocblas_bfloat16 is not a standard layout type, and thus is "
              "incompatible with C.");

static_assert(std::is_trivially_copyable<rocblas_bfloat16>{},
              "rocblas_bfloat16 is not trivially copyable, and thus is "
              "incompatible with C.");

inline std::ostream& operator<<(std::ostream& os, const rocblas_bfloat16& bf16)
{
    return os << float(bf16);
}
inline __host__ __device__ rocblas_bfloat16 operator+(rocblas_bfloat16 a)
{
    return a;
}
inline __host__ __device__ rocblas_bfloat16 operator-(rocblas_bfloat16 a)
{
    a.data ^= 0x8000;
    return a;
}
inline __host__ __device__ rocblas_bfloat16 operator+(rocblas_bfloat16 a, rocblas_bfloat16 b)
{
    return rocblas_bfloat16(float(a) + float(b));
}
inline __host__ __device__ rocblas_bfloat16 operator-(rocblas_bfloat16 a, rocblas_bfloat16 b)
{
    return rocblas_bfloat16(float(a) - float(b));
}
inline __host__ __device__ rocblas_bfloat16 operator*(rocblas_bfloat16 a, rocblas_bfloat16 b)
{
    return rocblas_bfloat16(float(a) * float(b));
}
inline __host__ __device__ rocblas_bfloat16 operator/(rocblas_bfloat16 a, rocblas_bfloat16 b)
{
    return rocblas_bfloat16(float(a) / float(b));
}
inline __host__ __device__ bool operator<(rocblas_bfloat16 a, rocblas_bfloat16 b)
{
    return float(a) < float(b);
}
inline __host__ __device__ bool operator==(rocblas_bfloat16 a, rocblas_bfloat16 b)
{
    return float(a) == float(b);
}
inline __host__ __device__ bool operator>(rocblas_bfloat16 a, rocblas_bfloat16 b)
{
    return b < a;
}
inline __host__ __device__ bool operator<=(rocblas_bfloat16 a, rocblas_bfloat16 b)
{
    return !(a > b);
}
inline __host__ __device__ bool operator!=(rocblas_bfloat16 a, rocblas_bfloat16 b)
{
    return !(a == b);
}
inline __host__ __device__ bool operator>=(rocblas_bfloat16 a, rocblas_bfloat16 b)
{
    return !(a < b);
}
inline __host__ __device__ rocblas_bfloat16& operator+=(rocblas_bfloat16& a, rocblas_bfloat16 b)
{
    return a = a + b;
}
inline __host__ __device__ rocblas_bfloat16& operator-=(rocblas_bfloat16& a, rocblas_bfloat16 b)
{
    return a = a - b;
}
inline __host__ __device__ rocblas_bfloat16& operator*=(rocblas_bfloat16& a, rocblas_bfloat16 b)
{
    return a = a * b;
}
inline __host__ __device__ rocblas_bfloat16& operator/=(rocblas_bfloat16& a, rocblas_bfloat16 b)
{
    return a = a / b;
}
inline __host__ __device__ rocblas_bfloat16& operator++(rocblas_bfloat16& a)
{
    return a += rocblas_bfloat16(1.0f);
}
inline __host__ __device__ rocblas_bfloat16& operator--(rocblas_bfloat16& a)
{
    return a -= rocblas_bfloat16(1.0f);
}
inline __host__ __device__ rocblas_bfloat16 operator++(rocblas_bfloat16& a, int)
{
    rocblas_bfloat16 orig = a;
    ++a;
    return orig;
}
inline __host__ __device__ rocblas_bfloat16 operator--(rocblas_bfloat16& a, int)
{
    rocblas_bfloat16 orig = a;
    --a;
    return orig;
}
inline __host__ __device__ bool isinf(rocblas_bfloat16 a)
{
    return !(~a.data & 0x7f80) && !(a.data & 0x7f);
}
inline __host__ __device__ bool isnan(rocblas_bfloat16 a)
{
    return !(~a.data & 0x7f80) && +(a.data & 0x7f);
}
inline __host__ __device__ bool iszero(rocblas_bfloat16 a)
{
    return !(a.data & 0x7fff);
}
inline __host__ __device__ rocblas_bfloat16 abs(rocblas_bfloat16 a)
{
    a.data &= 0x7fff;
    return a;
}
inline rocblas_bfloat16 sin(rocblas_bfloat16 a)
{
    return rocblas_bfloat16(sinf(float(a)));
}
inline rocblas_bfloat16 cos(rocblas_bfloat16 a)
{
    return rocblas_bfloat16(cosf(float(a)));
}

#endif // __cplusplus

#endif // _ROCBLAS_BFLOAT16_H_<|MERGE_RESOLUTION|>--- conflicted
+++ resolved
@@ -46,11 +46,8 @@
 
 #else // __cplusplus
 
-<<<<<<< HEAD
-=======
 #include <hip/hip_runtime.h>
 
->>>>>>> 1bb5a199
 #include <cinttypes>
 #include <cmath>
 #include <hip/hip_runtime.h>
