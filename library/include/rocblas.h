/* ************************************************************************
 * Copyright 2016-2019 Advanced Micro Devices, Inc.
 * ************************************************************************ */

/*!\file
 * \brief rocblas.h includes other *.h and exposes a common interface
 */

#pragma once
#ifndef _ROCBLAS_H_
#define _ROCBLAS_H_
<<<<<<< HEAD

#ifndef __cplusplus
=======
/* system headers */
>>>>>>> 78e10068
#include <stdbool.h>
#endif

/* library headers */
#include "rocblas-auxiliary.h"
#include "rocblas-export.h"
#include "rocblas-functions.h"
#include "rocblas-types.h"
#include "rocblas-version.h"

#endif // _ROCBLAS_H_<|MERGE_RESOLUTION|>--- conflicted
+++ resolved
@@ -9,13 +9,11 @@
 #pragma once
 #ifndef _ROCBLAS_H_
 #define _ROCBLAS_H_
-<<<<<<< HEAD
 
 #ifndef __cplusplus
-=======
 /* system headers */
->>>>>>> 78e10068
 #include <stdbool.h>
+#include <stddef.h>
 #endif
 
 /* library headers */
