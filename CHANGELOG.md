# Change Log for rocBLAS

Full documentation for rocBLAS is available at [rocblas.readthedocs.io](https://rocblas.readthedocs.io/en/latest/).

## (Unreleased) rocBLAS 2.41.0
### Optimizations
- Improved performance of non-batched and batched syr for all sizes and data types
<<<<<<< HEAD
- Improved performance of non-batched and batched hemv for all sizes and data types
- Improved performance of non-batched and batched symv for all sizes and data types
=======
- Improved memory utilization in rocblas-bench, rocblas-test gemm functions, increasing possible runtime sizes.
>>>>>>> 190ae97e

### Changed
- Update from C++14 to C++17.

### Fixed
- For function geam avoid overflow in offset calculation.
- For function syr avoid overflow in offset calculation.
- For function gemv (Transpose-case) avoid overflow in offset calculation.
- For functions ssyrk and dsyrk, allow conjugate-transpose case to match legacy BLAS. Behavior is the same as the transpose case.

## [rocBLAS 2.40.0 for ROCm 4.4.0]
### Optimizations
- Improved performance of non-batched and batched dot, dotc, and dot_ex for small n. e.g. sdot n <= 31000.
- Improved performance of non-batched and batched trmv for all sizes and matrix types.
- Improved performance of non-batched and batched gemv transpose case for all sizes and datatypes.
- Improved performance of sger and dger for all sizes, in particular the larger dger sizes.
- Improved performance of syrkx for for large size including those in rocBLAS Issue #1184.

## [rocBLAS 2.39.0 for ROCm 4.3.0]
### Optimizations
- Improved performance of non-batched and batched rocblas_Xgemv for gfx908 when m <= 15000 and n <= 15000
- Improved performance of non-batched and batched rocblas_sgemv and rocblas_dgemv for gfx906 when m <= 6000 and n <= 6000
- Improved the overall performance of non-batched and batched rocblas_cgemv for gfx906
- Improved the overall performance of rocblas_Xtrsv

### Changed
- Internal use only APIs prefixed with rocblas_internal_ and deprecated to discourage use

## [rocBLAS 2.38.0 for ROCm 4.2.0]
### Added
- Added option to install script to build only rocBLAS clients with a pre-built rocBLAS library
- Supported gemm ext for unpacked int8 input layout on gfx908 GPUs
  - Added new flags rocblas_gemm_flags::rocblas_gemm_flags_pack_int8x4 to specify if using the packed layout
    - Set the rocblas_gemm_flags_pack_int8x4 when using packed int8x4, this should be always set on GPUs before gfx908.
    - For gfx908 GPUs, unpacked int8 is supported so no need to set this flag.
    - Notice the default flags 0 uses unpacked int8, this somehow changes the behaviour of int8 gemm from ROCm 4.1.0
- Added a query function rocblas_query_int8_layout_flag to get the preferable layout of int8 for gemm by device

### Optimizations
- Improved performance of single precision copy, swap, and scal when incx == 1 and incy == 1.
- Improved performance of single precision axpy when incx == 1, incy == 1 and batch_count =< 8192.
- Improved performance of trmm.

### Changed
- Change cmake_minimum_required to VERSION 3.16.8

## [rocBLAS 2.36.0 for ROCm 4.1.0]
### Added
- Added Numerical checking helper function to detect zero/NaN/Inf in the input and the output vectors of rocBLAS level 1 and 2 functions.
- Added Numerical checking helper function to detect zero/NaN/Inf in the input and the output general matrices of rocBLAS level 2 and 3 functions.
### Fixed
- Fixed complex unit test bug caused by incorrect caxpy and zaxpy function signatures.
- Make functions compliant with Legacy Blas for special values alpha == 0, k == 0, beta == 1, beta == 0.
### Optimizations
- Improved performance of single precision axpy_batched and axpy_strided_batched: batch_count >= 8192.
- Improved performance of trmm.

## [rocBLAS 2.34.0 for ROCm 4.0.0]
### Added
- Add changelog.
- Improved performance of gemm_batched for small m, n, k and NT, NC, TN, TT, TC, CN, CT, CC.
- Improved performance of gemv, gemv_batched, gemv_strided_batched: small n large m.
- Removed support for legacy hcc compiler.
- Add rot_ex, rot_batched_ex, and rot_strided_batched_ex.

### Fixed
- Removed `-DUSE_TENSILE_HOST` from `roc::rocblas` CMake usage requirements. This
  is a rocblas internal variable, and does not need to be defined in user code.


## [rocBLAS 2.32.0 for ROCm 3.10.0]
### Added
- Improved performance of gemm_batched for NN, general m, n, k, small m, n, k.


## [rocBLAS 2.30.0 for ROCm 3.9.0]
### Added
- Slight improvements to FP16 Megatron BERT performance on MI50.
- Improvements to FP16 Transformer performance on MI50.
- Slight improvements to FP32 Transformer performance on MI50.
- Improvements to FP32 DLRM Terabyte performance on gfx908.


## [rocBLAS 2.28.0 for ROCm 3.8.0]
### Added
- added two functions:
  - rocblas_status rocblas_set_atomics_mode(rocblas_atomics_mode mode)
  - rocblas_status rocblas_get_atomics_mode(rocblas_atomics_mode mode)
- added enum rocblas_atomics_mode. It can have two values
  - rocblas_atomics_allowed
  - rocblas_atomics_not_allowed
  The default is rocblas_atomics_not_allowed
- function rocblas_Xdgmm algorithm corrected and incx=0 support added
- dependencies:
  - rocblas-tensile internal component requires msgpack instead of LLVM
- Moved the following files from /opt/rocm/include to /opt/rocm/include/internal:
  - rocblas-auxillary.h
  - rocblas-complex-types.h
  - rocblas-functions.h
  - rocblas-types.h
  - rocblas-version.h
  - rocblas_bfloat16.h

  These files should NOT be included directly as this may lead to errors. Instead, /opt/rocm/include/rocblas.h should be included directly. /opt/rocm/include/rocblas_module.f90 can also be direcly used.


## [rocBLAS 2.26.0 for ROCm 3.7.0]
### Added
- Improvements to rocblas_Xgemm_batched performance for small m, n, k.
- Improvements to rocblas_Xgemv_batched  and rocblas_Xgemv_strided_batched performance for small m (QMCPACK use).
- Improvements to rocblas_Xdot (batched and non-batched) performance when both incx and incy are 1.
- Improvements to FP32 ONNX BERT performance for MI50.
- Significant improvements to FP32 Resnext, Inception Convolution performance for gfx908.
- Slight improvements to FP32 DLRM Terabyte performance for gfx908.
- Significant improvements to FP32 BDAS performance for gfx908.
- Significant improvements to FP32 BDAS performance for MI50 and MI60.
- Added substitution method for small trsm sizes with m <= 64 && n <= 64. Increases performance drastically for small batched trsm.


## [rocBLAS 2.24.0 for ROCm 3.6.0]
### Added
- Improvements to User Guide and Design Document.
- L1 dot function optimized to utilize shuffle instructions ( improvements on bf16, f16, f32 data types ).
- L1 dot function added x dot x optimized kernel.
- Standardization of L1 rocblas-bench to use device pointer mode to focus on GPU memory bandwidth.
- Adjustments for hipcc (hip-clang) compiler as standard build compiler and Centos8 support.
- Added Fortran interface for all rocBLAS functions.


## [rocBLAS 2.22.0 for ROCm 3.5.0]
### Added
- add geam complex, geam_batched, and geam_strided_batched.
- add dgmm, dgmm_batched, and dgmm_strided_batched.
- Optimized performance
  - ger
    - rocblas_sger, rocblas_dger,
    - rocblas_sger_batched, rocblas_dger_batched
    - rocblas_sger_strided_batched, rocblas_dger_strided_batched
  - geru
    - rocblas_cgeru, rocblas_zgeru
    - rocblas_cgeru_batched, rocblas_zgeru_batched
    - rocblas_cgeru_strided_batched, rocblas_zgeru_strided_batched
  - gerc
    - rocblas_cgerc, rocblas_zgerc
    - rocblas_cgerc_batched, rocblas_zgerc_batched
    - rocblas_cgerc_strided_batched, rocblas_zgerc_strided_batched
  - symv
    - rocblas_ssymv, rocblas_dsymv, rocblas_csymv, rocblas_zsymv
    - rocblas_ssymv_batched, rocblas_dsymv_batched, rocblas_csymv_batched, rocblas_zsymv_batched
    - rocblas_ssymv_strided_batched, rocblas_dsymv_strided_batched, rocblas_csymv_strided_batched, rocblas_zsymv_strided_batched
  - sbmv
    - rocblas_ssbmv, rocblas_dsbmv
    - rocblas_ssbmv_batched, rocblas_dsbmv_batched
    - rocblas_ssbmv_strided_batched, rocblas_dsbmv_strided_batched
  - spmv
    - rocblas_sspmv, rocblas_dspmv
    - rocblas_sspmv_batched, rocblas_dspmv_batched
    - rocblas_sspmv_strided_batched, rocblas_dspmv_strided_batched
- improved documentation.
- Fix argument checking in functions to match legacy BLAS.
- Fixed conjugate-transpose version of geam.

### Known Issues
- Compilation for GPU Targets:
When using the install.sh script for "all" GPU Targets, which is the default, you must first set an environment variable HCC_AMDGPU_TARGET listing the GPU targets, e.g.  HCC_AMDGPU_TARGET=gfx803,gfx900,gfx906,gfx908
If building for a specific architecture(s) using the  -a | --architecture flag, you should also set the environment variable HCC_AMDGPU_TARGET to match.
Mismatching the environment variable to the -a flag architectures creates builds that may result in SEGFAULTS when running on GPUs which weren't specified.<|MERGE_RESOLUTION|>--- conflicted
+++ resolved
@@ -5,12 +5,9 @@
 ## (Unreleased) rocBLAS 2.41.0
 ### Optimizations
 - Improved performance of non-batched and batched syr for all sizes and data types
-<<<<<<< HEAD
 - Improved performance of non-batched and batched hemv for all sizes and data types
 - Improved performance of non-batched and batched symv for all sizes and data types
-=======
 - Improved memory utilization in rocblas-bench, rocblas-test gemm functions, increasing possible runtime sizes.
->>>>>>> 190ae97e
 
 ### Changed
 - Update from C++14 to C++17.
