--- conflicted
+++ resolved
@@ -24,7 +24,7 @@
     size_t abs_incy = incy >= 0 ? incy : -incy;
     host_vector<float> x_float(n * abs_incx), y_float(n * abs_incy);
 
-    for(rocblas_int i = 0; i < n; i++)
+    for(size_t i = 0; i < n; i++)
     {
         x_float[i * abs_incx] = half_to_float(x[i * abs_incx]);
         y_float[i * abs_incy] = half_to_float(y[i * abs_incy]);
@@ -32,7 +32,7 @@
 
     cblas_saxpy(n, half_to_float(alpha), x_float, incx, y_float, incy);
 
-    for(rocblas_int i = 0; i < n; i++)
+    for(size_t i = 0; i < n; i++)
     {
         x[i * abs_incx] = float_to_half(x_float[i * abs_incx]);
         y[i * abs_incy] = float_to_half(y_float[i * abs_incy]);
@@ -45,323 +45,6 @@
  * ===========================================================================
  */
 
-<<<<<<< HEAD
-template <>
-void cblas_gemv<float>(rocblas_operation transA,
-                       rocblas_int m,
-                       rocblas_int n,
-                       float alpha,
-                       float* A,
-                       rocblas_int lda,
-                       float* x,
-                       rocblas_int incx,
-                       float beta,
-                       float* y,
-                       rocblas_int incy)
-{
-    cblas_sgemv(CblasColMajor,
-                static_cast<CBLAS_TRANSPOSE>(transA),
-                m,
-                n,
-                alpha,
-                A,
-                lda,
-                x,
-                incx,
-                beta,
-                y,
-                incy);
-}
-
-template <>
-void cblas_gemv<double>(rocblas_operation transA,
-                        rocblas_int m,
-                        rocblas_int n,
-                        double alpha,
-                        double* A,
-                        rocblas_int lda,
-                        double* x,
-                        rocblas_int incx,
-                        double beta,
-                        double* y,
-                        rocblas_int incy)
-{
-    cblas_dgemv(CblasColMajor,
-                static_cast<CBLAS_TRANSPOSE>(transA),
-                m,
-                n,
-                alpha,
-                A,
-                lda,
-                x,
-                incx,
-                beta,
-                y,
-                incy);
-}
-
-template <>
-void cblas_gemv<rocblas_float_complex>(rocblas_operation transA,
-                                       rocblas_int m,
-                                       rocblas_int n,
-                                       rocblas_float_complex alpha,
-                                       rocblas_float_complex* A,
-                                       rocblas_int lda,
-                                       rocblas_float_complex* x,
-                                       rocblas_int incx,
-                                       rocblas_float_complex beta,
-                                       rocblas_float_complex* y,
-                                       rocblas_int incy)
-{
-    cblas_cgemv(CblasColMajor,
-                static_cast<CBLAS_TRANSPOSE>(transA),
-                m,
-                n,
-                &alpha,
-                A,
-                lda,
-                x,
-                incx,
-                &beta,
-                y,
-                incy);
-}
-
-template <>
-void cblas_gemv<rocblas_double_complex>(rocblas_operation transA,
-                                        rocblas_int m,
-                                        rocblas_int n,
-                                        rocblas_double_complex alpha,
-                                        rocblas_double_complex* A,
-                                        rocblas_int lda,
-                                        rocblas_double_complex* x,
-                                        rocblas_int incx,
-                                        rocblas_double_complex beta,
-                                        rocblas_double_complex* y,
-                                        rocblas_int incy)
-{
-    cblas_zgemv(CblasColMajor,
-                static_cast<CBLAS_TRANSPOSE>(transA),
-                m,
-                n,
-                &alpha,
-                A,
-                lda,
-                x,
-                incx,
-                &beta,
-                y,
-                incy);
-}
-
-// trsv
-template <>
-void cblas_trsv<float>(rocblas_fill uplo,
-                       rocblas_operation transA,
-                       rocblas_diagonal diag,
-                       rocblas_int m,
-                       const float* A,
-                       rocblas_int lda,
-                       float* x,
-                       rocblas_int incx)
-{
-    // just directly cast, since transA is an integer in the enum
-    cblas_strsv(CblasColMajor,
-                (CBLAS_UPLO)uplo,
-                (CBLAS_TRANSPOSE)transA,
-                (CBLAS_DIAG)diag,
-                m,
-                A,
-                lda,
-                x,
-                incx);
-}
-
-template <>
-void cblas_trsv<double>(rocblas_fill uplo,
-                        rocblas_operation transA,
-                        rocblas_diagonal diag,
-                        rocblas_int m,
-                        const double* A,
-                        rocblas_int lda,
-                        double* x,
-                        rocblas_int incx)
-{
-    // just directly cast, since transA is an integer in the enum
-    cblas_dtrsv(CblasColMajor,
-                (CBLAS_UPLO)uplo,
-                (CBLAS_TRANSPOSE)transA,
-                (CBLAS_DIAG)diag,
-                m,
-                A,
-                lda,
-                x,
-                incx);
-}
-
-// trmv
-template <>
-void cblas_trmv<float>(rocblas_fill uplo,
-                       rocblas_operation transA,
-                       rocblas_diagonal diag,
-                       rocblas_int m,
-                       const float* A,
-                       rocblas_int lda,
-                       float* x,
-                       rocblas_int incx)
-{
-    // just directly cast, since transA is an integer in the enum
-    cblas_strmv(CblasColMajor,
-                (CBLAS_UPLO)uplo,
-                (CBLAS_TRANSPOSE)transA,
-                (CBLAS_DIAG)diag,
-                m,
-                A,
-                lda,
-                x,
-                incx);
-}
-
-template <>
-void cblas_trmv<double>(rocblas_fill uplo,
-                        rocblas_operation transA,
-                        rocblas_diagonal diag,
-                        rocblas_int m,
-                        const double* A,
-                        rocblas_int lda,
-                        double* x,
-                        rocblas_int incx)
-{
-    // just directly cast, since transA is an integer in the enum
-    cblas_dtrmv(CblasColMajor,
-                (CBLAS_UPLO)uplo,
-                (CBLAS_TRANSPOSE)transA,
-                (CBLAS_DIAG)diag,
-                m,
-                A,
-                lda,
-                x,
-                incx);
-}
-
-template <>
-void cblas_symv<float>(rocblas_fill uplo,
-                       rocblas_int n,
-                       float alpha,
-                       float* A,
-                       rocblas_int lda,
-                       float* x,
-                       rocblas_int incx,
-                       float beta,
-                       float* y,
-                       rocblas_int incy)
-{
-    cblas_ssymv(
-        CblasColMajor, static_cast<CBLAS_UPLO>(uplo), n, alpha, A, lda, x, incx, beta, y, incy);
-}
-
-template <>
-void cblas_symv<double>(rocblas_fill uplo,
-                        rocblas_int n,
-                        double alpha,
-                        double* A,
-                        rocblas_int lda,
-                        double* x,
-                        rocblas_int incx,
-                        double beta,
-                        double* y,
-                        rocblas_int incy)
-{
-    cblas_dsymv(
-        CblasColMajor, static_cast<CBLAS_UPLO>(uplo), n, alpha, A, lda, x, incx, beta, y, incy);
-}
-
-template <>
-void cblas_hemv<rocblas_float_complex>(rocblas_fill uplo,
-                                       rocblas_int n,
-                                       rocblas_float_complex alpha,
-                                       rocblas_float_complex* A,
-                                       rocblas_int lda,
-                                       rocblas_float_complex* x,
-                                       rocblas_int incx,
-                                       rocblas_float_complex beta,
-                                       rocblas_float_complex* y,
-                                       rocblas_int incy)
-{
-    cblas_chemv(
-        CblasColMajor, static_cast<CBLAS_UPLO>(uplo), n, &alpha, A, lda, x, incx, &beta, y, incy);
-}
-
-template <>
-void cblas_hemv<rocblas_double_complex>(rocblas_fill uplo,
-                                        rocblas_int n,
-                                        rocblas_double_complex alpha,
-                                        rocblas_double_complex* A,
-                                        rocblas_int lda,
-                                        rocblas_double_complex* x,
-                                        rocblas_int incx,
-                                        rocblas_double_complex beta,
-                                        rocblas_double_complex* y,
-                                        rocblas_int incy)
-{
-    cblas_zhemv(
-        CblasColMajor, static_cast<CBLAS_UPLO>(uplo), n, &alpha, A, lda, x, incx, &beta, y, incy);
-}
-
-template <>
-void cblas_ger<float>(rocblas_int m,
-                      rocblas_int n,
-                      float alpha,
-                      float* x,
-                      rocblas_int incx,
-                      float* y,
-                      rocblas_int incy,
-                      float* A,
-                      rocblas_int lda)
-{
-    cblas_sger(CblasColMajor, m, n, alpha, x, incx, y, incy, A, lda);
-}
-
-template <>
-void cblas_ger<double>(rocblas_int m,
-                       rocblas_int n,
-                       double alpha,
-                       double* x,
-                       rocblas_int incx,
-                       double* y,
-                       rocblas_int incy,
-                       double* A,
-                       rocblas_int lda)
-{
-    cblas_dger(CblasColMajor, m, n, alpha, x, incx, y, incy, A, lda);
-}
-
-template <>
-void cblas_syr<float>(rocblas_fill uplo,
-                      rocblas_int n,
-                      float alpha,
-                      float* x,
-                      rocblas_int incx,
-                      float* A,
-                      rocblas_int lda)
-{
-    cblas_ssyr(CblasColMajor, static_cast<CBLAS_UPLO>(uplo), n, alpha, x, incx, A, lda);
-}
-
-template <>
-void cblas_syr<double>(rocblas_fill uplo,
-                       rocblas_int n,
-                       double alpha,
-                       double* x,
-                       rocblas_int incx,
-                       double* A,
-                       rocblas_int lda)
-{
-    cblas_dsyr(CblasColMajor, static_cast<CBLAS_UPLO>(uplo), n, alpha, x, incx, A, lda);
-}
-
-=======
->>>>>>> 31d578df
 /*
  * ===========================================================================
  *    level 3 BLAS
