--- conflicted
+++ resolved
@@ -598,21 +598,6 @@
 }
 
 template <>
-<<<<<<< HEAD
-void cblas_gemm<float,float>(rocblas_operation transA,
-                             rocblas_operation transB,
-                             rocblas_int m,
-                             rocblas_int n,
-                             rocblas_int k,
-                             float alpha,
-                             float* A,
-                             rocblas_int lda,
-                             float* B,
-                             rocblas_int ldb,
-                             float beta,
-                             float* C,
-                             rocblas_int ldc)
-=======
 void cblas_gemm<float, float>(rocblas_operation transA,
                               rocblas_operation transB,
                               rocblas_int m,
@@ -626,7 +611,6 @@
                               float beta,
                               float* C,
                               rocblas_int ldc)
->>>>>>> 813e2ec3
 {
     // just directly cast, since transA, transB are integers in the enum
     // printf("transA: rocblas =%d, cblas=%d\n", transA, (CBLAS_TRANSPOSE)transA );
@@ -647,21 +631,6 @@
 }
 
 template <>
-<<<<<<< HEAD
-void cblas_gemm<double,double>(rocblas_operation transA,
-                               rocblas_operation transB,
-                               rocblas_int m,
-                               rocblas_int n,
-                               rocblas_int k,
-                               double alpha,
-                               double* A,
-                               rocblas_int lda,
-                               double* B,
-                               rocblas_int ldb,
-                               double beta,
-                               double* C,
-                               rocblas_int ldc)
-=======
 void cblas_gemm<double, double>(rocblas_operation transA,
                                 rocblas_operation transB,
                                 rocblas_int m,
@@ -675,7 +644,6 @@
                                 double beta,
                                 double* C,
                                 rocblas_int ldc)
->>>>>>> 813e2ec3
 {
     cblas_dgemm(CblasColMajor,
                 (CBLAS_TRANSPOSE)transA,
@@ -773,7 +741,6 @@
                                  int32_t* C,
                                  rocblas_int ldc)
 {
-<<<<<<< HEAD
     // cblas does not support int8_t input / int32_t output, however non-overflowing
     // 32-bit integer operations can be represented accurately with double-precision
     // floats, so convert to doubles and downcast result down to int32_t.
@@ -821,9 +788,6 @@
     {
         C[i] = static_cast<int32_t>(C_double[i]);
     }
-=======
-    // TODO: CPU reference implementation for int8
->>>>>>> 813e2ec3
 }
 
 // trsm
