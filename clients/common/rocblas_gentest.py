--- conflicted
+++ resolved
@@ -262,11 +262,8 @@
         setkey_product(test, 'stride_y', ['N', 'incy', 'stride_scale'])
         setkey_product(test, 'stride_a', ['N', 'N', 'stride_scale'])
 
-<<<<<<< HEAD
-    elif test['function'] in ('her_strided_batched', 'syr2_strided_batched'):
-=======
-    elif test['function'] in ('her_strided_batched', 'her2_strided_batched'):
->>>>>>> a152acc1
+    elif test['function'] in ('her_strided_batched', 'her2_strided_batched',
+                              'syr2_strided_batched'):
         setkey_product(test, 'stride_x', ['N', 'incx', 'stride_scale'])
         setkey_product(test, 'stride_y', ['N', 'incy', 'stride_scale'])
         setkey_product(test, 'stride_a', ['N', 'lda', 'stride_scale'])
