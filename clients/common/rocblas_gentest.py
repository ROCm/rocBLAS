--- conflicted
+++ resolved
@@ -196,27 +196,18 @@
     # These are only for dynamic defaults
     # TODO: This should be ideally moved to YAML file, with eval'd expressions.
 
-    if all([x in test for x in ('M', 'incx', 'strideScale')]) and test['function']=='ger_strided_batched':
+    if all([x in test for x in ('M', 'incx', 'strideScale')]) and test['function'] in ('ger_strided_batched'):
         test.setdefault('stride_x', int(test['M'] * abs(test['incx']) *
                                     test['strideScale']))
-<<<<<<< HEAD
-    elif all([x in test for x in ('N', 'incx', 'strideScale')]) and test['function']=='copy_strided_batched':
+    elif all([x in test for x in ('N', 'incx', 'strideScale')]) and test['function'] in ('copy_strided_batched'):
         test.setdefault('stride_x', int(test['N'] * abs(test['incx']) *
                                     test['strideScale']))
-=======
->>>>>>> 6269c1a5
     else:
        test.setdefault('stride_x', 0)
 
-    if all([x in test for x in ('N', 'incy', 'strideScale')]) and test['function']=='ger_strided_batched':
+    if all([x in test for x in ('N', 'incy', 'strideScale')]) and test['function'] in ('ger_strided_batched', 'copy_strided_batched'):
         test.setdefault('stride_y', int(test['N'] * abs(test['incy']) *
                                         test['strideScale']))
-<<<<<<< HEAD
-    elif all([x in test for x in ('N', 'incy', 'strideScale')]) and test['function']=='copy_strided_batched':
-        test.setdefault('stride_y', int(test['N'] * abs(test['incy']) *
-                                        test['strideScale']))
-=======
->>>>>>> 6269c1a5
     else:
         test.setdefault('stride_y', 0)
 
