/* ************************************************************************
 * Copyright 2016-2019 Advanced Micro Devices, Inc.
 *
 * ************************************************************************ */

/*
  README:  Test multiple OpenMP threads
           The main thread creates NUM_THREADS handles/streams
           Each OpenMP thread calls a rocblas routine asscociated with one handle, one stream
           The main thread finally destroy all handles/streams
           An alternate valid way is each thread creates its own handle/stream and destroy it
  locally.
           But in the second way, the handles/streams can not persist across multiple parallel
  regions.
           In this example, we have two parallel regions

           It is NOT recommended that multiple thread share the same rocblas handle.
           Yet, it is safe that multiple thread shared the same stream.
           If users do not create streams explicitely like what I am doing here,
           all rocblas routine take the NULL (0) stream.
*/
<<<<<<< HEAD

=======
>>>>>>> 78e10068
#include "rocblas.hpp"
#include "utility.hpp"
#include <cstdio>
#include <cstdlib>
#include <iostream>
#include <omp.h>
#include <vector>

#define NUM_THREADS 4

/* ============================================================================================ */

int main()
{
    rocblas_int N     = 102400;
    float       alpha = 10.0;

    omp_set_num_threads(NUM_THREADS);
    int thread_id;
    printf("%d OpenMP threads performing rocblas_scal \n", NUM_THREADS);

    // Naming: dX is in GPU (device) memory. hK is in CPU (host) memory, plz follow this practice
    std::vector<float> hx(N * NUM_THREADS);
    std::vector<float> hz(N * NUM_THREADS);
    float *            dx, *dy;

    double gpu_time_used;

    rocblas_handle handles[NUM_THREADS];
    hipStream_t    streams[NUM_THREADS];

    // Create handle/stream have overhead
    for(rocblas_int i = 0; i < NUM_THREADS; i++)
    {
        rocblas_create_handle(&handles[i]);
        hipStreamCreate(&streams[i]);
    }

    // allocate memory on device
    hipMalloc(&dx, N * NUM_THREADS * sizeof(float));
    hipMalloc(&dy, N * NUM_THREADS * sizeof(float));

    // Initial Data on CPU
    srand(1);
    rocblas_init<float>(hx, 1, N * NUM_THREADS, 1);

    // copy vector is easy in STL; hz = hx: save a copy in hz which will be output of CPU BLAS
    hz = hx;

    hipMemcpy(dx, hx.data(), sizeof(float) * N * NUM_THREADS, hipMemcpyHostToDevice);

    printf("N        rocblas(us)     \n");

    gpu_time_used = get_time_us(); // in microseconds

// 1st parallel rocblas routine call : scal x
// spawn openmp threads
#pragma omp parallel private(thread_id)
    {

        int thread_id = omp_get_thread_num(); // thread_id from 0,...,NUM_THREADS-1
        // associate each handle with a stream
        rocblas_set_stream(handles[thread_id], streams[thread_id]);

        /* =====================================================================
             ROCBLAS  template interface
        =================================================================== */
        rocblas_scal<float>(handles[thread_id], N, &alpha, dx + thread_id * N, 1);

        // Blocks until all stream has completed all operations.
        hipStreamSynchronize(streams[thread_id]);
    }

// 2nd parallel rocblas routine call : copy x to y
// spawn openmp threads
#pragma omp parallel private(thread_id)
    {

        int thread_id = omp_get_thread_num(); // thread_id from 0,...,NUM_THREADS-1
        // associate each handle with a stream
        rocblas_set_stream(handles[thread_id], streams[thread_id]);

        /* =====================================================================
             ROCBLAS  template interface
        =================================================================== */
        rocblas_copy<float>(handles[thread_id], N, dx + thread_id * N, 1, dy + thread_id * N, 1);

        // Blocks until all stream has completed all operations.
        hipStreamSynchronize(streams[thread_id]);
    }

    gpu_time_used = get_time_us() - gpu_time_used;

    // copy output from device to CPU
    hipMemcpy(hx.data(), dy, sizeof(float) * N * NUM_THREADS, hipMemcpyDeviceToHost);

#if 0
    //verify rocblas_scal result
    for(rocblas_int i=0;i<N*NUM_THREADS;i++){
        if(hz[i] * alpha != hx[i]){
            printf("error in element %d: CPU=%f, GPU=%f ", i, hz[i]*alpha, hx[i]);
            break;
        }
    }

#endif

    printf("%d    %8.2f         \n", (int)N * NUM_THREADS, gpu_time_used);

    hipFree(dx);
    hipFree(dy);

    // Destroy handle/streams
    for(rocblas_int i = 0; i < NUM_THREADS; i++)
    {
        rocblas_destroy_handle(handles[i]);
        hipStreamDestroy(streams[i]);
    }

    return 0;
}<|MERGE_RESOLUTION|>--- conflicted
+++ resolved
@@ -19,10 +19,6 @@
            If users do not create streams explicitely like what I am doing here,
            all rocblas routine take the NULL (0) stream.
 */
-<<<<<<< HEAD
-
-=======
->>>>>>> 78e10068
 #include "rocblas.hpp"
 #include "utility.hpp"
 #include <cstdio>
