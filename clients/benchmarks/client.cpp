--- conflicted
+++ resolved
@@ -124,7 +124,7 @@
         static const func_map map = {
             {"gemm_ex", testing_gemm_ex<Ti, To, Tc>},
             {"gemm_batched_ex", testing_gemm_batched_ex<Ti, To, Tc>},
-        };
+         };
         run_function(map, arg);
     }
 };
@@ -200,7 +200,6 @@
                 {"ger", testing_ger<T>},
                 {"syr", testing_syr<T>},
 #if BUILD_WITH_TENSILE
-<<<<<<< HEAD
                 {"geam", testing_geam<T>},
                 {"trtri", testing_trtri<T>},
                 {"trtri_batched", testing_trtri_batched<T>},
@@ -211,40 +210,10 @@
                 {"trsm", testing_trsm<T>},
                 {"trsm_ex", testing_trsm_ex<T>},
                 {"trsm_batched", testing_trsm_batched<T>},
-                {"trsm_ex_batched", testing_trsm_ex_batched<T>},
+                {"trsm_batched_ex", testing_trsm_batched_ex<T>},
                 {"trsm_strided_batched", testing_trsm_strided_batched<T>},
-                {"trsm_ex_strided_batched", testing_trsm_ex_strided_batched<T>},
+                {"trsm_strided_batched_ex", testing_trsm_strided_batched_ex<T>},
                 {"trsv", testing_trsv<T>},
-=======
-        else if(!strcmp(arg.function, "geam"))
-            testing_geam<T>(arg);
-        else if(!strcmp(arg.function, "trtri"))
-            testing_trtri<T>(arg);
-        else if(!strcmp(arg.function, "trtri_batched"))
-            testing_trtri_batched<T>(arg);
-        else if(!strcmp(arg.function, "trtri_strided_batched"))
-            testing_trtri_strided_batched<T>(arg);
-        else if(!strcmp(arg.function, "gemm"))
-            testing_gemm<T>(arg);
-        else if(!strcmp(arg.function, "gemm_batched"))
-            testing_gemm_batched<T>(arg);
-        else if(!strcmp(arg.function, "gemm_strided_batched"))
-            testing_gemm_strided_batched<T>(arg);
-        else if(!strcmp(arg.function, "trsm"))
-            testing_trsm<T>(arg);
-        else if(!strcmp(arg.function, "trsm_ex"))
-            testing_trsm_ex<T>(arg);
-        else if(!strcmp(arg.function, "trsm_batched"))
-            testing_trsm_batched<T>(arg);
-        else if(!strcmp(arg.function, "trsm_batched_ex"))
-            testing_trsm_batched_ex<T>(arg);
-        else if(!strcmp(arg.function, "trsm_strided_batched"))
-            testing_trsm_strided_batched<T>(arg);
-        else if(!strcmp(arg.function, "trsm_strided_batched_ex"))
-            testing_trsm_strided_batched_ex<T>(arg);
-        else if(!strcmp(arg.function, "trsv"))
-            testing_trsv<T>(arg);
->>>>>>> 20933540
 #endif
               };
         run_function(map, arg);
