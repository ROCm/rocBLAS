--- conflicted
+++ resolved
@@ -56,18 +56,15 @@
 #include "testing_hemv.hpp"
 #include "testing_hemv_batched.hpp"
 #include "testing_hemv_strided_batched.hpp"
-<<<<<<< HEAD
+#include "testing_hpmv.hpp"
+#include "testing_hpmv_batched.hpp"
+#include "testing_hpmv_strided_batched.hpp"
 #include "testing_spr.hpp"
 #include "testing_spr2.hpp"
 #include "testing_spr2_batched.hpp"
 #include "testing_spr2_strided_batched.hpp"
 #include "testing_spr_batched.hpp"
 #include "testing_spr_strided_batched.hpp"
-=======
-#include "testing_hpmv.hpp"
-#include "testing_hpmv_batched.hpp"
-#include "testing_hpmv_strided_batched.hpp"
->>>>>>> d6bd0eea
 #include "testing_syr.hpp"
 #include "testing_syr_batched.hpp"
 #include "testing_syr_strided_batched.hpp"
@@ -344,18 +341,15 @@
                 {"hemv", testing_hemv<T>},
                 {"hemv_batched", testing_hemv_batched<T>},
                 {"hemv_strided_batched", testing_hemv_strided_batched<T>},
-<<<<<<< HEAD
+                {"hpmv", testing_hpmv<T>},
+                {"hpmv_batched", testing_hpmv_batched<T>},
+                {"hpmv_strided_batched", testing_hpmv_strided_batched<T>},
                 {"spr", testing_spr<T>},
                 {"spr_batched", testing_spr_batched<T>},
                 {"spr_strided_batched", testing_spr_strided_batched<T>},
-=======
-                {"hpmv", testing_hpmv<T>},
-                {"hpmv_batched", testing_hpmv_batched<T>},
-                {"hpmv_strided_batched", testing_hpmv_strided_batched<T>},
                 {"syr", testing_syr<T>},
                 {"syr_batched", testing_syr_batched<T>},
                 {"syr_strided_batched", testing_syr_strided_batched<T>},
->>>>>>> d6bd0eea
                 {"tpmv", testing_tpmv<T>},
                 {"tpmv_batched", testing_tpmv_batched<T>},
                 {"tpmv_strided_batched", testing_tpmv_strided_batched<T>},
