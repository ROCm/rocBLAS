--- conflicted
+++ resolved
@@ -56,15 +56,12 @@
 #include "testing_hemv.hpp"
 #include "testing_hemv_batched.hpp"
 #include "testing_hemv_strided_batched.hpp"
-<<<<<<< HEAD
+#include "testing_hpmv.hpp"
+#include "testing_hpmv_batched.hpp"
+#include "testing_hpmv_strided_batched.hpp"
 #include "testing_spr.hpp"
 #include "testing_spr_batched.hpp"
 #include "testing_spr_strided_batched.hpp"
-=======
-#include "testing_hpmv.hpp"
-#include "testing_hpmv_batched.hpp"
-#include "testing_hpmv_strided_batched.hpp"
->>>>>>> e91746fc
 #include "testing_syr.hpp"
 #include "testing_tbmv.hpp"
 #include "testing_tbmv_batched.hpp"
@@ -334,15 +331,12 @@
                 {"hemv", testing_hemv<T>},
                 {"hemv_batched", testing_hemv_batched<T>},
                 {"hemv_strided_batched", testing_hemv_strided_batched<T>},
-<<<<<<< HEAD
+                {"hpmv", testing_hpmv<T>},
+                {"hpmv_batched", testing_hpmv_batched<T>},
+                {"hpmv_strided_batched", testing_hpmv_strided_batched<T>},
                 {"spr", testing_spr<T>},
                 {"spr_batched", testing_spr_batched<T>},
                 {"spr_strided_batched", testing_spr_strided_batched<T>},
-=======
-                {"hpmv", testing_hpmv<T>},
-                {"hpmv_batched", testing_hpmv_batched<T>},
-                {"hpmv_strided_batched", testing_hpmv_strided_batched<T>},
->>>>>>> e91746fc
                 {"tpmv", testing_tpmv<T>},
                 {"tpmv_batched", testing_tpmv_batched<T>},
                 {"tpmv_strided_batched", testing_tpmv_strided_batched<T>},
