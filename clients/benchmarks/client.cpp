/* ************************************************************************
 * Copyright 2016-2020 Advanced Micro Devices, Inc.
 * ************************************************************************ */

#include "rocblas.h"
#include "rocblas.hpp"
#include "rocblas_data.hpp"
#include "rocblas_datatype2string.hpp"
#include "rocblas_parse_data.hpp"
// blas1
#include "testing_asum.hpp"
#include "testing_asum_batched.hpp"
#include "testing_asum_strided_batched.hpp"
#include "testing_axpy.hpp"
#include "testing_copy.hpp"
#include "testing_copy_batched.hpp"
#include "testing_copy_strided_batched.hpp"
#include "testing_dot.hpp"
#include "testing_iamax_iamin.hpp"
#include "testing_nrm2.hpp"
#include "testing_nrm2_batched.hpp"
#include "testing_nrm2_strided_batched.hpp"
#include "testing_rot.hpp"
#include "testing_rot_batched.hpp"
#include "testing_rot_strided_batched.hpp"
#include "testing_rotg.hpp"
#include "testing_rotg_batched.hpp"
#include "testing_rotg_strided_batched.hpp"
#include "testing_rotm.hpp"
#include "testing_rotm_batched.hpp"
#include "testing_rotm_strided_batched.hpp"
#include "testing_rotmg.hpp"
#include "testing_rotmg_batched.hpp"
#include "testing_rotmg_strided_batched.hpp"
#include "testing_scal.hpp"
#include "testing_scal_batched.hpp"
#include "testing_scal_strided_batched.hpp"
#include "testing_set_get_matrix.hpp"
#include "testing_set_get_matrix_async.hpp"
#include "testing_set_get_vector.hpp"
#include "testing_set_get_vector_async.hpp"
#include "testing_swap.hpp"
#include "testing_swap_batched.hpp"
#include "testing_swap_strided_batched.hpp"
// blas2
#include "testing_gbmv.hpp"
#include "testing_gbmv_batched.hpp"
#include "testing_gbmv_strided_batched.hpp"
#include "testing_gemv.hpp"
#include "testing_gemv_batched.hpp"
#include "testing_gemv_strided_batched.hpp"
#include "testing_ger.hpp"
#include "testing_hbmv.hpp"
#include "testing_hbmv_batched.hpp"
#include "testing_hbmv_strided_batched.hpp"
#include "testing_hemv.hpp"
#include "testing_hemv_batched.hpp"
#include "testing_hemv_strided_batched.hpp"
#include "testing_syr.hpp"
#include "testing_tbmv.hpp"
#include "testing_tbmv_batched.hpp"
#include "testing_tbmv_strided_batched.hpp"
#include "testing_trmv.hpp"
#include "testing_trmv_batched.hpp"
#include "testing_trmv_strided_batched.hpp"
#include "type_dispatch.hpp"
#include "utility.hpp"
#include <algorithm>
#undef I
#include <boost/program_options.hpp>
#include <cctype>
#include <cstdio>
#include <cstring>
#include <iostream>
#include <map>
#include <stdexcept>
#include <string>
#include <type_traits>

using namespace std::literals; // For std::string literals of form "str"s

struct str_less
{
    bool operator()(const char* a, const char* b) const
    {
        return strcmp(a, b) < 0;
    }
};

// Map from const char* to function taking const Arguments& using comparison above
using func_map = std::map<const char*, void (*)(const Arguments&), str_less>;

// Run a function by using map to map arg.function to function
void run_function(const func_map& map, const Arguments& arg, const std::string& msg = "")
{
    auto match = map.find(arg.function);
    if(match == map.end())
        throw std::invalid_argument("Invalid combination --function "s + arg.function
                                    + " --a_type "s + rocblas_datatype2string(arg.a_type) + msg);
    match->second(arg);
}

#if BUILD_WITH_TENSILE

#include "testing_geam.hpp"
#include "testing_gemm.hpp"
#include "testing_gemm_batched.hpp"
#include "testing_gemm_batched_ex.hpp"
#include "testing_gemm_ex.hpp"
#include "testing_gemm_strided_batched.hpp"
#include "testing_gemm_strided_batched_ex.hpp"
#include "testing_trmm.hpp"
#include "testing_trsm.hpp"
#include "testing_trsm_batched.hpp"
#include "testing_trsm_batched_ex.hpp"
#include "testing_trsm_ex.hpp"
#include "testing_trsm_strided_batched.hpp"
#include "testing_trsm_strided_batched_ex.hpp"
#include "testing_trsv.hpp"
#include "testing_trsv_batched.hpp"
#include "testing_trsv_strided_batched.hpp"
#include "testing_trtri.hpp"
#include "testing_trtri_batched.hpp"
#include "testing_trtri_strided_batched.hpp"

// Template to dispatch testing_gemm_ex for performance tests
// When Ti == void or Ti == To == Tc == bfloat16, the test is marked invalid
template <typename Ti, typename To = Ti, typename Tc = To, typename = void>
struct perf_gemm_ex : rocblas_test_invalid
{
};

template <typename Ti, typename To, typename Tc>
struct perf_gemm_ex<Ti,
                    To,
                    Tc,
                    typename std::enable_if<!std::is_same<Ti, void>{}
                                            && !(std::is_same<Ti, To>{} && std::is_same<Ti, Tc>{}
                                                 && std::is_same<Ti, rocblas_bfloat16>{})>::type>
    : rocblas_test_valid
{
    void operator()(const Arguments& arg)
    {
        static const func_map map = {
            {"gemm_ex", testing_gemm_ex<Ti, To, Tc>},
            {"gemm_batched_ex", testing_gemm_batched_ex<Ti, To, Tc>},
        };
        run_function(map, arg);
    }
};

// Template to dispatch testing_gemm_strided_batched_ex for performance tests
// When Ti == void or Ti == To == Tc == bfloat16, the test is marked invalid
template <typename Ti, typename To = Ti, typename Tc = To, typename = void>
struct perf_gemm_strided_batched_ex : rocblas_test_invalid
{
};

template <typename Ti, typename To, typename Tc>
struct perf_gemm_strided_batched_ex<
    Ti,
    To,
    Tc,
    typename std::enable_if<!std::is_same<Ti, void>{}
                            && !(std::is_same<Ti, To>{} && std::is_same<Ti, Tc>{}
                                 && std::is_same<Ti, rocblas_bfloat16>{})>::type>
    : rocblas_test_valid
{
    void operator()(const Arguments& arg)
    {
        static const func_map map = {
            {"gemm_strided_batched_ex", testing_gemm_strided_batched_ex<Ti, To, Tc>},
        };
        run_function(map, arg);
    }
};

#endif // BUILD_WITH_TENSILE

template <typename T, typename U = T, typename = void>
struct perf_blas : rocblas_test_invalid
{
};

template <typename T, typename U>
struct perf_blas<
    T,
    U,
    typename std::enable_if<std::is_same<T, float>{} || std::is_same<T, double>{}>::type>
    : rocblas_test_valid
{
    void operator()(const Arguments& arg)
    {
        static const func_map map
            = { {"asum", testing_asum<T>},
                {"axpy", testing_axpy<T>},
                {"copy", testing_copy<T>},
                {"copy_batched", testing_copy_batched<T>},
                {"copy_strided_batched", testing_copy_strided_batched<T>},
                {"dot", testing_dot<T>},
                {"swap", testing_swap<T>},
                {"swap_batched", testing_swap_batched<T>},
                {"swap_strided_batched", testing_swap_strided_batched<T>},
                {"iamax", testing_iamax<T>},
                {"iamin", testing_iamin<T>},
                {"nrm2", testing_nrm2<T>},
                {"nrm2_batched", testing_nrm2_batched<T>},
                {"nrm2_strided_batched", testing_nrm2_strided_batched<T>},
                {"set_get_vector", testing_set_get_vector<T>},
                {"set_get_matrix", testing_set_get_matrix<T>},
                {"rotm", testing_rotm<T>},
                {"rotm_batched", testing_rotm_batched<T>},
                {"rotm_strided_batched", testing_rotm_strided_batched<T>},
                {"rotmg", testing_rotmg<T>},
                {"rotmg_batched", testing_rotmg_batched<T>},
                {"rotmg_strided_batched", testing_rotmg_strided_batched<T>},
                {"gbmv", testing_gbmv<T>},
                {"gbmv_batched", testing_gbmv_batched<T>},
                {"gbmv_strided_batched", testing_gbmv_strided_batched<T>},
                {"gemv", testing_gemv<T>},
                {"gemv_batched", testing_gemv_batched<T>},
                {"gemv_strided_batched", testing_gemv_strided_batched<T>},
                {"trmv", testing_trmv<T>},
                {"trmv_batched", testing_trmv_batched<T>},
                {"trmv_strided_batched", testing_trmv_strided_batched<T>},
                {"ger", testing_ger<T>},
                {"syr", testing_syr<T>},
                {"tbmv", testing_tbmv<T>},
                {"tbmv_batched", testing_tbmv_batched<T>},
                {"tbmv_strided_batched", testing_tbmv_strided_batched<T>},
#if BUILD_WITH_TENSILE
                {"geam", testing_geam<T>},
                {"trmm", testing_trmm<T>},
                {"trtri", testing_trtri<T>},
                {"trtri_batched", testing_trtri_batched<T>},
                {"trtri_strided_batched", testing_trtri_strided_batched<T>},
                {"gemm", testing_gemm<T>},
                {"gemm_batched", testing_gemm_batched<T>},
                {"gemm_strided_batched", testing_gemm_strided_batched<T>},
                {"trsm", testing_trsm<T>},
                {"trsm_ex", testing_trsm_ex<T>},
                {"trsm_batched", testing_trsm_batched<T>},
                {"trsm_batched_ex", testing_trsm_batched_ex<T>},
                {"trsm_strided_batched", testing_trsm_strided_batched<T>},
                {"trsm_strided_batched_ex", testing_trsm_strided_batched_ex<T>},
                {"trsv", testing_trsv<T>},
                {"trsv_batched", testing_trsv_batched<T>},
                {"trsv_strided_batched", testing_trsv_strided_batched<T>},
#endif
              };
        run_function(map, arg);
    }
};

template <typename T, typename U>
struct perf_blas<T, U, typename std::enable_if<std::is_same<T, rocblas_bfloat16>{}>::type>
    : rocblas_test_valid
{
    void operator()(const Arguments& arg)
    {
        static const func_map map = {
            {"dot", testing_dot<T>},
        };
        run_function(map, arg);
    }
};

template <typename T, typename U>
struct perf_blas<T, U, typename std::enable_if<std::is_same<T, rocblas_half>{}>::type>
    : rocblas_test_valid
{
    void operator()(const Arguments& arg)
    {
        static const func_map map
            = { {"axpy", testing_axpy<T>},
                {"dot", testing_dot<T>},
#if BUILD_WITH_TENSILE
                {"gemm", testing_gemm<T>},
                {"gemm_batched", testing_gemm_batched<T>},
                {"gemm_strided_batched", testing_gemm_strided_batched<T>},
#endif
              };
        run_function(map, arg);
    }
};

template <typename T, typename U>
struct perf_blas<T,
                 U,
                 typename std::enable_if<std::is_same<T, rocblas_double_complex>{}
                                         || std::is_same<T, rocblas_float_complex>{}>::type>
    : rocblas_test_valid
{
    void operator()(const Arguments& arg)
    {
        static const func_map map
            = { {"asum", testing_asum<T>},
                {"asum_batched", testing_asum_batched<T>},
                {"asum_strided_batched", testing_asum_strided_batched<T>},
                {"axpy", testing_axpy<T>},
                {"copy", testing_copy<T>},
                {"copy_batched", testing_copy_batched<T>},
                {"copy_strided_batched", testing_copy_strided_batched<T>},
                {"dot", testing_dot<T>},
                {"dotc", testing_dotc<T>},
                {"nrm2", testing_nrm2<T>},
                {"nrm2_batched", testing_nrm2_batched<T>},
                {"nrm2_strided_batched", testing_nrm2_strided_batched<T>},
                {"swap", testing_swap<T>},
                {"swap_batched", testing_swap_batched<T>},
                {"swap_strided_batched", testing_swap_strided_batched<T>},
                {"iamax", testing_iamax<T>},
                {"iamin", testing_iamin<T>},
                {"gbmv", testing_gbmv<T>},
                {"gbmv_batched", testing_gbmv_batched<T>},
                {"gbmv_strided_batched", testing_gbmv_strided_batched<T>},
                {"gemv", testing_gemv<T>},
<<<<<<< HEAD
                {"hbmv", testing_hbmv<T>},
                {"hbmv_batched", testing_hbmv_batched<T>},
                {"hbmv_strided_batched", testing_hbmv_strided_batched<T>},
=======
                {"gemv_batched", testing_gemv_batched<T>},
                {"gemv_strided_batched", testing_gemv_strided_batched<T>},
>>>>>>> a43a59fb
                {"hemv", testing_hemv<T>},
                {"hemv_batched", testing_hemv_batched<T>},
                {"hemv_strided_batched", testing_hemv_strided_batched<T>},
                {"trmv", testing_trmv<T>},
                {"trmv_batched", testing_trmv_batched<T>},
                {"trmv_strided_batched", testing_trmv_strided_batched<T>},
                {"tbmv", testing_tbmv<T>},
                {"tbmv_batched", testing_tbmv_batched<T>},
                {"tbmv_strided_batched", testing_tbmv_strided_batched<T>},
#if BUILD_WITH_TENSILE
                {"gemm", testing_gemm<T>},
                {"gemm_batched", testing_gemm_batched<T>},
                {"gemm_strided_batched", testing_gemm_strided_batched<T>},
#endif
              };
        run_function(map, arg);
    }
};

template <typename Ti, typename To = Ti, typename Tc = To, typename = void>
struct perf_blas_rot : rocblas_test_invalid
{
};

template <typename Ti, typename To, typename Tc>
struct perf_blas_rot<
    Ti,
    To,
    Tc,
    typename std::enable_if<(
        (std::is_same<Ti, float>{} && std::is_same<Ti, To>{} && std::is_same<To, Tc>{})
        || (std::is_same<Ti, double>{} && std::is_same<Ti, To>{} && std::is_same<To, Tc>{})
        || (std::is_same<Ti, rocblas_float_complex>{} && std::is_same<To, float>{}
            && std::is_same<Tc, rocblas_float_complex>{})
        || (std::is_same<Ti, rocblas_float_complex>{} && std::is_same<To, float>{}
            && std::is_same<Tc, float>{})
        || (std::is_same<Ti, rocblas_double_complex>{} && std::is_same<To, double>{}
            && std::is_same<Tc, rocblas_double_complex>{})
        || (std::is_same<Ti, rocblas_double_complex>{} && std::is_same<To, double>{}
            && std::is_same<Tc, double>{}))>::type> : rocblas_test_valid
{
    void operator()(const Arguments& arg)
    {
        static const func_map map = {
            {"rot", testing_rot<Ti, To, Tc>},
            {"rot_batched", testing_rot_batched<Ti, To, Tc>},
            {"rot_strided_batched", testing_rot_strided_batched<Ti, To, Tc>},
        };
        run_function(map, arg);
    }
};

template <typename Ta, typename Tb = Ta, typename = void>
struct perf_blas_scal : rocblas_test_invalid
{
};

template <typename Ta, typename Tb>
struct perf_blas_scal<
    Ta,
    Tb,
    typename std::enable_if<
        (std::is_same<Ta, double>{} && std::is_same<Tb, rocblas_double_complex>{})
        || (std::is_same<Ta, float>{} && std::is_same<Tb, rocblas_float_complex>{})
        || (std::is_same<Ta, Tb>{} && std::is_same<Ta, float>{})
        || (std::is_same<Ta, Tb>{} && std::is_same<Ta, double>{})
        || (std::is_same<Ta, Tb>{} && std::is_same<Ta, rocblas_float_complex>{})
        || (std::is_same<Ta, Tb>{} && std::is_same<Ta, rocblas_double_complex>{})>::type>
    : rocblas_test_valid
{
    void operator()(const Arguments& arg)
    {
        static const func_map map = {
            {"scal", testing_scal<Ta, Tb>},
            {"scal_batched", testing_scal_batched<Ta, Tb>},
            {"scal_strided_batched", testing_scal_strided_batched<Ta, Tb>},
        };
        run_function(map, arg);
    }
};

template <typename Ta, typename Tb = Ta, typename = void>
struct perf_blas_rotg : rocblas_test_invalid
{
};

template <typename Ta, typename Tb>
struct perf_blas_rotg<
    Ta,
    Tb,
    typename std::enable_if<
        (std::is_same<Ta, rocblas_double_complex>{} && std::is_same<Tb, double>{})
        || (std::is_same<Ta, rocblas_float_complex>{} && std::is_same<Tb, float>{})
        || (std::is_same<Ta, Tb>{} && std::is_same<Ta, float>{})
        || (std::is_same<Ta, Tb>{} && std::is_same<Ta, double>{})>::type> : rocblas_test_valid
{
    void operator()(const Arguments& arg)
    {
        static const func_map map = {
            {"rotg", testing_rotg<Ta, Tb>},
            {"rotg_batched", testing_rotg_batched<Ta, Tb>},
            {"rotg_strided_batched", testing_rotg_strided_batched<Ta, Tb>},
        };
        run_function(map, arg, " --b_type "s + rocblas_datatype2string(arg.b_type));
    }
};

int run_bench_test(Arguments& arg)
{
    // disable unit_check in client benchmark, it is only used in gtest unit test
    arg.unit_check = 0;

    // enable timing check,otherwise no performance data collected
    arg.timing = 1;

    // Skip past any testing_ prefix in function
    static constexpr char prefix[] = "testing_";
    const char*           function = arg.function;
    if(!strncmp(function, prefix, sizeof(prefix) - 1))
        function += sizeof(prefix) - 1;

#if BUILD_WITH_TENSILE
    if(!strcmp(function, "gemm") || !strcmp(function, "gemm_batched"))
    {
        // adjust dimension for GEMM routines
        rocblas_int min_lda = arg.transA == 'N' ? arg.M : arg.K;
        rocblas_int min_ldb = arg.transB == 'N' ? arg.K : arg.N;
        rocblas_int min_ldc = arg.M;

        if(arg.lda < min_lda)
        {
            std::cout << "rocblas-bench INFO: lda < min_lda, set lda = " << min_lda << std::endl;
            arg.lda = min_lda;
        }
        if(arg.ldb < min_ldb)
        {
            std::cout << "rocblas-bench INFO: ldb < min_ldb, set ldb = " << min_ldb << std::endl;
            arg.ldb = min_ldb;
        }
        if(arg.ldc < min_ldc)
        {
            std::cout << "rocblas-bench INFO: ldc < min_ldc, set ldc = " << min_ldc << std::endl;
            arg.ldc = min_ldc;
        }
    }
    else if(!strcmp(function, "gemm_strided_batched"))
    {
        // adjust dimension for GEMM routines
        rocblas_int min_lda = arg.transA == 'N' ? arg.M : arg.K;
        rocblas_int min_ldb = arg.transB == 'N' ? arg.K : arg.N;
        rocblas_int min_ldc = arg.M;
        if(arg.lda < min_lda)
        {
            std::cout << "rocblas-bench INFO: lda < min_lda, set lda = " << min_lda << std::endl;
            arg.lda = min_lda;
        }
        if(arg.ldb < min_ldb)
        {
            std::cout << "rocblas-bench INFO: ldb < min_ldb, set ldb = " << min_ldb << std::endl;
            arg.ldb = min_ldb;
        }
        if(arg.ldc < min_ldc)
        {
            std::cout << "rocblas-bench INFO: ldc < min_ldc, set ldc = " << min_ldc << std::endl;
            arg.ldc = min_ldc;
        }

        //      rocblas_int min_stride_a =
        //          arg.transA == 'N' ? arg.K * arg.lda : arg.M * arg.lda;
        //      rocblas_int min_stride_b =
        //          arg.transB == 'N' ? arg.N * arg.ldb : arg.K * arg.ldb;
        //      rocblas_int min_stride_a =
        //          arg.transA == 'N' ? arg.K * arg.lda : arg.M * arg.lda;
        //      rocblas_int min_stride_b =
        //          arg.transB == 'N' ? arg.N * arg.ldb : arg.K * arg.ldb;
        rocblas_int min_stride_c = arg.ldc * arg.N;
        //      if (arg.stride_a < min_stride_a)
        //      {
        //          std::cout << "rocblas-bench INFO: stride_a < min_stride_a, set stride_a = " <<
        //          min_stride_a << std::endl;
        //          arg.stride_a = min_stride_a;
        //      }
        //      if (arg.stride_b < min_stride_b)
        //      {
        //          std::cout << "rocblas-bench INFO: stride_b < min_stride_b, set stride_b = " <<
        //          min_stride_b << std::endl;
        //          arg.stride_b = min_stride_b;
        //      }
        if(arg.stride_c < min_stride_c)
        {
            std::cout << "rocblas-bench INFO: stride_c < min_stride_c, set stride_c = "
                      << min_stride_c << std::endl;
            arg.stride_c = min_stride_c;
        }
    }

    if(!strcmp(function, "gemm_ex") || !strcmp(function, "gemm_batched_ex"))
    {
        // adjust dimension for GEMM routines
        rocblas_int min_lda = arg.transA == 'N' ? arg.M : arg.K;
        rocblas_int min_ldb = arg.transB == 'N' ? arg.K : arg.N;
        rocblas_int min_ldc = arg.M;
        rocblas_int min_ldd = arg.M;

        if(arg.lda < min_lda)
        {
            std::cout << "rocblas-bench INFO: lda < min_lda, set lda = " << min_lda << std::endl;
            arg.lda = min_lda;
        }
        if(arg.ldb < min_ldb)
        {
            std::cout << "rocblas-bench INFO: ldb < min_ldb, set ldb = " << min_ldb << std::endl;
            arg.ldb = min_ldb;
        }
        if(arg.ldc < min_ldc)
        {
            std::cout << "rocblas-bench INFO: ldc < min_ldc, set ldc = " << min_ldc << std::endl;
            arg.ldc = min_ldc;
        }
        if(arg.ldd < min_ldd)
        {
            std::cout << "rocblas-bench INFO: ldd < min_ldd, set ldd = " << min_ldc << std::endl;
            arg.ldd = min_ldd;
        }
        rocblas_gemm_dispatch<perf_gemm_ex>(arg);
    }
    else if(!strcmp(function, "gemm_strided_batched_ex"))
    {
        // adjust dimension for GEMM routines
        rocblas_int min_lda = arg.transA == 'N' ? arg.M : arg.K;
        rocblas_int min_ldb = arg.transB == 'N' ? arg.K : arg.N;
        rocblas_int min_ldc = arg.M;
        rocblas_int min_ldd = arg.M;
        if(arg.lda < min_lda)
        {
            std::cout << "rocblas-bench INFO: lda < min_lda, set lda = " << min_lda << std::endl;
            arg.lda = min_lda;
        }
        if(arg.ldb < min_ldb)
        {
            std::cout << "rocblas-bench INFO: ldb < min_ldb, set ldb = " << min_ldb << std::endl;
            arg.ldb = min_ldb;
        }
        if(arg.ldc < min_ldc)
        {
            std::cout << "rocblas-bench INFO: ldc < min_ldc, set ldc = " << min_ldc << std::endl;
            arg.ldc = min_ldc;
        }
        if(arg.ldd < min_ldd)
        {
            std::cout << "rocblas-bench INFO: ldd < min_ldd, set ldd = " << min_ldc << std::endl;
            arg.ldd = min_ldd;
        }
        rocblas_int min_stride_c = arg.ldc * arg.N;
        if(arg.stride_c < min_stride_c)
        {
            std::cout << "rocblas-bench INFO: stride_c < min_stride_c, set stride_c = "
                      << min_stride_c << std::endl;
            arg.stride_c = min_stride_c;
        }

        rocblas_gemm_dispatch<perf_gemm_strided_batched_ex>(arg);
    }
    else
#endif
    {
        if(!strcmp(function, "scal") || !strcmp(function, "scal_batched")
           || !strcmp(function, "scal_strided_batched"))
            rocblas_blas1_dispatch<perf_blas_scal>(arg);
        else if(!strcmp(function, "rotg") || !strcmp(function, "rotg_batched")
                || !strcmp(function, "rotg_strided_batched"))
            rocblas_blas1_dispatch<perf_blas_rotg>(arg);
        else if(!strcmp(function, "rot") || !strcmp(function, "rot_batched")
                || !strcmp(function, "rot_strided_batched"))
            rocblas_blas1_dispatch<perf_blas_rot>(arg);
        else
            rocblas_simple_dispatch<perf_blas>(arg);
    }
    return 0;
}

int rocblas_bench_datafile()
{
    int ret = 0;
    for(Arguments arg : RocBLAS_TestData())
        ret |= run_bench_test(arg);
    test_cleanup::cleanup();
    return ret;
}

// Replace --batch with --batch_count for backward compatibility
void fix_batch(int argc, char* argv[])
{
    static char b_c[] = "--batch_count";
    for(int i = 1; i < argc; ++i)
        if(!strcmp(argv[i], "--batch"))
        {
            static int once = fprintf(
                stderr,
                "%s warning: --batch is deprecated, and --batch_count should be used instead.\n",
                argv[0]);
            argv[i] = b_c;
        }
}

using namespace boost::program_options;

int main(int argc, char* argv[])
try
{
    fix_batch(argc, argv);
    Arguments   arg;
    std::string function;
    std::string precision;
    std::string a_type;
    std::string b_type;
    std::string c_type;
    std::string d_type;
    std::string compute_type;
    std::string initialization;
    rocblas_int device_id;
    bool        datafile = rocblas_parse_data(argc, argv);

    options_description desc("rocblas-bench command line options");
    desc.add_options()
        // clang-format off
        ("sizem,m",
         value<rocblas_int>(&arg.M)->default_value(128),
         "Specific matrix size: sizem is only applicable to BLAS-2 & BLAS-3: the number of "
         "rows or columns in matrix.")

        ("sizen,n",
         value<rocblas_int>(&arg.N)->default_value(128),
         "Specific matrix/vector size: BLAS-1: the length of the vector. BLAS-2 & "
         "BLAS-3: the number of rows or columns in matrix")

        ("sizek,k",
         value<rocblas_int>(&arg.K)->default_value(128),
         "Specific matrix size: BLAS-2: the number of sub or super-diagonals of A. BLAS-3: "
         "the number of columns in A and rows in B.")

        ("kl",
         value<rocblas_int>(&arg.KL)->default_value(128),
         "Specific matrix size: kl is only applicable to BLAS-2: The number of sub-diagonals "
         "of the banded matrix A.")

        ("ku",
         value<rocblas_int>(&arg.KU)->default_value(128),
         "Specific matrix size: ku is only applicable to BLAS-2: The number of super-diagonals "
         "of the banded matrix A.")

        ("lda",
         value<rocblas_int>(&arg.lda)->default_value(128),
         "Leading dimension of matrix A, is only applicable to BLAS-2 & BLAS-3.")

        ("ldb",
         value<rocblas_int>(&arg.ldb)->default_value(128),
         "Leading dimension of matrix B, is only applicable to BLAS-2 & BLAS-3.")

        ("ldc",
         value<rocblas_int>(&arg.ldc)->default_value(128),
         "Leading dimension of matrix C, is only applicable to BLAS-2 & BLAS-3.")

        ("ldd",
         value<rocblas_int>(&arg.ldd)->default_value(128),
         "Leading dimension of matrix D, is only applicable to BLAS-EX ")

        ("stride_a",
         value<rocblas_int>(&arg.stride_a)->default_value(128*128),
         "Specific stride of strided_batched matrix A, is only applicable to strided batched"
         "BLAS-2 and BLAS-3: second dimension * leading dimension.")

        ("stride_b",
         value<rocblas_int>(&arg.stride_b)->default_value(128*128),
         "Specific stride of strided_batched matrix B, is only applicable to strided batched"
         "BLAS-2 and BLAS-3: second dimension * leading dimension.")

        ("stride_c",
         value<rocblas_int>(&arg.stride_c)->default_value(128*128),
         "Specific stride of strided_batched matrix C, is only applicable to strided batched"
         "BLAS-2 and BLAS-3: second dimension * leading dimension.")

        ("stride_d",
         value<rocblas_int>(&arg.stride_d)->default_value(128*128),
         "Specific stride of strided_batched matrix D, is only applicable to strided batched"
         "BLAS_EX: second dimension * leading dimension.")

        ("stride_x",
         value<rocblas_int>(&arg.stride_x)->default_value(128*128),
         "Specific stride of strided_batched vector x, is only applicable to strided batched"
         "BLAS_2: second dimension.")

        ("stride_y",
         value<rocblas_int>(&arg.stride_y)->default_value(128*128),
         "Specific stride of strided_batched vector y, is only applicable to strided batched"
         "BLAS_2: leading dimension.")

        ("incx",
         value<rocblas_int>(&arg.incx)->default_value(1),
         "increment between values in x vector")

        ("incy",
         value<rocblas_int>(&arg.incy)->default_value(1),
         "increment between values in y vector")

        ("alpha",
          value<double>(&arg.alpha)->default_value(1.0), "specifies the scalar alpha")

        ("alphai",
         value<double>(&arg.alphai)->default_value(0.0), "specifies the imaginary part of the scalar alpha")

        ("beta",
         value<double>(&arg.beta)->default_value(0.0), "specifies the scalar beta")

        ("betai",
         value<double>(&arg.betai)->default_value(0.0), "specifies the imaginary part of the scalar beta")

        ("function,f",
         value<std::string>(&function),
         "BLAS function to test.")

        ("precision,r",
         value<std::string>(&precision)->default_value("f32_r"), "Precision. "
         "Options: h,s,d,c,z,f16_r,f32_r,f64_r,bf16_r,f32_c,f64_c,i8_r,i32_r")

        ("a_type",
         value<std::string>(&a_type), "Precision of matrix A. "
         "Options: h,s,d,c,z,f16_r,f32_r,f64_r,bf16_r,f32_c,f64_c,i8_r,i32_r")

        ("b_type",
         value<std::string>(&b_type), "Precision of matrix B. "
         "Options: h,s,d,c,z,f16_r,f32_r,f64_r,bf16_r,f32_c,f64_c,i8_r,i32_r")

        ("c_type",
         value<std::string>(&c_type), "Precision of matrix C. "
         "Options: h,s,d,c,z,f16_r,f32_r,f64_r,bf16_r,f32_c,f64_c,i8_r,i32_r")

        ("d_type",
         value<std::string>(&d_type), "Precision of matrix D. "
         "Options: h,s,d,c,z,f16_r,f32_r,f64_r,bf16_r,f32_c,f64_c,i8_r,i32_r")

        ("compute_type",
         value<std::string>(&compute_type), "Precision of computation. "
         "Options: h,s,d,c,z,f16_r,f32_r,f64_r,bf16_r,f32_c,f64_c,i8_r,i32_r")

        ("initialization",
         value<std::string>(&initialization)->default_value("rand_int"),
         "Intialize with random integers, trig functions sin and cos, or hpl-like input. "
         "Options: rand_int, trig_float, hpl")

        ("transposeA",
         value<char>(&arg.transA)->default_value('N'),
         "N = no transpose, T = transpose, C = conjugate transpose")

        ("transposeB",
         value<char>(&arg.transB)->default_value('N'),
         "N = no transpose, T = transpose, C = conjugate transpose")

        ("side",
         value<char>(&arg.side)->default_value('L'),
         "L = left, R = right. Only applicable to certain routines")

        ("uplo",
         value<char>(&arg.uplo)->default_value('U'),
         "U = upper, L = lower. Only applicable to certain routines") // xsymv xsyrk xsyr2k xtrsm xtrsm_ex
                                                                     // xtrmm xtrsv
        ("diag",
         value<char>(&arg.diag)->default_value('N'),
         "U = unit diagonal, N = non unit diagonal. Only applicable to certain routines") // xtrsm xtrsm_ex xtrsv

        ("batch_count",
         value<rocblas_int>(&arg.batch_count)->default_value(1),
         "Number of matrices. Only applicable to batched routines")

        ("verify,v",
         value<rocblas_int>(&arg.norm_check)->default_value(0),
         "Validate GPU results with CPU? 0 = No, 1 = Yes (default: No)")

        ("iters,i",
         value<rocblas_int>(&arg.iters)->default_value(10),
         "Iterations to run inside timing loop")

        ("algo",
         value<uint32_t>(&arg.algo)->default_value(0),
         "extended precision gemm algorithm")

        ("solution_index",
         value<int32_t>(&arg.solution_index)->default_value(0),
         "extended precision gemm solution index")

        ("flags",
         value<uint32_t>(&arg.flags)->default_value(10),
         "extended precision gemm flags")

        ("device",
         value<rocblas_int>(&device_id)->default_value(0),
         "Set default device to be used for subsequent program runs")

        ("help,h", "produces this help message")

        ("version", "Prints the version number");
    // clang-format on

    variables_map vm;
    store(parse_command_line(argc, argv, desc), vm);
    notify(vm);

    if(vm.count("help"))
    {
        std::cout << desc << std::endl;
        return 0;
    }

    if(vm.find("version") != vm.end())
    {
        char blas_version[100];
        rocblas_get_version_string(blas_version, sizeof(blas_version));
        std::cout << "rocBLAS version: " << blas_version << std::endl;
        return 0;
    }
    // Device Query
    rocblas_int device_count = query_device_property();

    std::cout << std::endl;
    if(device_count <= device_id)
        throw std::invalid_argument("Invalid Device ID");
    set_device(device_id);

    if(datafile)
        return rocblas_bench_datafile();

    std::transform(precision.begin(), precision.end(), precision.begin(), ::tolower);
    auto prec = string2rocblas_datatype(precision);
    if(prec == static_cast<rocblas_datatype>(-1))
        throw std::invalid_argument("Invalid value for --precision " + precision);

    arg.a_type = a_type == "" ? prec : string2rocblas_datatype(a_type);
    if(arg.a_type == static_cast<rocblas_datatype>(-1))
        throw std::invalid_argument("Invalid value for --a_type " + a_type);

    arg.b_type = b_type == "" ? prec : string2rocblas_datatype(b_type);
    if(arg.b_type == static_cast<rocblas_datatype>(-1))
        throw std::invalid_argument("Invalid value for --b_type " + b_type);

    arg.c_type = c_type == "" ? prec : string2rocblas_datatype(c_type);
    if(arg.c_type == static_cast<rocblas_datatype>(-1))
        throw std::invalid_argument("Invalid value for --c_type " + c_type);

    arg.d_type = d_type == "" ? prec : string2rocblas_datatype(d_type);
    if(arg.d_type == static_cast<rocblas_datatype>(-1))
        throw std::invalid_argument("Invalid value for --d_type " + d_type);

    arg.compute_type = compute_type == "" ? prec : string2rocblas_datatype(compute_type);
    if(arg.compute_type == static_cast<rocblas_datatype>(-1))
        throw std::invalid_argument("Invalid value for --compute_type " + compute_type);

    arg.initialization = string2rocblas_initialization(initialization);
    if(arg.initialization == static_cast<rocblas_initialization>(-1))
        throw std::invalid_argument("Invalid value for --initialization " + initialization);

    if(arg.M < 0)
        throw std::invalid_argument("Invalid value for -m " + std::to_string(arg.M));
    if(arg.N < 0)
        throw std::invalid_argument("Invalid value for -n " + std::to_string(arg.N));
    if(arg.K < 0)
        throw std::invalid_argument("Invalid value for -k " + std::to_string(arg.K));

    int copied = snprintf(arg.function, sizeof(arg.function), "%s", function.c_str());
    if(copied <= 0 || copied >= sizeof(arg.function))
        throw std::invalid_argument("Invalid value for --function");

    return run_bench_test(arg);
}
catch(const std::invalid_argument& exp)
{
    std::cerr << exp.what() << std::endl;
    return -1;
}<|MERGE_RESOLUTION|>--- conflicted
+++ resolved
@@ -315,14 +315,11 @@
                 {"gbmv_batched", testing_gbmv_batched<T>},
                 {"gbmv_strided_batched", testing_gbmv_strided_batched<T>},
                 {"gemv", testing_gemv<T>},
-<<<<<<< HEAD
+                {"gemv_batched", testing_gemv_batched<T>},
+                {"gemv_strided_batched", testing_gemv_strided_batched<T>},
                 {"hbmv", testing_hbmv<T>},
                 {"hbmv_batched", testing_hbmv_batched<T>},
                 {"hbmv_strided_batched", testing_hbmv_strided_batched<T>},
-=======
-                {"gemv_batched", testing_gemv_batched<T>},
-                {"gemv_strided_batched", testing_gemv_strided_batched<T>},
->>>>>>> a43a59fb
                 {"hemv", testing_hemv<T>},
                 {"hemv_batched", testing_hemv_batched<T>},
                 {"hemv_strided_batched", testing_hemv_strided_batched<T>},
