--- conflicted
+++ resolved
@@ -55,14 +55,11 @@
 #include "testing_hemv_strided_batched.hpp"
 #include "testing_syr.hpp"
 #include "testing_tbmv.hpp"
-<<<<<<< HEAD
+#include "testing_tbmv_batched.hpp"
+#include "testing_tbmv_strided_batched.hpp"
 #include "testing_tpmv.hpp"
 #include "testing_tpmv_batched.hpp"
 #include "testing_tpmv_strided_batched.hpp"
-=======
-#include "testing_tbmv_batched.hpp"
-#include "testing_tbmv_strided_batched.hpp"
->>>>>>> 9a77d0ab
 #include "testing_trmv.hpp"
 #include "testing_trmv_batched.hpp"
 #include "testing_trmv_strided_batched.hpp"
@@ -321,17 +318,14 @@
                 {"gbmv_batched", testing_gbmv_batched<T>},
                 {"gbmv_strided_batched", testing_gbmv_strided_batched<T>},
                 {"gemv", testing_gemv<T>},
-<<<<<<< HEAD
-                {"tpmv", testing_tpmv<T>},
-                {"tpmv_batched", testing_tpmv_batched<T>},
-                {"tpmv_strided_batched", testing_tpmv_strided_batched<T>},
-=======
                 {"gemv_batched", testing_gemv_batched<T>},
                 {"gemv_strided_batched", testing_gemv_strided_batched<T>},
                 {"hemv", testing_hemv<T>},
                 {"hemv_batched", testing_hemv_batched<T>},
                 {"hemv_strided_batched", testing_hemv_strided_batched<T>},
->>>>>>> 9a77d0ab
+                {"tpmv", testing_tpmv<T>},
+                {"tpmv_batched", testing_tpmv_batched<T>},
+                {"tpmv_strided_batched", testing_tpmv_strided_batched<T>},
                 {"trmv", testing_trmv<T>},
                 {"trmv_batched", testing_trmv_batched<T>},
                 {"trmv_strided_batched", testing_trmv_strided_batched<T>},
