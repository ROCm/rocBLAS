--- conflicted
+++ resolved
@@ -373,9 +373,9 @@
     else if(!strcmp(function, "trsv"))
     {
         if(precision == 's')
-            testing_trsv<float>(argus);
-        else if(precision == 'd')
-            testing_trsv<double>(argus);
+            testing_trsv<float>(arg);
+        else if(precision == 'd')
+            testing_trsv<double>(arg);
     }
 #endif
     else
@@ -551,13 +551,8 @@
          "U = upper, L = lower. Only applicable to certain routines") // xsymv xsyrk xsyr2k xtrsm
                                                                      // xtrmm xtrsv
         ("diag",
-<<<<<<< HEAD
-         value<char>(&argus.diag_option)->default_value('N'),
+         value<char>(&arg.diag)->default_value('N'),
          "U = unit diagonal, N = non unit diagonal. Only applicable to certain routines") // xtrsm xtrsv
-=======
-         value<char>(&arg.diag)->default_value('N'),
-         "U = unit diagonal, N = non unit diagonal. Only applicable to certain routines") // xtrsm
->>>>>>> 31d578df
                                                                                           // xtrmm
         ("batch",
          value<rocblas_int>(&arg.batch_count)->default_value(1),
