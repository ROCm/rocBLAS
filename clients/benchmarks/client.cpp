/* ************************************************************************
 * Copyright 2016-2020 Advanced Micro Devices, Inc.
 * ************************************************************************ */

#include "rocblas.h"
#include "rocblas.hpp"
#include "rocblas_data.hpp"
#include "rocblas_datatype2string.hpp"
#include "rocblas_parse_data.hpp"
// blas1
#include "testing_asum.hpp"
#include "testing_asum_batched.hpp"
#include "testing_asum_strided_batched.hpp"
#include "testing_axpy.hpp"
#include "testing_copy.hpp"
#include "testing_copy_batched.hpp"
#include "testing_copy_strided_batched.hpp"
#include "testing_dot.hpp"
#include "testing_iamax_iamin.hpp"
#include "testing_nrm2.hpp"
#include "testing_nrm2_batched.hpp"
#include "testing_nrm2_strided_batched.hpp"
#include "testing_rot.hpp"
#include "testing_rot_batched.hpp"
#include "testing_rot_strided_batched.hpp"
#include "testing_rotg.hpp"
#include "testing_rotg_batched.hpp"
#include "testing_rotg_strided_batched.hpp"
#include "testing_rotm.hpp"
#include "testing_rotm_batched.hpp"
#include "testing_rotm_strided_batched.hpp"
#include "testing_rotmg.hpp"
#include "testing_rotmg_batched.hpp"
#include "testing_rotmg_strided_batched.hpp"
#include "testing_scal.hpp"
#include "testing_scal_batched.hpp"
#include "testing_scal_strided_batched.hpp"
#include "testing_set_get_matrix.hpp"
#include "testing_set_get_matrix_async.hpp"
#include "testing_set_get_vector.hpp"
#include "testing_set_get_vector_async.hpp"
#include "testing_swap.hpp"
#include "testing_swap_batched.hpp"
#include "testing_swap_strided_batched.hpp"
// blas2
#include "testing_gbmv.hpp"
#include "testing_gbmv_batched.hpp"
#include "testing_gbmv_strided_batched.hpp"
#include "testing_gemv.hpp"
#include "testing_gemv_batched.hpp"
#include "testing_gemv_strided_batched.hpp"
#include "testing_ger.hpp"
#include "testing_hbmv.hpp"
#include "testing_hbmv_batched.hpp"
#include "testing_hbmv_strided_batched.hpp"
#include "testing_hemv.hpp"
#include "testing_hemv_batched.hpp"
#include "testing_hemv_strided_batched.hpp"
#include "testing_hpmv.hpp"
#include "testing_hpmv_batched.hpp"
#include "testing_hpmv_strided_batched.hpp"
#include "testing_spr.hpp"
#include "testing_spr_batched.hpp"
#include "testing_spr_strided_batched.hpp"
#include "testing_syr.hpp"
#include "testing_syr_batched.hpp"
#include "testing_syr_strided_batched.hpp"
#include "testing_tbmv.hpp"
#include "testing_tbmv_batched.hpp"
#include "testing_tbmv_strided_batched.hpp"
#include "testing_tpmv.hpp"
#include "testing_tpmv_batched.hpp"
#include "testing_tpmv_strided_batched.hpp"
#include "testing_trmv.hpp"
#include "testing_trmv_batched.hpp"
#include "testing_trmv_strided_batched.hpp"
#include "type_dispatch.hpp"
#include "utility.hpp"
#include <algorithm>
#undef I
#include <boost/program_options.hpp>
#include <cctype>
#include <cstdio>
#include <cstring>
#include <iostream>
#include <map>
#include <stdexcept>
#include <string>
#include <type_traits>

using namespace std::literals; // For std::string literals of form "str"s

struct str_less
{
    bool operator()(const char* a, const char* b) const
    {
        return strcmp(a, b) < 0;
    }
};

// Map from const char* to function taking const Arguments& using comparison above
using func_map = std::map<const char*, void (*)(const Arguments&), str_less>;

// Run a function by using map to map arg.function to function
void run_function(const func_map& map, const Arguments& arg, const std::string& msg = "")
{
    auto match = map.find(arg.function);
    if(match == map.end())
        throw std::invalid_argument("Invalid combination --function "s + arg.function
                                    + " --a_type "s + rocblas_datatype2string(arg.a_type) + msg);
    match->second(arg);
}

#if BUILD_WITH_TENSILE

#include "testing_geam.hpp"
#include "testing_gemm.hpp"
#include "testing_gemm_batched.hpp"
#include "testing_gemm_batched_ex.hpp"
#include "testing_gemm_ex.hpp"
#include "testing_gemm_strided_batched.hpp"
#include "testing_gemm_strided_batched_ex.hpp"
#include "testing_trmm.hpp"
#include "testing_trsm.hpp"
#include "testing_trsm_batched.hpp"
#include "testing_trsm_batched_ex.hpp"
#include "testing_trsm_ex.hpp"
#include "testing_trsm_strided_batched.hpp"
#include "testing_trsm_strided_batched_ex.hpp"
#include "testing_trsv.hpp"
#include "testing_trsv_batched.hpp"
#include "testing_trsv_strided_batched.hpp"
#include "testing_trtri.hpp"
#include "testing_trtri_batched.hpp"
#include "testing_trtri_strided_batched.hpp"

// Template to dispatch testing_gemm_ex for performance tests
// When Ti == void or Ti == To == Tc == bfloat16, the test is marked invalid
template <typename Ti, typename To = Ti, typename Tc = To, typename = void>
struct perf_gemm_ex : rocblas_test_invalid
{
};

template <typename Ti, typename To, typename Tc>
struct perf_gemm_ex<Ti,
                    To,
                    Tc,
                    std::enable_if_t<!std::is_same<Ti, void>{}
                                     && !(std::is_same<Ti, To>{} && std::is_same<Ti, Tc>{}
                                          && std::is_same<Ti, rocblas_bfloat16>{})>>
    : rocblas_test_valid
{
    void operator()(const Arguments& arg)
    {
        static const func_map map = {
            {"gemm_ex", testing_gemm_ex<Ti, To, Tc>},
            {"gemm_batched_ex", testing_gemm_batched_ex<Ti, To, Tc>},
        };
        run_function(map, arg);
    }
};

// Template to dispatch testing_gemm_strided_batched_ex for performance tests
// When Ti == void or Ti == To == Tc == bfloat16, the test is marked invalid
template <typename Ti, typename To = Ti, typename Tc = To, typename = void>
struct perf_gemm_strided_batched_ex : rocblas_test_invalid
{
};

template <typename Ti, typename To, typename Tc>
struct perf_gemm_strided_batched_ex<
    Ti,
    To,
    Tc,
    std::enable_if_t<!std::is_same<Ti, void>{}
                     && !(std::is_same<Ti, To>{} && std::is_same<Ti, Tc>{}
                          && std::is_same<Ti, rocblas_bfloat16>{})>> : rocblas_test_valid
{
    void operator()(const Arguments& arg)
    {
        static const func_map map = {
            {"gemm_strided_batched_ex", testing_gemm_strided_batched_ex<Ti, To, Tc>},
        };
        run_function(map, arg);
    }
};

#endif // BUILD_WITH_TENSILE

template <typename T, typename U = T, typename = void>
struct perf_blas : rocblas_test_invalid
{
};

template <typename T, typename U>
struct perf_blas<T, U, std::enable_if_t<std::is_same<T, float>{} || std::is_same<T, double>{}>>
    : rocblas_test_valid
{
    void operator()(const Arguments& arg)
    {
        static const func_map map
            = { {"asum", testing_asum<T>},
                {"axpy", testing_axpy<T>},
                {"copy", testing_copy<T>},
                {"copy_batched", testing_copy_batched<T>},
                {"copy_strided_batched", testing_copy_strided_batched<T>},
                {"dot", testing_dot<T>},
                {"swap", testing_swap<T>},
                {"swap_batched", testing_swap_batched<T>},
                {"swap_strided_batched", testing_swap_strided_batched<T>},
                {"iamax", testing_iamax<T>},
                {"iamin", testing_iamin<T>},
                {"nrm2", testing_nrm2<T>},
                {"nrm2_batched", testing_nrm2_batched<T>},
                {"nrm2_strided_batched", testing_nrm2_strided_batched<T>},
                {"set_get_vector", testing_set_get_vector<T>},
                {"set_get_matrix", testing_set_get_matrix<T>},
                {"rotm", testing_rotm<T>},
                {"rotm_batched", testing_rotm_batched<T>},
                {"rotm_strided_batched", testing_rotm_strided_batched<T>},
                {"rotmg", testing_rotmg<T>},
                {"rotmg_batched", testing_rotmg_batched<T>},
                {"rotmg_strided_batched", testing_rotmg_strided_batched<T>},
                {"gbmv", testing_gbmv<T>},
                {"gbmv_batched", testing_gbmv_batched<T>},
                {"gbmv_strided_batched", testing_gbmv_strided_batched<T>},
                {"gemv", testing_gemv<T>},
                {"gemv_batched", testing_gemv_batched<T>},
                {"gemv_strided_batched", testing_gemv_strided_batched<T>},
                {"tpmv", testing_tpmv<T>},
                {"tpmv_batched", testing_tpmv_batched<T>},
                {"tpmv_strided_batched", testing_tpmv_strided_batched<T>},
                {"trmv", testing_trmv<T>},
                {"trmv_batched", testing_trmv_batched<T>},
                {"trmv_strided_batched", testing_trmv_strided_batched<T>},
                {"ger", testing_ger<T>},
                {"spr", testing_spr<T>},
                {"spr_batched", testing_spr_batched<T>},
                {"spr_strided_batched", testing_spr_strided_batched<T>},
                {"syr", testing_syr<T>},
                {"syr_batched", testing_syr_batched<T>},
                {"syr_strided_batched", testing_syr_strided_batched<T>},
                {"tbmv", testing_tbmv<T>},
                {"tbmv_batched", testing_tbmv_batched<T>},
                {"tbmv_strided_batched", testing_tbmv_strided_batched<T>},
#if BUILD_WITH_TENSILE
                {"geam", testing_geam<T>},
                {"trmm", testing_trmm<T>},
                {"trtri", testing_trtri<T>},
                {"trtri_batched", testing_trtri_batched<T>},
                {"trtri_strided_batched", testing_trtri_strided_batched<T>},
                {"gemm", testing_gemm<T>},
                {"gemm_batched", testing_gemm_batched<T>},
                {"gemm_strided_batched", testing_gemm_strided_batched<T>},
                {"trsm", testing_trsm<T>},
                {"trsm_ex", testing_trsm_ex<T>},
                {"trsm_batched", testing_trsm_batched<T>},
                {"trsm_batched_ex", testing_trsm_batched_ex<T>},
                {"trsm_strided_batched", testing_trsm_strided_batched<T>},
                {"trsm_strided_batched_ex", testing_trsm_strided_batched_ex<T>},
                {"trsv", testing_trsv<T>},
                {"trsv_batched", testing_trsv_batched<T>},
                {"trsv_strided_batched", testing_trsv_strided_batched<T>},
#endif
              };
        run_function(map, arg);
    }
};

template <typename T, typename U>
struct perf_blas<T, U, std::enable_if_t<std::is_same<T, rocblas_bfloat16>{}>> : rocblas_test_valid
{
    void operator()(const Arguments& arg)
    {
        static const func_map map = {
            {"dot", testing_dot<T>},
        };
        run_function(map, arg);
    }
};

template <typename T, typename U>
struct perf_blas<T, U, std::enable_if_t<std::is_same<T, rocblas_half>{}>> : rocblas_test_valid
{
    void operator()(const Arguments& arg)
    {
        static const func_map map
            = { {"axpy", testing_axpy<T>},
                {"dot", testing_dot<T>},
#if BUILD_WITH_TENSILE
                {"gemm", testing_gemm<T>},
                {"gemm_batched", testing_gemm_batched<T>},
                {"gemm_strided_batched", testing_gemm_strided_batched<T>},
#endif
              };
        run_function(map, arg);
    }
};

template <typename T, typename U>
struct perf_blas<T,
                 U,
                 std::enable_if_t<std::is_same<T, rocblas_double_complex>{}
                                  || std::is_same<T, rocblas_float_complex>{}>> : rocblas_test_valid
{
    void operator()(const Arguments& arg)
    {
        static const func_map map
            = { {"asum", testing_asum<T>},
                {"asum_batched", testing_asum_batched<T>},
                {"asum_strided_batched", testing_asum_strided_batched<T>},
                {"axpy", testing_axpy<T>},
                {"copy", testing_copy<T>},
                {"copy_batched", testing_copy_batched<T>},
                {"copy_strided_batched", testing_copy_strided_batched<T>},
                {"dot", testing_dot<T>},
                {"dotc", testing_dotc<T>},
                {"nrm2", testing_nrm2<T>},
                {"nrm2_batched", testing_nrm2_batched<T>},
                {"nrm2_strided_batched", testing_nrm2_strided_batched<T>},
                {"swap", testing_swap<T>},
                {"swap_batched", testing_swap_batched<T>},
                {"swap_strided_batched", testing_swap_strided_batched<T>},
                {"iamax", testing_iamax<T>},
                {"iamin", testing_iamin<T>},
                {"gbmv", testing_gbmv<T>},
                {"gbmv_batched", testing_gbmv_batched<T>},
                {"gbmv_strided_batched", testing_gbmv_strided_batched<T>},
                {"gemv", testing_gemv<T>},
                {"gemv_batched", testing_gemv_batched<T>},
                {"gemv_strided_batched", testing_gemv_strided_batched<T>},
                {"hbmv", testing_hbmv<T>},
                {"hbmv_batched", testing_hbmv_batched<T>},
                {"hbmv_strided_batched", testing_hbmv_strided_batched<T>},
                {"hemv", testing_hemv<T>},
                {"hemv_batched", testing_hemv_batched<T>},
                {"hemv_strided_batched", testing_hemv_strided_batched<T>},
                {"hpmv", testing_hpmv<T>},
                {"hpmv_batched", testing_hpmv_batched<T>},
                {"hpmv_strided_batched", testing_hpmv_strided_batched<T>},
<<<<<<< HEAD
                {"spr", testing_spr<T>},
                {"spr_batched", testing_spr_batched<T>},
                {"spr_strided_batched", testing_spr_strided_batched<T>},
=======
                {"syr", testing_syr<T>},
                {"syr_batched", testing_syr_batched<T>},
                {"syr_strided_batched", testing_syr_strided_batched<T>},
>>>>>>> d6bd0eea
                {"tpmv", testing_tpmv<T>},
                {"tpmv_batched", testing_tpmv_batched<T>},
                {"tpmv_strided_batched", testing_tpmv_strided_batched<T>},
                {"trmv", testing_trmv<T>},
                {"trmv_batched", testing_trmv_batched<T>},
                {"trmv_strided_batched", testing_trmv_strided_batched<T>},
                {"tbmv", testing_tbmv<T>},
                {"tbmv_batched", testing_tbmv_batched<T>},
                {"tbmv_strided_batched", testing_tbmv_strided_batched<T>},
#if BUILD_WITH_TENSILE
                {"gemm", testing_gemm<T>},
                {"gemm_batched", testing_gemm_batched<T>},
                {"gemm_strided_batched", testing_gemm_strided_batched<T>},
#endif
              };
        run_function(map, arg);
    }
};

template <typename Ti, typename To = Ti, typename Tc = To, typename = void>
struct perf_blas_rot : rocblas_test_invalid
{
};

template <typename Ti, typename To, typename Tc>
struct perf_blas_rot<
    Ti,
    To,
    Tc,
    std::enable_if_t<(std::is_same<Ti, float>{} && std::is_same<Ti, To>{} && std::is_same<To, Tc>{})
                     || (std::is_same<Ti, double>{} && std::is_same<Ti, To>{}
                         && std::is_same<To, Tc>{})
                     || (std::is_same<Ti, rocblas_float_complex>{} && std::is_same<To, float>{}
                         && std::is_same<Tc, rocblas_float_complex>{})
                     || (std::is_same<Ti, rocblas_float_complex>{} && std::is_same<To, float>{}
                         && std::is_same<Tc, float>{})
                     || (std::is_same<Ti, rocblas_double_complex>{} && std::is_same<To, double>{}
                         && std::is_same<Tc, rocblas_double_complex>{})
                     || (std::is_same<Ti, rocblas_double_complex>{} && std::is_same<To, double>{}
                         && std::is_same<Tc, double>{})>> : rocblas_test_valid
{
    void operator()(const Arguments& arg)
    {
        static const func_map map = {
            {"rot", testing_rot<Ti, To, Tc>},
            {"rot_batched", testing_rot_batched<Ti, To, Tc>},
            {"rot_strided_batched", testing_rot_strided_batched<Ti, To, Tc>},
        };
        run_function(map, arg);
    }
};

template <typename Ta, typename Tb = Ta, typename = void>
struct perf_blas_scal : rocblas_test_invalid
{
};

template <typename Ta, typename Tb>
struct perf_blas_scal<
    Ta,
    Tb,
    std::enable_if_t<(std::is_same<Ta, double>{} && std::is_same<Tb, rocblas_double_complex>{})
                     || (std::is_same<Ta, float>{} && std::is_same<Tb, rocblas_float_complex>{})
                     || (std::is_same<Ta, Tb>{} && std::is_same<Ta, float>{})
                     || (std::is_same<Ta, Tb>{} && std::is_same<Ta, double>{})
                     || (std::is_same<Ta, Tb>{} && std::is_same<Ta, rocblas_float_complex>{})
                     || (std::is_same<Ta, Tb>{} && std::is_same<Ta, rocblas_double_complex>{})>>
    : rocblas_test_valid
{
    void operator()(const Arguments& arg)
    {
        static const func_map map = {
            {"scal", testing_scal<Ta, Tb>},
            {"scal_batched", testing_scal_batched<Ta, Tb>},
            {"scal_strided_batched", testing_scal_strided_batched<Ta, Tb>},
        };
        run_function(map, arg);
    }
};

template <typename Ta, typename Tb = Ta, typename = void>
struct perf_blas_rotg : rocblas_test_invalid
{
};

template <typename Ta, typename Tb>
struct perf_blas_rotg<
    Ta,
    Tb,
    std::enable_if_t<(std::is_same<Ta, rocblas_double_complex>{} && std::is_same<Tb, double>{})
                     || (std::is_same<Ta, rocblas_float_complex>{} && std::is_same<Tb, float>{})
                     || (std::is_same<Ta, Tb>{} && std::is_same<Ta, float>{})
                     || (std::is_same<Ta, Tb>{} && std::is_same<Ta, double>{})>>
    : rocblas_test_valid
{
    void operator()(const Arguments& arg)
    {
        static const func_map map = {
            {"rotg", testing_rotg<Ta, Tb>},
            {"rotg_batched", testing_rotg_batched<Ta, Tb>},
            {"rotg_strided_batched", testing_rotg_strided_batched<Ta, Tb>},
        };
        run_function(map, arg, " --b_type "s + rocblas_datatype2string(arg.b_type));
    }
};

int run_bench_test(Arguments& arg)
{
    // disable unit_check in client benchmark, it is only used in gtest unit test
    arg.unit_check = 0;

    // enable timing check,otherwise no performance data collected
    arg.timing = 1;

    // Skip past any testing_ prefix in function
    static constexpr char prefix[] = "testing_";
    const char*           function = arg.function;
    if(!strncmp(function, prefix, sizeof(prefix) - 1))
        function += sizeof(prefix) - 1;

#if BUILD_WITH_TENSILE
    if(!strcmp(function, "gemm") || !strcmp(function, "gemm_batched"))
    {
        // adjust dimension for GEMM routines
        rocblas_int min_lda = arg.transA == 'N' ? arg.M : arg.K;
        rocblas_int min_ldb = arg.transB == 'N' ? arg.K : arg.N;
        rocblas_int min_ldc = arg.M;

        if(arg.lda < min_lda)
        {
            std::cout << "rocblas-bench INFO: lda < min_lda, set lda = " << min_lda << std::endl;
            arg.lda = min_lda;
        }
        if(arg.ldb < min_ldb)
        {
            std::cout << "rocblas-bench INFO: ldb < min_ldb, set ldb = " << min_ldb << std::endl;
            arg.ldb = min_ldb;
        }
        if(arg.ldc < min_ldc)
        {
            std::cout << "rocblas-bench INFO: ldc < min_ldc, set ldc = " << min_ldc << std::endl;
            arg.ldc = min_ldc;
        }
    }
    else if(!strcmp(function, "gemm_strided_batched"))
    {
        // adjust dimension for GEMM routines
        rocblas_int min_lda = arg.transA == 'N' ? arg.M : arg.K;
        rocblas_int min_ldb = arg.transB == 'N' ? arg.K : arg.N;
        rocblas_int min_ldc = arg.M;
        if(arg.lda < min_lda)
        {
            std::cout << "rocblas-bench INFO: lda < min_lda, set lda = " << min_lda << std::endl;
            arg.lda = min_lda;
        }
        if(arg.ldb < min_ldb)
        {
            std::cout << "rocblas-bench INFO: ldb < min_ldb, set ldb = " << min_ldb << std::endl;
            arg.ldb = min_ldb;
        }
        if(arg.ldc < min_ldc)
        {
            std::cout << "rocblas-bench INFO: ldc < min_ldc, set ldc = " << min_ldc << std::endl;
            arg.ldc = min_ldc;
        }

        //      rocblas_int min_stride_a =
        //          arg.transA == 'N' ? arg.K * arg.lda : arg.M * arg.lda;
        //      rocblas_int min_stride_b =
        //          arg.transB == 'N' ? arg.N * arg.ldb : arg.K * arg.ldb;
        //      rocblas_int min_stride_a =
        //          arg.transA == 'N' ? arg.K * arg.lda : arg.M * arg.lda;
        //      rocblas_int min_stride_b =
        //          arg.transB == 'N' ? arg.N * arg.ldb : arg.K * arg.ldb;
        rocblas_int min_stride_c = arg.ldc * arg.N;
        //      if (arg.stride_a < min_stride_a)
        //      {
        //          std::cout << "rocblas-bench INFO: stride_a < min_stride_a, set stride_a = " <<
        //          min_stride_a << std::endl;
        //          arg.stride_a = min_stride_a;
        //      }
        //      if (arg.stride_b < min_stride_b)
        //      {
        //          std::cout << "rocblas-bench INFO: stride_b < min_stride_b, set stride_b = " <<
        //          min_stride_b << std::endl;
        //          arg.stride_b = min_stride_b;
        //      }
        if(arg.stride_c < min_stride_c)
        {
            std::cout << "rocblas-bench INFO: stride_c < min_stride_c, set stride_c = "
                      << min_stride_c << std::endl;
            arg.stride_c = min_stride_c;
        }
    }

    if(!strcmp(function, "gemm_ex") || !strcmp(function, "gemm_batched_ex"))
    {
        // adjust dimension for GEMM routines
        rocblas_int min_lda = arg.transA == 'N' ? arg.M : arg.K;
        rocblas_int min_ldb = arg.transB == 'N' ? arg.K : arg.N;
        rocblas_int min_ldc = arg.M;
        rocblas_int min_ldd = arg.M;

        if(arg.lda < min_lda)
        {
            std::cout << "rocblas-bench INFO: lda < min_lda, set lda = " << min_lda << std::endl;
            arg.lda = min_lda;
        }
        if(arg.ldb < min_ldb)
        {
            std::cout << "rocblas-bench INFO: ldb < min_ldb, set ldb = " << min_ldb << std::endl;
            arg.ldb = min_ldb;
        }
        if(arg.ldc < min_ldc)
        {
            std::cout << "rocblas-bench INFO: ldc < min_ldc, set ldc = " << min_ldc << std::endl;
            arg.ldc = min_ldc;
        }
        if(arg.ldd < min_ldd)
        {
            std::cout << "rocblas-bench INFO: ldd < min_ldd, set ldd = " << min_ldc << std::endl;
            arg.ldd = min_ldd;
        }
        rocblas_gemm_dispatch<perf_gemm_ex>(arg);
    }
    else if(!strcmp(function, "gemm_strided_batched_ex"))
    {
        // adjust dimension for GEMM routines
        rocblas_int min_lda = arg.transA == 'N' ? arg.M : arg.K;
        rocblas_int min_ldb = arg.transB == 'N' ? arg.K : arg.N;
        rocblas_int min_ldc = arg.M;
        rocblas_int min_ldd = arg.M;
        if(arg.lda < min_lda)
        {
            std::cout << "rocblas-bench INFO: lda < min_lda, set lda = " << min_lda << std::endl;
            arg.lda = min_lda;
        }
        if(arg.ldb < min_ldb)
        {
            std::cout << "rocblas-bench INFO: ldb < min_ldb, set ldb = " << min_ldb << std::endl;
            arg.ldb = min_ldb;
        }
        if(arg.ldc < min_ldc)
        {
            std::cout << "rocblas-bench INFO: ldc < min_ldc, set ldc = " << min_ldc << std::endl;
            arg.ldc = min_ldc;
        }
        if(arg.ldd < min_ldd)
        {
            std::cout << "rocblas-bench INFO: ldd < min_ldd, set ldd = " << min_ldc << std::endl;
            arg.ldd = min_ldd;
        }
        rocblas_int min_stride_c = arg.ldc * arg.N;
        if(arg.stride_c < min_stride_c)
        {
            std::cout << "rocblas-bench INFO: stride_c < min_stride_c, set stride_c = "
                      << min_stride_c << std::endl;
            arg.stride_c = min_stride_c;
        }

        rocblas_gemm_dispatch<perf_gemm_strided_batched_ex>(arg);
    }
    else
#endif
    {
        if(!strcmp(function, "scal") || !strcmp(function, "scal_batched")
           || !strcmp(function, "scal_strided_batched"))
            rocblas_blas1_dispatch<perf_blas_scal>(arg);
        else if(!strcmp(function, "rotg") || !strcmp(function, "rotg_batched")
                || !strcmp(function, "rotg_strided_batched"))
            rocblas_blas1_dispatch<perf_blas_rotg>(arg);
        else if(!strcmp(function, "rot") || !strcmp(function, "rot_batched")
                || !strcmp(function, "rot_strided_batched"))
            rocblas_blas1_dispatch<perf_blas_rot>(arg);
        else
            rocblas_simple_dispatch<perf_blas>(arg);
    }
    return 0;
}

int rocblas_bench_datafile()
{
    int ret = 0;
    for(Arguments arg : RocBLAS_TestData())
        ret |= run_bench_test(arg);
    test_cleanup::cleanup();
    return ret;
}

// Replace --batch with --batch_count for backward compatibility
void fix_batch(int argc, char* argv[])
{
    static char b_c[] = "--batch_count";
    for(int i = 1; i < argc; ++i)
        if(!strcmp(argv[i], "--batch"))
        {
            static int once = fprintf(
                stderr,
                "%s warning: --batch is deprecated, and --batch_count should be used instead.\n",
                argv[0]);
            argv[i] = b_c;
        }
}

using namespace boost::program_options;

int main(int argc, char* argv[])
try
{
    fix_batch(argc, argv);
    Arguments   arg;
    std::string function;
    std::string precision;
    std::string a_type;
    std::string b_type;
    std::string c_type;
    std::string d_type;
    std::string compute_type;
    std::string initialization;
    rocblas_int device_id;
    bool        datafile = rocblas_parse_data(argc, argv);

    options_description desc("rocblas-bench command line options");
    desc.add_options()
        // clang-format off
        ("sizem,m",
         value<rocblas_int>(&arg.M)->default_value(128),
         "Specific matrix size: sizem is only applicable to BLAS-2 & BLAS-3: the number of "
         "rows or columns in matrix.")

        ("sizen,n",
         value<rocblas_int>(&arg.N)->default_value(128),
         "Specific matrix/vector size: BLAS-1: the length of the vector. BLAS-2 & "
         "BLAS-3: the number of rows or columns in matrix")

        ("sizek,k",
         value<rocblas_int>(&arg.K)->default_value(128),
         "Specific matrix size: BLAS-2: the number of sub or super-diagonals of A. BLAS-3: "
         "the number of columns in A and rows in B.")

        ("kl",
         value<rocblas_int>(&arg.KL)->default_value(128),
         "Specific matrix size: kl is only applicable to BLAS-2: The number of sub-diagonals "
         "of the banded matrix A.")

        ("ku",
         value<rocblas_int>(&arg.KU)->default_value(128),
         "Specific matrix size: ku is only applicable to BLAS-2: The number of super-diagonals "
         "of the banded matrix A.")

        ("lda",
         value<rocblas_int>(&arg.lda)->default_value(128),
         "Leading dimension of matrix A, is only applicable to BLAS-2 & BLAS-3.")

        ("ldb",
         value<rocblas_int>(&arg.ldb)->default_value(128),
         "Leading dimension of matrix B, is only applicable to BLAS-2 & BLAS-3.")

        ("ldc",
         value<rocblas_int>(&arg.ldc)->default_value(128),
         "Leading dimension of matrix C, is only applicable to BLAS-2 & BLAS-3.")

        ("ldd",
         value<rocblas_int>(&arg.ldd)->default_value(128),
         "Leading dimension of matrix D, is only applicable to BLAS-EX ")

        ("stride_a",
         value<rocblas_int>(&arg.stride_a)->default_value(128*128),
         "Specific stride of strided_batched matrix A, is only applicable to strided batched"
         "BLAS-2 and BLAS-3: second dimension * leading dimension.")

        ("stride_b",
         value<rocblas_int>(&arg.stride_b)->default_value(128*128),
         "Specific stride of strided_batched matrix B, is only applicable to strided batched"
         "BLAS-2 and BLAS-3: second dimension * leading dimension.")

        ("stride_c",
         value<rocblas_int>(&arg.stride_c)->default_value(128*128),
         "Specific stride of strided_batched matrix C, is only applicable to strided batched"
         "BLAS-2 and BLAS-3: second dimension * leading dimension.")

        ("stride_d",
         value<rocblas_int>(&arg.stride_d)->default_value(128*128),
         "Specific stride of strided_batched matrix D, is only applicable to strided batched"
         "BLAS_EX: second dimension * leading dimension.")

        ("stride_x",
         value<rocblas_int>(&arg.stride_x)->default_value(128*128),
         "Specific stride of strided_batched vector x, is only applicable to strided batched"
         "BLAS_2: second dimension.")

        ("stride_y",
         value<rocblas_int>(&arg.stride_y)->default_value(128*128),
         "Specific stride of strided_batched vector y, is only applicable to strided batched"
         "BLAS_2: leading dimension.")

        ("incx",
         value<rocblas_int>(&arg.incx)->default_value(1),
         "increment between values in x vector")

        ("incy",
         value<rocblas_int>(&arg.incy)->default_value(1),
         "increment between values in y vector")

        ("alpha",
          value<double>(&arg.alpha)->default_value(1.0), "specifies the scalar alpha")

        ("alphai",
         value<double>(&arg.alphai)->default_value(0.0), "specifies the imaginary part of the scalar alpha")

        ("beta",
         value<double>(&arg.beta)->default_value(0.0), "specifies the scalar beta")

        ("betai",
         value<double>(&arg.betai)->default_value(0.0), "specifies the imaginary part of the scalar beta")

        ("function,f",
         value<std::string>(&function),
         "BLAS function to test.")

        ("precision,r",
         value<std::string>(&precision)->default_value("f32_r"), "Precision. "
         "Options: h,s,d,c,z,f16_r,f32_r,f64_r,bf16_r,f32_c,f64_c,i8_r,i32_r")

        ("a_type",
         value<std::string>(&a_type), "Precision of matrix A. "
         "Options: h,s,d,c,z,f16_r,f32_r,f64_r,bf16_r,f32_c,f64_c,i8_r,i32_r")

        ("b_type",
         value<std::string>(&b_type), "Precision of matrix B. "
         "Options: h,s,d,c,z,f16_r,f32_r,f64_r,bf16_r,f32_c,f64_c,i8_r,i32_r")

        ("c_type",
         value<std::string>(&c_type), "Precision of matrix C. "
         "Options: h,s,d,c,z,f16_r,f32_r,f64_r,bf16_r,f32_c,f64_c,i8_r,i32_r")

        ("d_type",
         value<std::string>(&d_type), "Precision of matrix D. "
         "Options: h,s,d,c,z,f16_r,f32_r,f64_r,bf16_r,f32_c,f64_c,i8_r,i32_r")

        ("compute_type",
         value<std::string>(&compute_type), "Precision of computation. "
         "Options: h,s,d,c,z,f16_r,f32_r,f64_r,bf16_r,f32_c,f64_c,i8_r,i32_r")

        ("initialization",
         value<std::string>(&initialization)->default_value("rand_int"),
         "Intialize with random integers, trig functions sin and cos, or hpl-like input. "
         "Options: rand_int, trig_float, hpl")

        ("transposeA",
         value<char>(&arg.transA)->default_value('N'),
         "N = no transpose, T = transpose, C = conjugate transpose")

        ("transposeB",
         value<char>(&arg.transB)->default_value('N'),
         "N = no transpose, T = transpose, C = conjugate transpose")

        ("side",
         value<char>(&arg.side)->default_value('L'),
         "L = left, R = right. Only applicable to certain routines")

        ("uplo",
         value<char>(&arg.uplo)->default_value('U'),
         "U = upper, L = lower. Only applicable to certain routines") // xsymv xsyrk xsyr2k xtrsm xtrsm_ex
                                                                     // xtrmm xtrsv
        ("diag",
         value<char>(&arg.diag)->default_value('N'),
         "U = unit diagonal, N = non unit diagonal. Only applicable to certain routines") // xtrsm xtrsm_ex xtrsv

        ("batch_count",
         value<rocblas_int>(&arg.batch_count)->default_value(1),
         "Number of matrices. Only applicable to batched routines")

        ("verify,v",
         value<rocblas_int>(&arg.norm_check)->default_value(0),
         "Validate GPU results with CPU? 0 = No, 1 = Yes (default: No)")

        ("iters,i",
         value<rocblas_int>(&arg.iters)->default_value(10),
         "Iterations to run inside timing loop")

        ("algo",
         value<uint32_t>(&arg.algo)->default_value(0),
         "extended precision gemm algorithm")

        ("solution_index",
         value<int32_t>(&arg.solution_index)->default_value(0),
         "extended precision gemm solution index")

        ("flags",
         value<uint32_t>(&arg.flags)->default_value(10),
         "extended precision gemm flags")

        ("device",
         value<rocblas_int>(&device_id)->default_value(0),
         "Set default device to be used for subsequent program runs")

        ("help,h", "produces this help message")

        ("version", "Prints the version number");
    // clang-format on

    variables_map vm;
    store(parse_command_line(argc, argv, desc), vm);
    notify(vm);

    if(vm.count("help"))
    {
        std::cout << desc << std::endl;
        return 0;
    }

    if(vm.find("version") != vm.end())
    {
        char blas_version[100];
        rocblas_get_version_string(blas_version, sizeof(blas_version));
        std::cout << "rocBLAS version: " << blas_version << std::endl;
        return 0;
    }
    // Device Query
    rocblas_int device_count = query_device_property();

    std::cout << std::endl;
    if(device_count <= device_id)
        throw std::invalid_argument("Invalid Device ID");
    set_device(device_id);

    if(datafile)
        return rocblas_bench_datafile();

    std::transform(precision.begin(), precision.end(), precision.begin(), ::tolower);
    auto prec = string2rocblas_datatype(precision);
    if(prec == static_cast<rocblas_datatype>(-1))
        throw std::invalid_argument("Invalid value for --precision " + precision);

    arg.a_type = a_type == "" ? prec : string2rocblas_datatype(a_type);
    if(arg.a_type == static_cast<rocblas_datatype>(-1))
        throw std::invalid_argument("Invalid value for --a_type " + a_type);

    arg.b_type = b_type == "" ? prec : string2rocblas_datatype(b_type);
    if(arg.b_type == static_cast<rocblas_datatype>(-1))
        throw std::invalid_argument("Invalid value for --b_type " + b_type);

    arg.c_type = c_type == "" ? prec : string2rocblas_datatype(c_type);
    if(arg.c_type == static_cast<rocblas_datatype>(-1))
        throw std::invalid_argument("Invalid value for --c_type " + c_type);

    arg.d_type = d_type == "" ? prec : string2rocblas_datatype(d_type);
    if(arg.d_type == static_cast<rocblas_datatype>(-1))
        throw std::invalid_argument("Invalid value for --d_type " + d_type);

    arg.compute_type = compute_type == "" ? prec : string2rocblas_datatype(compute_type);
    if(arg.compute_type == static_cast<rocblas_datatype>(-1))
        throw std::invalid_argument("Invalid value for --compute_type " + compute_type);

    arg.initialization = string2rocblas_initialization(initialization);
    if(arg.initialization == static_cast<rocblas_initialization>(-1))
        throw std::invalid_argument("Invalid value for --initialization " + initialization);

    if(arg.M < 0)
        throw std::invalid_argument("Invalid value for -m " + std::to_string(arg.M));
    if(arg.N < 0)
        throw std::invalid_argument("Invalid value for -n " + std::to_string(arg.N));
    if(arg.K < 0)
        throw std::invalid_argument("Invalid value for -k " + std::to_string(arg.K));

    int copied = snprintf(arg.function, sizeof(arg.function), "%s", function.c_str());
    if(copied <= 0 || copied >= sizeof(arg.function))
        throw std::invalid_argument("Invalid value for --function");

    return run_bench_test(arg);
}
catch(const std::invalid_argument& exp)
{
    std::cerr << exp.what() << std::endl;
    return -1;
}<|MERGE_RESOLUTION|>--- conflicted
+++ resolved
@@ -338,15 +338,12 @@
                 {"hpmv", testing_hpmv<T>},
                 {"hpmv_batched", testing_hpmv_batched<T>},
                 {"hpmv_strided_batched", testing_hpmv_strided_batched<T>},
-<<<<<<< HEAD
                 {"spr", testing_spr<T>},
                 {"spr_batched", testing_spr_batched<T>},
                 {"spr_strided_batched", testing_spr_strided_batched<T>},
-=======
                 {"syr", testing_syr<T>},
                 {"syr_batched", testing_syr_batched<T>},
                 {"syr_strided_batched", testing_syr_strided_batched<T>},
->>>>>>> d6bd0eea
                 {"tpmv", testing_tpmv<T>},
                 {"tpmv_batched", testing_tpmv_batched<T>},
                 {"tpmv_strided_batched", testing_tpmv_strided_batched<T>},
