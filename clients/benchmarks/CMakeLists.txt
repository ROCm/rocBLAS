# ########################################################################
# Copyright 2016-2020 Advanced Micro Devices, Inc.
# ########################################################################

# set( Boost_DEBUG ON )
set( Boost_USE_MULTITHREADED ON )
set( Boost_DETAILED_FAILURE_MSG ON )
set( Boost_ADDITIONAL_VERSIONS 1.65.1 1.65 )
set( Boost_USE_STATIC_LIBS OFF )

if(EXISTS /etc/redhat-release)
    if(CXX_VERSION_STRING MATCHES "clang")
        set(CMAKE_CXX_FLAGS "${CMAKE_CXX_FLAGS} -fopenmp=libgomp -pthread -stdlib=libstdc++ -std=c++14")
    else()
        set(CMAKE_CXX_FLAGS "-isystem /opt/rocm/include ${CMAKE_CXX_FLAGS} -fopenmp=libgomp -pthread")
    endif()
else()
    set(CMAKE_CXX_FLAGS "-isystem /opt/rocm/include ${CMAKE_CXX_FLAGS} -fopenmp -pthread")
endif()

find_package( Boost COMPONENTS program_options )

if( NOT Boost_FOUND )
  message( STATUS "Dynamic boost libraries not found. Attempting to find static libraries " )
  set( Boost_USE_STATIC_LIBS ON )
  find_package( Boost COMPONENTS program_options )

  if( NOT Boost_FOUND )
    message( FATAL_ERROR "boost is a required dependency and is not found;  try adding boost path to CMAKE_PREFIX_PATH" )
  endif( )
endif( )

set( THREADS_PREFER_PTHREAD_FLAG ON )
find_package( Threads REQUIRED )

# Linking lapack library requires fortran flags
enable_language( Fortran )
find_package( cblas CONFIG REQUIRED )
if( NOT cblas_FOUND )
  message( FATAL_ERROR "cblas is a required dependency and is not found;  try adding cblas path to CMAKE_PREFIX_PATH" )
endif( )

if(LINK_BLIS)
  set( BLIS_CPP ../common/blis_interface.cpp )
endif()

set( rocblas_benchmark_common
      ../common/utility.cpp
      ../common/cblas_interface.cpp
      ../common/rocblas_arguments.cpp
<<<<<<< HEAD
      ../common/argument_model.cpp
=======
>>>>>>> 99748894
      ${BLIS_CPP}
      ../common/rocblas_parse_data.cpp
    )

add_executable( rocblas-bench client.cpp ${rocblas_benchmark_common} )
target_compile_features( rocblas-bench PRIVATE cxx_static_assert cxx_nullptr cxx_auto_type)

if( BUILD_WITH_TENSILE )
    target_compile_definitions( rocblas-bench PRIVATE BUILD_WITH_TENSILE=1 )
else()
    target_compile_definitions( rocblas-bench PRIVATE BUILD_WITH_TENSILE=0 )
endif()

# Internal header includes
target_include_directories( rocblas-bench
  PRIVATE
    $<BUILD_INTERFACE:${CMAKE_CURRENT_SOURCE_DIR}/../include>
    $<BUILD_INTERFACE:${CMAKE_CURRENT_SOURCE_DIR}/../../library/include>
)

set( BLIS_INCLUDE_DIR ${CMAKE_SOURCE_DIR}/build/deps/blis/include/blis )
set( BLIS_LIBRARY ${CMAKE_SOURCE_DIR}/build/deps/blis/lib/libblis.so )

if( OS_ID_rhel OR OS_ID_sles OR OS_ID_centos)
    if( OS_ID_rhel OR OS_ID_centos)
        # defer OpenMP include as search order must come after clang
        set( XXX_OPENMP_INCLUDE_DIR /opt/rh/devtoolset-7/root/usr/lib/gcc/x86_64-redhat-linux/7/include )
        set( OPENMP_LIBRARY /opt/rh/devtoolset-7/root/usr/lib/gcc/x86_64-redhat-linux/7/libgomp.so )
    else()
    #SLES
        set( OPENMP_INCLUDE_DIR /usr/lib64/gcc/x86_64-suse-linux/7/include/ )
        set( OPENMP_LIBRARY /usr/lib64/gcc/x86_64-suse-linux/7/libgomp.so )
    endif()

    message(STATUS "RocmPath: ${ROCM_PATH}")
    if(EXISTS ${ROCM_PATH}/hcc/lib/clang/10.0.0/include/immintrin.h AND CMAKE_CXX_COMPILER MATCHES ".*/hcc$")
        set( CLANG_INCLUDE_DIR ${ROCM_PATH}/hcc/lib/clang/10.0.0/include )
    elseif (EXISTS /opt/rocm/hcc/lib/clang/9.0.0/include/immintrin.h)
        set( CLANG_INCLUDE_DIR ${ROCM_PATH}/hcc/lib/clang/9.0.0/include AND CMAKE_CXX_COMPILER MATCHES ".*/hcc$")
    else()
        set( CLANG_INCLUDE_DIR )
    endif()

    # External header includes included as system files
    target_include_directories( rocblas-bench
      SYSTEM PRIVATE
        $<BUILD_INTERFACE:${CLANG_INCLUDE_DIR}>
        $<BUILD_INTERFACE:${OPENMP_INCLUDE_DIR}>
        $<BUILD_INTERFACE:${BLIS_INCLUDE_DIR}>
        $<BUILD_INTERFACE:${Boost_INCLUDE_DIRS}>
        $<BUILD_INTERFACE:${HIP_INCLUDE_DIRS}>
        $<BUILD_INTERFACE:${HCC_INCLUDE_DIRS}>
        $<BUILD_INTERFACE:${CBLAS_INCLUDE_DIRS}>
        )

    if(LINK_BLIS)
      target_link_libraries( rocblas-bench PRIVATE ${OPENMP_LIBRARY} ${BLIS_LIBRARY} ${Boost_LIBRARIES} cblas lapack roc::rocblas )
    else()
      target_link_libraries( rocblas-bench PRIVATE ${OPENMP_LIBRARY} ${Boost_LIBRARIES} cblas lapack roc::rocblas )
    endif()
else()
    # External header includes included as system files
    target_include_directories( rocblas-bench
      SYSTEM PRIVATE
        $<BUILD_INTERFACE:${HIP_INCLUDE_DIRS}>
        $<BUILD_INTERFACE:${HCC_INCLUDE_DIRS}>
        $<BUILD_INTERFACE:${Boost_INCLUDE_DIRS}>
        $<BUILD_INTERFACE:${CBLAS_INCLUDE_DIRS}>
        $<BUILD_INTERFACE:${BLIS_INCLUDE_DIR}>
    )

    if(LINK_BLIS)
      target_link_libraries( rocblas-bench PRIVATE ${Boost_LIBRARIES} ${BLIS_LIBRARY} cblas lapack roc::rocblas )
    else()
      target_link_libraries( rocblas-bench PRIVATE ${Boost_LIBRARIES} cblas lapack roc::rocblas )
    endif()
endif()

get_target_property( HIPHCC_LOCATION hip::hip_hcc IMPORTED_LOCATION_RELEASE )

if( CUDA_FOUND )
  target_include_directories( rocblas-bench
    PRIVATE
      $<BUILD_INTERFACE:${CUDA_INCLUDE_DIRS}>
      $<BUILD_INTERFACE:${hip_INCLUDE_DIRS}>
    )
  target_compile_definitions( rocblas-bench PRIVATE __HIP_PLATFORM_NVCC__ )
  target_link_libraries( rocblas-bench PRIVATE ${CUDA_LIBRARIES} )
else( )
  # auto set in hip_common.h
  #target_compile_definitions( rocblas-bench PRIVATE __HIP_PLATFORM_HCC__ )
  target_link_libraries( rocblas-bench PRIVATE ${HIPHCC_LOCATION} )
endif( )

if( CMAKE_CXX_COMPILER MATCHES ".*/hcc$" )
  # Remove following when hcc is fixed; hcc emits following spurious warning ROCm v1.6.1
  # "clang-5.0: warning: argument unused during compilation: '-isystem ${ROCM_PATH}/include'"
  target_compile_options( rocblas-bench PRIVATE -Wno-unused-command-line-argument -mf16c )
  target_include_directories( rocblas-bench PRIVATE ${ROCM_PATH}/hsa/include)
elseif( CMAKE_COMPILER_IS_GNUCXX OR CXX_VERSION_STRING MATCHES "clang")
  # GCC or hip-clang needs specific flags to turn on f16c intrinsics
  target_compile_options( rocblas-bench PRIVATE -mf16c )
endif( )

if( CXX_VERSION_STRING MATCHES "clang" )
  target_link_libraries( rocblas-bench PRIVATE -lpthread -lm -stdlib=libstdc++ ${ROCM_PATH}/lib/libclang_rt.builtins-x86_64.a )
else( )
  if(OS_ID_rhel OR OS_ID_centos)
    set(CMAKE_CXX_FLAGS "-isystem ${CLANG_INCLUDE_DIR} -isystem ${XXX_OPENMP_INCLUDE_DIR} ${CMAKE_CXX_FLAGS}")
  endif( )
  set(CMAKE_CXX_FLAGS "-isystem ${ROCM_PATH}/include ${CMAKE_CXX_FLAGS}")
endif( )

set_target_properties( rocblas-bench PROPERTIES CXX_EXTENSIONS NO )
set_target_properties( rocblas-bench PROPERTIES RUNTIME_OUTPUT_DIRECTORY "${PROJECT_BINARY_DIR}/staging" )
add_dependencies( rocblas-bench rocblas-common )
add_subdirectory ( ./perf_script )
target_compile_options( rocblas-bench PRIVATE -DROCBLAS_BENCH )<|MERGE_RESOLUTION|>--- conflicted
+++ resolved
@@ -48,10 +48,6 @@
       ../common/utility.cpp
       ../common/cblas_interface.cpp
       ../common/rocblas_arguments.cpp
-<<<<<<< HEAD
-      ../common/argument_model.cpp
-=======
->>>>>>> 99748894
       ${BLIS_CPP}
       ../common/rocblas_parse_data.cpp
     )
