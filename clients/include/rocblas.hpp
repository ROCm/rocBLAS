--- conflicted
+++ resolved
@@ -2244,31 +2244,20 @@
 static constexpr auto
     rocblas_tbmv_strided_batched<rocblas_double_complex> = rocblas_ztbmv_strided_batched;
 
-<<<<<<< HEAD
 // tbsv
 template <typename T>
 rocblas_status (*rocblas_tbsv)(rocblas_handle    handle,
-=======
-// tpsv
-template <typename T>
-rocblas_status (*rocblas_tpsv)(rocblas_handle    handle,
->>>>>>> c3d3f76b
                                rocblas_fill      uplo,
                                rocblas_operation transA,
                                rocblas_diagonal  diag,
                                rocblas_int       n,
-<<<<<<< HEAD
                                rocblas_int       k,
                                const T*          A,
                                rocblas_int       lda,
-=======
-                               const T*          AP,
->>>>>>> c3d3f76b
                                T*                x,
                                rocblas_int       incx);
 
 template <>
-<<<<<<< HEAD
 static constexpr auto rocblas_tbsv<float> = rocblas_stbsv;
 
 template <>
@@ -2279,7 +2268,19 @@
 
 template <>
 static constexpr auto rocblas_tbsv<rocblas_double_complex> = rocblas_ztbsv;
-=======
+
+// tpsv
+template <typename T>
+rocblas_status (*rocblas_tpsv)(rocblas_handle    handle,
+                               rocblas_fill      uplo,
+                               rocblas_operation transA,
+                               rocblas_diagonal  diag,
+                               rocblas_int       n,
+                               const T*          AP,
+                               T*                x,
+                               rocblas_int       incx);
+
+template <>
 static constexpr auto rocblas_tpsv<float> = rocblas_stpsv;
 
 template <>
@@ -2342,7 +2343,6 @@
 template <>
 static constexpr auto
     rocblas_tpsv_strided_batched<rocblas_double_complex> = rocblas_ztpsv_strided_batched;
->>>>>>> c3d3f76b
 
 // trsv
 template <typename T>
