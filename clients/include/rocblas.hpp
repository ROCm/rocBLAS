/* ************************************************************************
 * Copyright 2018 Advanced Micro Devices, Inc.
 *
 * ************************************************************************ */

#ifndef _ROCBLAS_HPP_
#define _ROCBLAS_HPP_

/* library headers */
#include "rocblas.h"

/*!\file
 *  This file exposes C++ templated BLAS interface with only the precision templated.
*/

/*
 * ===========================================================================
 *   README: Please follow the naming convention
 *   Big case for matrix, e.g. matrix A, B, C   GEMM (C = A*B)
 *   Lower case for vector, e.g. vector x, y    GEMV (y = A*x)
 * ===========================================================================
 */

/*
 * ===========================================================================
 *    level 1 BLAS
 * ===========================================================================
 */

// scal
template <typename T>
rocblas_status (*rocblas_scal)(
    rocblas_handle handle, rocblas_int n, const T* alpha, T* x, rocblas_int incx);

template <>
constexpr auto rocblas_scal<float> = rocblas_sscal;

template <>
constexpr auto rocblas_scal<double> = rocblas_dscal;

/* not implemented
template <>
constexpr auto rocblas_scal<rocblas_float_complex> = rocblas_cscal;

template <>
constexpr auto rocblas_scal<rocblas_double_complex> = rocblas_zscal;
*/

// copy
template <typename T>
rocblas_status (*rocblas_copy)(
    rocblas_handle handle, rocblas_int n, const T* x, rocblas_int incx, T* y, rocblas_int incy);

template <>
constexpr auto rocblas_copy<float> = rocblas_scopy;

template <>
constexpr auto rocblas_copy<double> = rocblas_dcopy;

/* not implemented
template <>
constexpr auto rocblas_copy<rocblas_float_complex> = rocblas_ccopy;

template <>
constexpr auto rocblas_copy<rocblas_double_complex> = rocblas_zcopy;
}
*/

// swap
template <typename T>
rocblas_status (*rocblas_swap)(
    rocblas_handle handle, rocblas_int n, T* x, rocblas_int incx, T* y, rocblas_int incy);

template <>
constexpr auto rocblas_swap<float> = rocblas_sswap;

template <>
constexpr auto rocblas_swap<double> = rocblas_dswap;

/* not implemented

template <>
constexpr auto rocblas_swap<rocblas_float_complex> = rocblas_cswap;

template <>
constexpr auto rocblas_swap<rocblas_double_complex> = rocblas_zswap;

*/

// dot
template <typename T>
rocblas_status (*rocblas_dot)(rocblas_handle handle,
                              rocblas_int n,
                              const T* x,
                              rocblas_int incx,
                              const T* y,
                              rocblas_int incy,
                              T* result);

template <>
constexpr auto rocblas_dot<float> = rocblas_sdot;

template <>
constexpr auto rocblas_dot<double> = rocblas_ddot;

/* not implemented
template <>
constexpr auto rocblas_dot<rocblas_float_complex> = rocblas_cdotu;

template <>
constexpr auto rocblas_dot<rocblas_double_complex> = rocblas_zdotu;
*/

// asum
template <typename T1, typename T2>
rocblas_status (*rocblas_asum)(
    rocblas_handle handle, rocblas_int n, const T1* x, rocblas_int incx, T2* result);

template <>
constexpr auto rocblas_asum<float, float> = rocblas_sasum;

template <>
constexpr auto rocblas_asum<double, double> = rocblas_dasum;

/* not implemented
template<>
constexpr auto rocblas_asum<rocblas_float_complex, float> = rocblas_scasum;

template<>
constexpr auto rocblas_asum<rocblas_double_complex, double> = rocblas_dzasum;
*/

// nrm2
template <typename T1, typename T2>
rocblas_status (*rocblas_nrm2)(
    rocblas_handle handle, rocblas_int n, const T1* x, rocblas_int incx, T2* result);

template <>
constexpr auto rocblas_nrm2<float, float> = rocblas_snrm2;

template <>
constexpr auto rocblas_nrm2<double, double> = rocblas_dnrm2;

/* not implemented
template <>
constexpr auto rocblas_nrm2<rocblas_float_complex, float> = rocblas_scnrm2;

template <>
constexpr auto rocblas_nrm2<rocblas_double_complex, double> = rocblas_dznrm2;
*/

// iamax and iamin need to be full functions rather than references, in order
// to allow them to be passed as template arguments
//
// iamax
template <typename T>
rocblas_status rocblas_iamax(
    rocblas_handle handle, rocblas_int n, const T* x, rocblas_int incx, rocblas_int* result);

template <>
inline rocblas_status rocblas_iamax<float>(
    rocblas_handle handle, rocblas_int n, const float* x, rocblas_int incx, rocblas_int* result)
{
    return rocblas_isamax(handle, n, x, incx, result);
}

template <>
inline rocblas_status rocblas_iamax<double>(
    rocblas_handle handle, rocblas_int n, const double* x, rocblas_int incx, rocblas_int* result)
{
    return rocblas_idamax(handle, n, x, incx, result);
}

// iamin
template <typename T>
rocblas_status rocblas_iamin(
    rocblas_handle handle, rocblas_int n, const T* x, rocblas_int incx, rocblas_int* result);

template <>
inline rocblas_status rocblas_iamin<float>(
    rocblas_handle handle, rocblas_int n, const float* x, rocblas_int incx, rocblas_int* result)
{
    return rocblas_isamin(handle, n, x, incx, result);
}

template <>
inline rocblas_status rocblas_iamin<double>(
    rocblas_handle handle, rocblas_int n, const double* x, rocblas_int incx, rocblas_int* result)
{
    return rocblas_idamin(handle, n, x, incx, result);
}

// axpy
template <typename T>
rocblas_status (*rocblas_axpy)(rocblas_handle handle,
                               rocblas_int n,
                               const T* alpha,
                               const T* x,
                               rocblas_int incx,
                               T* y,
                               rocblas_int incy);

template <>
constexpr auto rocblas_axpy<rocblas_half> = rocblas_haxpy;

template <>
constexpr auto rocblas_axpy<float> = rocblas_saxpy;

template <>
constexpr auto rocblas_axpy<double> = rocblas_daxpy;

/* not implemented
template <>
constexpr auto rocblas_axpy<rocblas_float_complex> = rocblas_caxpy;

template <>
constexpr auto rocblas_axpy<rocblas_double_complex> = rocblas_zaxpy;
*/

/*
 * ===========================================================================
 *    level 2 BLAS
 * ===========================================================================
 */

// ger
template <typename T>
rocblas_status (*rocblas_ger)(rocblas_handle handle,
                              rocblas_int m,
                              rocblas_int n,
                              const T* alpha,
                              const T* x,
                              rocblas_int incx,
                              const T* y,
                              rocblas_int incy,
                              T* A,
                              rocblas_int lda);

template <>
constexpr auto rocblas_ger<float> = rocblas_sger;

template <>
constexpr auto rocblas_ger<double> = rocblas_dger;

// syr
template <typename T>
rocblas_status (*rocblas_syr)(rocblas_handle handle,
                              rocblas_fill uplo,
                              rocblas_int n,
                              const T* alpha,
                              const T* x,
                              rocblas_int incx,
                              T* A,
                              rocblas_int lda);

template <>
constexpr auto rocblas_syr<float> = rocblas_ssyr;

template <>
constexpr auto rocblas_syr<double> = rocblas_dsyr;

// gemv
template <typename T>
rocblas_status (*rocblas_gemv)(rocblas_handle handle,
                               rocblas_operation transA,
                               rocblas_int m,
                               rocblas_int n,
                               const T* alpha,
                               const T* A,
                               rocblas_int lda,
                               const T* x,
                               rocblas_int incx,
                               const T* beta,
                               T* y,
                               rocblas_int incy);

template <>
constexpr auto rocblas_gemv<float> = rocblas_sgemv;

template <>
constexpr auto rocblas_gemv<double> = rocblas_dgemv;

// symv
template <typename T>
<<<<<<< HEAD
rocblas_status rocblas_trsv(rocblas_handle handle,
                            rocblas_fill uplo,
                            rocblas_operation transA,
                            rocblas_diagonal diag,
                            rocblas_int m,
                            const T* A,
                            rocblas_int lda,
                            T* x,
                            rocblas_int incx);

template <typename T>
rocblas_status rocblas_symv(rocblas_handle handle,
                            rocblas_fill uplo,
                            rocblas_int n,
                            const T* alpha,
                            const T* A,
                            rocblas_int lda,
                            const T* x,
                            rocblas_int incx,
                            const T* beta,
                            T* y,
                            rocblas_int incy);
=======
rocblas_status (*rocblas_symv)(rocblas_handle handle,
                               rocblas_fill uplo,
                               rocblas_int n,
                               const T* alpha,
                               const T* A,
                               rocblas_int lda,
                               const T* x,
                               rocblas_int incx,
                               const T* beta,
                               T* y,
                               rocblas_int incy);

/* not implemented
template <>
constexpr auto rocblas_symv<float> = rocblas_ssymv;

template <>
constexpr auto rocblas_symv<double> = rocblas_dsymv;
*/
>>>>>>> 31d578df

/*
 * ===========================================================================
 *    level 3 BLAS
 * ===========================================================================
 */

// geam
template <typename T>
rocblas_status (*rocblas_geam)(rocblas_handle handle,
                               rocblas_operation transA,
                               rocblas_operation transB,
                               rocblas_int m,
                               rocblas_int n,
                               const T* alpha,
                               const T* A,
                               rocblas_int lda,
                               const T* beta,
                               const T* B,
                               rocblas_int ldb,
                               T* C,
                               rocblas_int ldc);

template <>
constexpr auto rocblas_geam<float> = rocblas_sgeam;

template <>
constexpr auto rocblas_geam<double> = rocblas_dgeam;

// gemm
template <typename T>
rocblas_status (*rocblas_gemm)(rocblas_handle handle,
                               rocblas_operation transA,
                               rocblas_operation transB,
                               rocblas_int m,
                               rocblas_int n,
                               rocblas_int k,
                               const T* alpha,
                               const T* A,
                               rocblas_int lda,
                               const T* B,
                               rocblas_int ldb,
                               const T* beta,
                               T* C,
                               rocblas_int ldc);

template <>
constexpr auto rocblas_gemm<rocblas_half> = rocblas_hgemm;

template <>
constexpr auto rocblas_gemm<float> = rocblas_sgemm;

template <>
constexpr auto rocblas_gemm<double> = rocblas_dgemm;

// gemm_strided_batched
template <typename T>
rocblas_status (*rocblas_gemm_strided_batched)(rocblas_handle handle,
                                               rocblas_operation transA,
                                               rocblas_operation transB,
                                               rocblas_int m,
                                               rocblas_int n,
                                               rocblas_int k,
                                               const T* alpha,
                                               const T* A,
                                               rocblas_int lda,
                                               rocblas_int bsa,
                                               const T* B,
                                               rocblas_int ldb,
                                               rocblas_int bsb,
                                               const T* beta,
                                               T* C,
                                               rocblas_int ldc,
                                               rocblas_int bsc,
                                               rocblas_int batch_count);

template <>
constexpr auto rocblas_gemm_strided_batched<rocblas_half> = rocblas_hgemm_strided_batched;

template <>
constexpr auto rocblas_gemm_strided_batched<float> = rocblas_sgemm_strided_batched;

template <>
constexpr auto rocblas_gemm_strided_batched<double> = rocblas_dgemm_strided_batched;

// trsm
template <typename T>
rocblas_status (*rocblas_trsm)(rocblas_handle handle,
                               rocblas_side side,
                               rocblas_fill uplo,
                               rocblas_operation transA,
                               rocblas_diagonal diag,
                               rocblas_int m,
                               rocblas_int n,
                               const T* alpha,
                               T* A,
                               rocblas_int lda,
                               T* B,
                               rocblas_int ldb);

template <>
constexpr auto rocblas_trsm<float> = rocblas_strsm;

template <>
constexpr auto rocblas_trsm<double> = rocblas_dtrsm;

// trtri
template <typename T>
rocblas_status (*rocblas_trtri)(rocblas_handle handle,
                                rocblas_fill uplo,
                                rocblas_diagonal diag,
                                rocblas_int n,
                                T* A,
                                rocblas_int lda,
                                T* invA,
                                rocblas_int ldinvA);

template <>
constexpr auto rocblas_trtri<float> = rocblas_strtri;

template <>
constexpr auto rocblas_trtri<double> = rocblas_dtrtri;

// trtri_batched
template <typename T>
rocblas_status (*rocblas_trtri_batched)(rocblas_handle handle,
                                        rocblas_fill uplo,
                                        rocblas_diagonal diag,
                                        rocblas_int n,
                                        T* A,
                                        rocblas_int lda,
                                        rocblas_int bsa,
                                        T* invA,
                                        rocblas_int ldinvA,
                                        rocblas_int bsinvA,
                                        rocblas_int batch_count);

template <>
constexpr auto rocblas_trtri_batched<float> = rocblas_strtri_batched;

template <>
constexpr auto rocblas_trtri_batched<double> = rocblas_dtrtri_batched;

template <typename T, rocblas_int NB>
rocblas_status (*rocblas_trtri_trsm)(rocblas_handle handle,
                                     rocblas_fill uplo,
                                     rocblas_diagonal diag,
                                     rocblas_int n,
                                     T* A,
                                     rocblas_int lda,
                                     T* invA);

#endif // _ROCBLAS_HPP_<|MERGE_RESOLUTION|>--- conflicted
+++ resolved
@@ -280,32 +280,26 @@
 template <>
 constexpr auto rocblas_gemv<double> = rocblas_dgemv;
 
+// trsv
+template <typename T>
+rocblas_status (*rocblas_trsv)(rocblas_handle handle,
+                               rocblas_fill uplo,
+                               rocblas_operation transA,
+                               rocblas_diagonal diag,
+                               rocblas_int m,
+                               const T* A,
+                               rocblas_int lda,
+                               T* x,
+                               rocblas_int incx);
+
+template <>
+constexpr auto rocblas_trsv<float> = rocblas_strsv;
+
+template <>
+constexpr auto rocblas_trsv<double> = rocblas_dtrsv;
+
 // symv
 template <typename T>
-<<<<<<< HEAD
-rocblas_status rocblas_trsv(rocblas_handle handle,
-                            rocblas_fill uplo,
-                            rocblas_operation transA,
-                            rocblas_diagonal diag,
-                            rocblas_int m,
-                            const T* A,
-                            rocblas_int lda,
-                            T* x,
-                            rocblas_int incx);
-
-template <typename T>
-rocblas_status rocblas_symv(rocblas_handle handle,
-                            rocblas_fill uplo,
-                            rocblas_int n,
-                            const T* alpha,
-                            const T* A,
-                            rocblas_int lda,
-                            const T* x,
-                            rocblas_int incx,
-                            const T* beta,
-                            T* y,
-                            rocblas_int incy);
-=======
 rocblas_status (*rocblas_symv)(rocblas_handle handle,
                                rocblas_fill uplo,
                                rocblas_int n,
@@ -325,7 +319,6 @@
 template <>
 constexpr auto rocblas_symv<double> = rocblas_dsymv;
 */
->>>>>>> 31d578df
 
 /*
  * ===========================================================================
