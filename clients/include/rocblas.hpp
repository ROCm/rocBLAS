--- conflicted
+++ resolved
@@ -1756,10 +1756,6 @@
                                               rocblas_int    lda,
                                               rocblas_stride stride_A,
                                               rocblas_int    batch_count);
-<<<<<<< HEAD
-
-=======
->>>>>>> 6b83da05
 template <>
 static constexpr auto
     rocblas_her_strided_batched<rocblas_float_complex, float> = rocblas_cher_strided_batched;
@@ -1768,7 +1764,6 @@
 static constexpr auto
     rocblas_her_strided_batched<rocblas_double_complex, double> = rocblas_zher_strided_batched;
 
-<<<<<<< HEAD
 // her2
 template <typename T>
 rocblas_status (*rocblas_her2)(rocblas_handle handle,
@@ -1832,8 +1827,6 @@
 static constexpr auto
     rocblas_her2_strided_batched<rocblas_double_complex> = rocblas_zher2_strided_batched;
 
-=======
->>>>>>> 6b83da05
 // hpmv
 template <typename T>
 rocblas_status (*rocblas_hpmv)(rocblas_handle handle,
