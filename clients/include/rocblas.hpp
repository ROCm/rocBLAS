--- conflicted
+++ resolved
@@ -1307,7 +1307,6 @@
 template <>
 static constexpr auto rocblas_gemv_batched<rocblas_double_complex> = rocblas_zgemv_batched;
 
-<<<<<<< HEAD
 // tpmv
 template <typename T>
 rocblas_status (*rocblas_tpmv)(rocblas_handle    handle,
@@ -1382,7 +1381,7 @@
 
 template <>
 static constexpr auto rocblas_tpmv_batched<rocblas_double_complex> = rocblas_ztpmv_batched;
-=======
+
 // hbmv
 template <typename T>
 rocblas_status (*rocblas_hbmv)(rocblas_handle handle,
@@ -1452,7 +1451,6 @@
 template <>
 static constexpr auto
     rocblas_hbmv_strided_batched<rocblas_double_complex> = rocblas_zhbmv_strided_batched;
->>>>>>> 8ced1d3b
 
 // hemv
 template <typename T>
