/* ************************************************************************
 * Copyright 2018-2020 Advanced Micro Devices, Inc.
 * ************************************************************************ */

#ifndef ROCBLAS_ARGUMENTS_H_
#define ROCBLAS_ARGUMENTS_H_

#include "../../library/src/include/rocblas_ostream.hpp"
#include "rocblas.h"
#include "rocblas_datatype2string.hpp"
#include "rocblas_math.hpp"
<<<<<<< HEAD
#include <cstddef>
#include <istream>
#include <map>
#include <ostream>
#include <tuple>

/***************************************************************************
 *! \brief Class used to parse command arguments in both client & gtest    *
 * WARNING: If this data is changed, then rocblas_common.yaml must also be *
 * changed.                                                                *
 ***************************************************************************/
struct Arguments
{
    /*************************************************************************
     *                    Beginning Of Arguments                             *
     *************************************************************************/
=======
#include <cinttypes>
#include <cmath>
#include <cstdio>
#include <cstdlib>
#include <cstring>
#include <iomanip>
#include <iostream>
#include <sstream>
#include <type_traits>

/* ============================================================================================
 */
/*! \brief Class used to parse command arguments in both client & gtest   */
/* WARNING: If this data is changed, then rocblas_common.yaml must also be
 * changed. */

class Arguments
{
public:
>>>>>>> 99748894
    rocblas_int M;
    rocblas_int N;
    rocblas_int K;

    rocblas_int KL;
    rocblas_int KU;

    rocblas_int lda;
    rocblas_int ldb;
    rocblas_int ldc;
    rocblas_int ldd;

    rocblas_datatype a_type;
    rocblas_datatype b_type;
    rocblas_datatype c_type;
    rocblas_datatype d_type;
    rocblas_datatype compute_type;

    rocblas_int incx;
    rocblas_int incy;
    rocblas_int incd;
    rocblas_int incb;

    double alpha;
    double alphai;
    double beta;
    double betai;

    char transA;
    char transB;
    char side;
    char uplo;
    char diag;

    rocblas_int batch_count;

    rocblas_int stride_a; //  stride_a > transA == 'N' ? lda * K : lda * M
    rocblas_int stride_b; //  stride_b > transB == 'N' ? ldb * N : ldb * K
    rocblas_int stride_c; //  stride_c > ldc * N
    rocblas_int stride_d; //  stride_d > ldd * N
    rocblas_int stride_x;
    rocblas_int stride_y;

    rocblas_int norm_check;
    rocblas_int unit_check;
    rocblas_int timing;
    rocblas_int iters;

    uint32_t algo;
    int32_t  solution_index;
    uint32_t flags;

    char function[64];
    char name[64];
    char category[64];

    rocblas_initialization initialization;
    char                   known_bug_platforms[64];

    /*************************************************************************
     *                     End Of Arguments                                  *
     *************************************************************************/

    // clang-format off

// Generic macro which operates over the list of arguments in order of declaration
#define FOR_EACH_ARGUMENT(OPER) \
    OPER(M),                    \
    OPER(N),                    \
    OPER(K),                    \
    OPER(KL),                   \
    OPER(KU),                   \
    OPER(lda),                  \
    OPER(ldb),                  \
    OPER(ldc),                  \
    OPER(ldd),                  \
    OPER(a_type),               \
    OPER(b_type),               \
    OPER(c_type),               \
    OPER(d_type),               \
    OPER(compute_type),         \
    OPER(incx),                 \
    OPER(incy),                 \
    OPER(incd),                 \
    OPER(incb),                 \
    OPER(alpha),                \
    OPER(alphai),               \
    OPER(beta),                 \
    OPER(betai),                \
    OPER(transA),               \
    OPER(transB),               \
    OPER(side),                 \
    OPER(uplo),                 \
    OPER(diag),                 \
    OPER(batch_count),          \
    OPER(stride_a),             \
    OPER(stride_b),             \
    OPER(stride_c),             \
    OPER(stride_d),             \
    OPER(stride_x),             \
    OPER(stride_y),             \
    OPER(norm_check),           \
    OPER(unit_check),           \
    OPER(timing),               \
    OPER(iters),                \
    OPER(algo),                 \
    OPER(solution_index),       \
    OPER(flags),                \
    OPER(function),             \
    OPER(name),                 \
    OPER(category),             \
    OPER(initialization),       \
    OPER(known_bug_platforms)

   /**************************************************************
    * Tuple of argument name, value pairs, preserving references *
    **************************************************************/
    #define NAME_VALUE_PAIR(NAME) #NAME, NAME
    auto as_tuple() const
    {
        return std::forward_as_tuple(FOR_EACH_ARGUMENT(NAME_VALUE_PAIR));
    }

   /***************************************
    * Map of argument names to offsets    *
    ***************************************/
    #define NAME_OFFSET_PAIR(NAME) { #NAME, offsetof(Arguments, NAME) }
    static const auto& as_map()
    {
        // Compute map only once, returning const reference to computed map
        static const std::map<const char*, size_t> map{FOR_EACH_ARGUMENT(NAME_OFFSET_PAIR)};
        return map;
    }

#if 0
    //TODO: Implement function to get Arguments by name
    auto&& get(const char* name) &&
    {
        auto& map = this->as_map();

    }
#endif

    // clang-format on

    // Validate input format.
    static void validate(std::istream& ifs);

    // Convert (alpha, alphai) and (beta, betai) to a particular type
    // Return alpha, beta adjusted to 0 for when they are NaN
    template <typename T>
    T get_alpha() const
    {
        return rocblas_isnan(alpha) || rocblas_isnan(alphai) ? T(0)
                                                             : convert_alpha_beta<T>(alpha, alphai);
    }

    template <typename T>
    T get_beta() const
    {
        return rocblas_isnan(beta) || rocblas_isnan(betai) ? T(0)
                                                           : convert_alpha_beta<T>(beta, betai);
    }

private:
    template <typename T, typename U, std::enable_if_t<!is_complex<T>, int> = 0>
    static T convert_alpha_beta(U r, U i)
    {
        return T(r);
    }

    template <typename T, typename U, std::enable_if_t<+is_complex<T>, int> = 0>
    static T convert_alpha_beta(U r, U i)
    {
        return T(r, i);
    }

    // Function to print Arguments out to stream in YAML format
    friend rocblas_ostream& operator<<(rocblas_ostream& str, const Arguments& arg);

    // Google Tests uses this with std:ostream automatically to dump parameters
    friend std::ostream& operator<<(std::ostream& str, const Arguments& arg);

<<<<<<< HEAD
    // Function to read Structures data from stream
    friend std::istream& operator>>(std::istream& str, Arguments& arg);
=======
    // Function to print Arguments out to stream in YAML format
    // Google Tests uses this automatically to dump parameters
    friend std::ostream& operator<<(std::ostream& str, const Arguments& arg)
    {
        // delim starts as '{' opening brace and becomes ',' afterwards
        auto print = [&, delim = '{'](const char* name, auto x) mutable {
            str << delim << " " << name << ": ";
            print_value(str, x);
            delim = ',';
        };

#define PRINT(n) print(#n, arg.n)

        PRINT(function);
        PRINT(a_type);
        PRINT(b_type);
        PRINT(c_type);
        PRINT(d_type);
        PRINT(compute_type);
        PRINT(transA);
        PRINT(transB);
        PRINT(M);
        PRINT(N);
        PRINT(K);
        PRINT(KL);
        PRINT(KU);
        PRINT(lda);
        PRINT(ldb);
        PRINT(ldc);
        PRINT(ldd);
        PRINT(incx);
        PRINT(incy);
        PRINT(incd);
        PRINT(incb);
        PRINT(alpha);
        PRINT(alphai);
        PRINT(beta);
        PRINT(betai);
        PRINT(side);
        PRINT(uplo);
        PRINT(diag);
        PRINT(batch_count);
        PRINT(stride_a);
        PRINT(stride_b);
        PRINT(stride_c);
        PRINT(stride_d);
        PRINT(stride_x);
        PRINT(stride_y);
        PRINT(algo);
        PRINT(solution_index);
        PRINT(flags);
        PRINT(name);
        PRINT(category);
        PRINT(norm_check);
        PRINT(unit_check);
        PRINT(timing);
        PRINT(iters);
        PRINT(initialization);
        PRINT(known_bug_platforms);

#undef PRINT
        return str << " }\n";
    }

    friend class ArgumentModel;
>>>>>>> 99748894
};

// We make sure that the Arguments struct is C-compatible
static_assert(std::is_standard_layout<Arguments>{},
              "Arguments is not a standard layout type, and thus is "
              "incompatible with C.");

static_assert(std::is_trivial<Arguments>{},
              "Arguments is not a trivial type, and thus is "
              "incompatible with C.");

<<<<<<< HEAD
#undef NAME_VALUE_PAIR
#undef NAME_OFFSET_PAIR
=======
enum arg_type
{
    e_M,
    e_N,
    e_K,
    e_lda,
    e_ldb,
    e_ldc,
    e_ldd,
    e_a_type,
    e_b_type,
    e_c_type,
    e_d_type,
    e_compute_type,
    e_incx,
    e_incy,
    e_incb,
    e_incd,
    e_alpha,
    e_beta,
    e_transA,
    e_transB,
    e_side,
    e_uplo,
    e_diag,
    e_batch_count,
    e_stride_a,
    e_stride_b,
    e_stride_c,
    e_stride_d,
    e_stride_x,
    e_stride_y,
    e_algo,
    e_solution_index,

};

#define CTOKEN(n) const char* const c_tok_##n = #n
CTOKEN(M);
CTOKEN(N);
CTOKEN(K);
CTOKEN(lda);
CTOKEN(ldb);
CTOKEN(ldc);
CTOKEN(ldd);
CTOKEN(a_type);
CTOKEN(b_type);
CTOKEN(c_type);
CTOKEN(d_type);
CTOKEN(compute_type);
CTOKEN(incx);
CTOKEN(incy);
CTOKEN(incb);
CTOKEN(incd);
CTOKEN(alpha);
CTOKEN(beta);
CTOKEN(transA);
CTOKEN(transB);
CTOKEN(side);
CTOKEN(uplo);
CTOKEN(diag);
CTOKEN(batch_count);
CTOKEN(stride_a);
CTOKEN(stride_b);
CTOKEN(stride_c);
CTOKEN(stride_d);
CTOKEN(stride_x);
CTOKEN(stride_y);
CTOKEN(algo);
CTOKEN(solution_index);
#undef CTOKEN

class ArgumentModel
{
public:
    ArgumentModel(const std::vector<arg_type>& params);
    virtual ~ArgumentModel() {}

    bool hasParam(arg_type a);

    template <typename T>
    static void print_value(std::ostream& str, const T& x)
    {
        Arguments::print_value(str, x);
    }

    // Float16 output
    static void print_value(std::ostream& str, rocblas_half x)
    {
        Arguments::print_value(str, double(x));
    }

    template <typename T>
    void log_args(std::ostream&    str,
                  const Arguments& args,
                  double           gpu_us,
                  double           gflops,
                  double           gpu_bytes = 0,
                  double           cpu_us    = 0,
                  double           norm1     = 0,
                  double           norm2     = 0);

    virtual void log_perf(std::stringstream& name_str,
                          std::stringstream& val_str,
                          const Arguments&   arg,
                          double             gpu_us,
                          double             gflops,
                          double             gpu_bytes,
                          double             cpu_us,
                          double             norm1,
                          double             norm2);

protected:
    std::vector<arg_type> m_args;
};

template <typename T>
void ArgumentModel::log_args(std::ostream&    str,
                             const Arguments& arg,
                             double           gpu_us,
                             double           gflops,
                             double           gpu_bytes,
                             double           cpu_us,
                             double           norm1,
                             double           norm2)
{
    std::stringstream name_list;
    std::stringstream value_list;
    const char        delim = ',';

    auto print = [&](const char* const name, auto x) mutable {
        name_list << name << delim;
        print_value(value_list, x);
        value_list << delim;
    };

#define CASE(x)                  \
    case(e_##x):                 \
    {                            \
        print(c_tok_##x, arg.x); \
    }                            \
    break

    for(auto&& i : m_args)
    {
        switch(i)
        {
        case e_alpha:
        {
            T a = arg.get_alpha<T>();
            print(c_tok_alpha, a);
        }
        break;
        case e_beta:
        {
            T b = arg.get_beta<T>();
            print(c_tok_beta, b);
        }
        break;

            CASE(M);
            CASE(N);
            CASE(K);
            CASE(lda);
            CASE(ldb);
            CASE(ldc);
            CASE(ldd);
            CASE(a_type);
            CASE(b_type);
            CASE(c_type);
            CASE(d_type);
            CASE(compute_type);
            CASE(incx);
            CASE(incy);
            CASE(incd);
            CASE(incb);
            // alpha beta special cased above
            CASE(transA);
            CASE(transB);
            CASE(side);
            CASE(uplo);
            CASE(diag);
            CASE(batch_count);
            CASE(stride_a);
            CASE(stride_b);
            CASE(stride_c);
            CASE(stride_d);
            CASE(stride_x);
            CASE(stride_y);
            CASE(algo);
            CASE(solution_index);

            // default:
            // {
            //     name_list << "unknown,";
            //     value_list << "unknown,";
            // }
            // break;
        }
    }

#undef CASE

    if(arg.timing)
    {
        log_perf(name_list, value_list, arg, gpu_us, gflops, gpu_bytes, cpu_us, norm1, norm2);
    }

    str << name_list.str() << std::endl;
    str << value_list.str() << std::endl;
}

>>>>>>> 99748894
#endif<|MERGE_RESOLUTION|>--- conflicted
+++ resolved
@@ -9,12 +9,14 @@
 #include "rocblas.h"
 #include "rocblas_datatype2string.hpp"
 #include "rocblas_math.hpp"
-<<<<<<< HEAD
 #include <cstddef>
 #include <istream>
 #include <map>
 #include <ostream>
 #include <tuple>
+
+// Predeclare enumerator
+enum rocblas_argument : int;
 
 /***************************************************************************
  *! \brief Class used to parse command arguments in both client & gtest    *
@@ -26,27 +28,6 @@
     /*************************************************************************
      *                    Beginning Of Arguments                             *
      *************************************************************************/
-=======
-#include <cinttypes>
-#include <cmath>
-#include <cstdio>
-#include <cstdlib>
-#include <cstring>
-#include <iomanip>
-#include <iostream>
-#include <sstream>
-#include <type_traits>
-
-/* ============================================================================================
- */
-/*! \brief Class used to parse command arguments in both client & gtest   */
-/* WARNING: If this data is changed, then rocblas_common.yaml must also be
- * changed. */
-
-class Arguments
-{
-public:
->>>>>>> 99748894
     rocblas_int M;
     rocblas_int N;
     rocblas_int K;
@@ -113,87 +94,79 @@
     // clang-format off
 
 // Generic macro which operates over the list of arguments in order of declaration
-#define FOR_EACH_ARGUMENT(OPER) \
-    OPER(M),                    \
-    OPER(N),                    \
-    OPER(K),                    \
-    OPER(KL),                   \
-    OPER(KU),                   \
-    OPER(lda),                  \
-    OPER(ldb),                  \
-    OPER(ldc),                  \
-    OPER(ldd),                  \
-    OPER(a_type),               \
-    OPER(b_type),               \
-    OPER(c_type),               \
-    OPER(d_type),               \
-    OPER(compute_type),         \
-    OPER(incx),                 \
-    OPER(incy),                 \
-    OPER(incd),                 \
-    OPER(incb),                 \
-    OPER(alpha),                \
-    OPER(alphai),               \
-    OPER(beta),                 \
-    OPER(betai),                \
-    OPER(transA),               \
-    OPER(transB),               \
-    OPER(side),                 \
-    OPER(uplo),                 \
-    OPER(diag),                 \
-    OPER(batch_count),          \
-    OPER(stride_a),             \
-    OPER(stride_b),             \
-    OPER(stride_c),             \
-    OPER(stride_d),             \
-    OPER(stride_x),             \
-    OPER(stride_y),             \
-    OPER(norm_check),           \
-    OPER(unit_check),           \
-    OPER(timing),               \
-    OPER(iters),                \
-    OPER(algo),                 \
-    OPER(solution_index),       \
-    OPER(flags),                \
-    OPER(function),             \
-    OPER(name),                 \
-    OPER(category),             \
-    OPER(initialization),       \
+#define FOR_EACH_ARGUMENT(OPER, SEP) \
+    OPER(M) SEP                      \
+    OPER(N) SEP                      \
+    OPER(K) SEP                      \
+    OPER(KL) SEP                     \
+    OPER(KU) SEP                     \
+    OPER(lda) SEP                    \
+    OPER(ldb) SEP                    \
+    OPER(ldc) SEP                    \
+    OPER(ldd) SEP                    \
+    OPER(a_type) SEP                 \
+    OPER(b_type) SEP                 \
+    OPER(c_type) SEP                 \
+    OPER(d_type) SEP                 \
+    OPER(compute_type) SEP           \
+    OPER(incx) SEP                   \
+    OPER(incy) SEP                   \
+    OPER(incd) SEP                   \
+    OPER(incb) SEP                   \
+    OPER(alpha) SEP                  \
+    OPER(alphai) SEP                 \
+    OPER(beta) SEP                   \
+    OPER(betai) SEP                  \
+    OPER(transA) SEP                 \
+    OPER(transB) SEP                 \
+    OPER(side) SEP                   \
+    OPER(uplo) SEP                   \
+    OPER(diag) SEP                   \
+    OPER(batch_count) SEP            \
+    OPER(stride_a) SEP               \
+    OPER(stride_b) SEP               \
+    OPER(stride_c) SEP               \
+    OPER(stride_d) SEP               \
+    OPER(stride_x) SEP               \
+    OPER(stride_y) SEP               \
+    OPER(norm_check) SEP             \
+    OPER(unit_check) SEP             \
+    OPER(timing) SEP                 \
+    OPER(iters) SEP                  \
+    OPER(algo) SEP                   \
+    OPER(solution_index) SEP         \
+    OPER(flags) SEP                  \
+    OPER(function) SEP               \
+    OPER(name) SEP                   \
+    OPER(category) SEP               \
+    OPER(initialization) SEP         \
     OPER(known_bug_platforms)
 
-   /**************************************************************
+#define COMMA_SEPARATOR ,
+
+    // clang-format on
+
+    /**************************************************************
     * Tuple of argument name, value pairs, preserving references *
     **************************************************************/
-    #define NAME_VALUE_PAIR(NAME) #NAME, NAME
+#define NAME_VALUE_PAIR(NAME) #NAME, NAME
     auto as_tuple() const
     {
-        return std::forward_as_tuple(FOR_EACH_ARGUMENT(NAME_VALUE_PAIR));
-    }
-
-   /***************************************
-    * Map of argument names to offsets    *
-    ***************************************/
-    #define NAME_OFFSET_PAIR(NAME) { #NAME, offsetof(Arguments, NAME) }
-    static const auto& as_map()
-    {
-        // Compute map only once, returning const reference to computed map
-        static const std::map<const char*, size_t> map{FOR_EACH_ARGUMENT(NAME_OFFSET_PAIR)};
-        return map;
-    }
-
-#if 0
-    //TODO: Implement function to get Arguments by name
-    auto&& get(const char* name) &&
-    {
-        auto& map = this->as_map();
-
-    }
-#endif
-
-    // clang-format on
+        return std::forward_as_tuple(FOR_EACH_ARGUMENT(NAME_VALUE_PAIR, COMMA_SEPARATOR));
+    }
+#undef NAME_VALUE_PAIR
 
     // Validate input format.
     static void validate(std::istream& ifs);
+
+    // Function to print Arguments out to stream in YAML format
+    friend rocblas_ostream& operator<<(rocblas_ostream& str, const Arguments& arg);
+
+    // Google Tests uses this with std:ostream automatically to dump parameters
+    friend std::ostream& operator<<(std::ostream& str, const Arguments& arg);
+
+    // Function to read Arguments data from stream
+    friend std::istream& operator>>(std::istream& str, Arguments& arg);
 
     // Convert (alpha, alphai) and (beta, betai) to a particular type
     // Return alpha, beta adjusted to 0 for when they are NaN
@@ -223,83 +196,6 @@
     {
         return T(r, i);
     }
-
-    // Function to print Arguments out to stream in YAML format
-    friend rocblas_ostream& operator<<(rocblas_ostream& str, const Arguments& arg);
-
-    // Google Tests uses this with std:ostream automatically to dump parameters
-    friend std::ostream& operator<<(std::ostream& str, const Arguments& arg);
-
-<<<<<<< HEAD
-    // Function to read Structures data from stream
-    friend std::istream& operator>>(std::istream& str, Arguments& arg);
-=======
-    // Function to print Arguments out to stream in YAML format
-    // Google Tests uses this automatically to dump parameters
-    friend std::ostream& operator<<(std::ostream& str, const Arguments& arg)
-    {
-        // delim starts as '{' opening brace and becomes ',' afterwards
-        auto print = [&, delim = '{'](const char* name, auto x) mutable {
-            str << delim << " " << name << ": ";
-            print_value(str, x);
-            delim = ',';
-        };
-
-#define PRINT(n) print(#n, arg.n)
-
-        PRINT(function);
-        PRINT(a_type);
-        PRINT(b_type);
-        PRINT(c_type);
-        PRINT(d_type);
-        PRINT(compute_type);
-        PRINT(transA);
-        PRINT(transB);
-        PRINT(M);
-        PRINT(N);
-        PRINT(K);
-        PRINT(KL);
-        PRINT(KU);
-        PRINT(lda);
-        PRINT(ldb);
-        PRINT(ldc);
-        PRINT(ldd);
-        PRINT(incx);
-        PRINT(incy);
-        PRINT(incd);
-        PRINT(incb);
-        PRINT(alpha);
-        PRINT(alphai);
-        PRINT(beta);
-        PRINT(betai);
-        PRINT(side);
-        PRINT(uplo);
-        PRINT(diag);
-        PRINT(batch_count);
-        PRINT(stride_a);
-        PRINT(stride_b);
-        PRINT(stride_c);
-        PRINT(stride_d);
-        PRINT(stride_x);
-        PRINT(stride_y);
-        PRINT(algo);
-        PRINT(solution_index);
-        PRINT(flags);
-        PRINT(name);
-        PRINT(category);
-        PRINT(norm_check);
-        PRINT(unit_check);
-        PRINT(timing);
-        PRINT(iters);
-        PRINT(initialization);
-        PRINT(known_bug_platforms);
-
-#undef PRINT
-        return str << " }\n";
-    }
-
-    friend class ArgumentModel;
->>>>>>> 99748894
 };
 
 // We make sure that the Arguments struct is C-compatible
@@ -311,221 +207,12 @@
               "Arguments is not a trivial type, and thus is "
               "incompatible with C.");
 
-<<<<<<< HEAD
-#undef NAME_VALUE_PAIR
-#undef NAME_OFFSET_PAIR
-=======
-enum arg_type
+// Arguments enumerators
+#define CREATE_ENUM(NAME) e_##NAME
+enum rocblas_argument : int
 {
-    e_M,
-    e_N,
-    e_K,
-    e_lda,
-    e_ldb,
-    e_ldc,
-    e_ldd,
-    e_a_type,
-    e_b_type,
-    e_c_type,
-    e_d_type,
-    e_compute_type,
-    e_incx,
-    e_incy,
-    e_incb,
-    e_incd,
-    e_alpha,
-    e_beta,
-    e_transA,
-    e_transB,
-    e_side,
-    e_uplo,
-    e_diag,
-    e_batch_count,
-    e_stride_a,
-    e_stride_b,
-    e_stride_c,
-    e_stride_d,
-    e_stride_x,
-    e_stride_y,
-    e_algo,
-    e_solution_index,
-
+    FOR_EACH_ARGUMENT(CREATE_ENUM, COMMA_SEPARATOR)
 };
-
-#define CTOKEN(n) const char* const c_tok_##n = #n
-CTOKEN(M);
-CTOKEN(N);
-CTOKEN(K);
-CTOKEN(lda);
-CTOKEN(ldb);
-CTOKEN(ldc);
-CTOKEN(ldd);
-CTOKEN(a_type);
-CTOKEN(b_type);
-CTOKEN(c_type);
-CTOKEN(d_type);
-CTOKEN(compute_type);
-CTOKEN(incx);
-CTOKEN(incy);
-CTOKEN(incb);
-CTOKEN(incd);
-CTOKEN(alpha);
-CTOKEN(beta);
-CTOKEN(transA);
-CTOKEN(transB);
-CTOKEN(side);
-CTOKEN(uplo);
-CTOKEN(diag);
-CTOKEN(batch_count);
-CTOKEN(stride_a);
-CTOKEN(stride_b);
-CTOKEN(stride_c);
-CTOKEN(stride_d);
-CTOKEN(stride_x);
-CTOKEN(stride_y);
-CTOKEN(algo);
-CTOKEN(solution_index);
-#undef CTOKEN
-
-class ArgumentModel
-{
-public:
-    ArgumentModel(const std::vector<arg_type>& params);
-    virtual ~ArgumentModel() {}
-
-    bool hasParam(arg_type a);
-
-    template <typename T>
-    static void print_value(std::ostream& str, const T& x)
-    {
-        Arguments::print_value(str, x);
-    }
-
-    // Float16 output
-    static void print_value(std::ostream& str, rocblas_half x)
-    {
-        Arguments::print_value(str, double(x));
-    }
-
-    template <typename T>
-    void log_args(std::ostream&    str,
-                  const Arguments& args,
-                  double           gpu_us,
-                  double           gflops,
-                  double           gpu_bytes = 0,
-                  double           cpu_us    = 0,
-                  double           norm1     = 0,
-                  double           norm2     = 0);
-
-    virtual void log_perf(std::stringstream& name_str,
-                          std::stringstream& val_str,
-                          const Arguments&   arg,
-                          double             gpu_us,
-                          double             gflops,
-                          double             gpu_bytes,
-                          double             cpu_us,
-                          double             norm1,
-                          double             norm2);
-
-protected:
-    std::vector<arg_type> m_args;
-};
-
-template <typename T>
-void ArgumentModel::log_args(std::ostream&    str,
-                             const Arguments& arg,
-                             double           gpu_us,
-                             double           gflops,
-                             double           gpu_bytes,
-                             double           cpu_us,
-                             double           norm1,
-                             double           norm2)
-{
-    std::stringstream name_list;
-    std::stringstream value_list;
-    const char        delim = ',';
-
-    auto print = [&](const char* const name, auto x) mutable {
-        name_list << name << delim;
-        print_value(value_list, x);
-        value_list << delim;
-    };
-
-#define CASE(x)                  \
-    case(e_##x):                 \
-    {                            \
-        print(c_tok_##x, arg.x); \
-    }                            \
-    break
-
-    for(auto&& i : m_args)
-    {
-        switch(i)
-        {
-        case e_alpha:
-        {
-            T a = arg.get_alpha<T>();
-            print(c_tok_alpha, a);
-        }
-        break;
-        case e_beta:
-        {
-            T b = arg.get_beta<T>();
-            print(c_tok_beta, b);
-        }
-        break;
-
-            CASE(M);
-            CASE(N);
-            CASE(K);
-            CASE(lda);
-            CASE(ldb);
-            CASE(ldc);
-            CASE(ldd);
-            CASE(a_type);
-            CASE(b_type);
-            CASE(c_type);
-            CASE(d_type);
-            CASE(compute_type);
-            CASE(incx);
-            CASE(incy);
-            CASE(incd);
-            CASE(incb);
-            // alpha beta special cased above
-            CASE(transA);
-            CASE(transB);
-            CASE(side);
-            CASE(uplo);
-            CASE(diag);
-            CASE(batch_count);
-            CASE(stride_a);
-            CASE(stride_b);
-            CASE(stride_c);
-            CASE(stride_d);
-            CASE(stride_x);
-            CASE(stride_y);
-            CASE(algo);
-            CASE(solution_index);
-
-            // default:
-            // {
-            //     name_list << "unknown,";
-            //     value_list << "unknown,";
-            // }
-            // break;
-        }
-    }
-
-#undef CASE
-
-    if(arg.timing)
-    {
-        log_perf(name_list, value_list, arg, gpu_us, gflops, gpu_bytes, cpu_us, norm1, norm2);
-    }
-
-    str << name_list.str() << std::endl;
-    str << value_list.str() << std::endl;
-}
-
->>>>>>> 99748894
+#undef CREATE_ENUM
+
 #endif