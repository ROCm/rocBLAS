--- conflicted
+++ resolved
@@ -135,6 +135,7 @@
     OPER(unit_check) SEP             \
     OPER(timing) SEP                 \
     OPER(iters) SEP                  \
+    OPER(cold_iters) SEP             \
     OPER(algo) SEP                   \
     OPER(solution_index) SEP         \
     OPER(flags) SEP                  \
@@ -142,7 +143,8 @@
     OPER(name) SEP                   \
     OPER(category) SEP               \
     OPER(initialization) SEP         \
-    OPER(known_bug_platforms)
+    OPER(known_bug_platforms) SEP    \
+    OPER(c_noalias_d)
 
     // clang-format on
 
@@ -281,21 +283,9 @@
         }
     };
 
-<<<<<<< HEAD
     // Specialization for e_beta
     template <>
     struct apply<e_beta>
-=======
-    // rocblas_datatype output
-    static void print_value(std::ostream& os, const rocblas_datatype& d)
-    {
-        os << rocblas_datatype2string(d);
-    }
-
-    // Function to print Arguments out to stream in YAML format
-    // Google Tests uses this automatically to dump parameters
-    friend std::ostream& operator<<(std::ostream& str, const Arguments& arg)
->>>>>>> 995209f1
     {
         auto operator()()
         {
