/* ************************************************************************
 * Copyright 2018-2020 Advanced Micro Devices, Inc.
 * ************************************************************************ */

#include "cblas_interface.hpp"
#include "flops.hpp"
#include "norm.hpp"
#include "rocblas.hpp"
#include "rocblas_init.hpp"
#include "rocblas_math.hpp"
#include "rocblas_random.hpp"
#include "rocblas_test.hpp"
#include "rocblas_vector.hpp"
#include "unit.hpp"
#include "utility.hpp"

template <typename T, bool CONJ>
void testing_ger_batched_bad_arg(const Arguments& arg)
{
    rocblas_int       M           = 100;
    rocblas_int       N           = 100;
    rocblas_int       incx        = 1;
    rocblas_int       incy        = 1;
    rocblas_int       lda         = 100;
    T                 alpha       = 0.6;
    const rocblas_int batch_count = 5;

    size_t size_A = lda * size_t(N);

    rocblas_local_handle handle;

    // allocate memory on device
<<<<<<< HEAD
    device_batch_vector<T> dA(N * lda, 1, batch_count);
    device_batch_vector<T> dx(N, incx, batch_count);
=======
    device_batch_vector<T> dA(size_A, 1, batch_count);
    device_batch_vector<T> dx(M, incx, batch_count);
>>>>>>> 07d6dccc
    device_batch_vector<T> dy(N, incy, batch_count);
    CHECK_HIP_ERROR(dA.memcheck());
    CHECK_HIP_ERROR(dx.memcheck());
    CHECK_HIP_ERROR(dy.memcheck());

<<<<<<< HEAD
    EXPECT_ROCBLAS_STATUS((rocblas_ger_batched<T, CONJ>(handle,
                                                        M,
                                                        N,
                                                        &alpha,
                                                        nullptr,
                                                        incx,
                                                        dy.ptr_on_device(),
                                                        incy,
                                                        dA.ptr_on_device(),
                                                        lda,
                                                        batch_count)),
=======
    EXPECT_ROCBLAS_STATUS((rocblas_ger_batched<T, CONJ>(
                              handle, M, N, &alpha, nullptr, incx, dy, incy, dA, lda, batch_count)),
>>>>>>> 07d6dccc
                          rocblas_status_invalid_pointer);
    EXPECT_ROCBLAS_STATUS((rocblas_ger_batched<T, CONJ>(handle,
                                                        M,
                                                        N,
                                                        &alpha,
                                                        dx.ptr_on_device(),
                                                        incx,
                                                        nullptr,
                                                        incy,
                                                        dA.ptr_on_device(),
                                                        lda,
                                                        batch_count)),
                          rocblas_status_invalid_pointer);
    EXPECT_ROCBLAS_STATUS((rocblas_ger_batched<T, CONJ>(handle,
                                                        M,
                                                        N,
                                                        &alpha,
                                                        dx.ptr_on_device(),
                                                        incx,
                                                        dy.ptr_on_device(),
                                                        incy,
                                                        nullptr,
                                                        lda,
                                                        batch_count)),
                          rocblas_status_invalid_pointer);
    EXPECT_ROCBLAS_STATUS((rocblas_ger_batched<T, CONJ>(nullptr,
                                                        M,
                                                        N,
                                                        &alpha,
                                                        dx.ptr_on_device(),
                                                        incx,
                                                        dy.ptr_on_device(),
                                                        incy,
                                                        dA.ptr_on_device(),
                                                        lda,
                                                        batch_count)),
                          rocblas_status_invalid_handle);
}

template <typename T, bool CONJ>
void testing_ger_batched(const Arguments& arg)
{
    rocblas_int M           = arg.M;
    rocblas_int N           = arg.N;
    rocblas_int incx        = arg.incx;
    rocblas_int incy        = arg.incy;
    rocblas_int lda         = arg.lda;
    T           h_alpha     = arg.get_alpha<T>();
    rocblas_int batch_count = arg.batch_count;

    rocblas_local_handle handle;

    // argument check before allocating invalid memory
    if(M <= 0 || N <= 0 || lda < M || lda < 1 || !incx || !incy || batch_count <= 0)
    {
<<<<<<< HEAD
=======
        static constexpr size_t safe_size = 100;

>>>>>>> 07d6dccc
        EXPECT_ROCBLAS_STATUS(
            (rocblas_ger_batched<T, CONJ>(
                handle, M, N, &h_alpha, nullptr, incx, nullptr, incy, nullptr, lda, batch_count)),

            M < 0 || N < 0 || lda < M || lda < 1 || !incx || !incy || batch_count < 0
                ? rocblas_status_invalid_size
                : rocblas_status_success);
        return;
    }

    size_t abs_incx = incx >= 0 ? incx : -incx;
    size_t abs_incy = incy >= 0 ? incy : -incy;
    size_t size_A   = size_t(lda) * N;
    size_t size_x   = M * abs_incx;
    size_t size_y   = N * abs_incy;

<<<<<<< HEAD
    //Device-arrays of pointers to device memory
    device_batch_vector<T> dx(M, incx, batch_count);
    device_batch_vector<T> dy(N, incy, batch_count);
    device_batch_vector<T> dA_1(size_A, 1, batch_count);
    device_batch_vector<T> dA_2(size_A, 1, batch_count);
    device_vector<T>       d_alpha(1);
    CHECK_HIP_ERROR(dx.memcheck());
    CHECK_HIP_ERROR(dy.memcheck());
    CHECK_HIP_ERROR(dA_1.memcheck());
    CHECK_HIP_ERROR(dA_2.memcheck());
    CHECK_HIP_ERROR(d_alpha.memcheck());

    // Naming: dK is in GPU (device) memory. hK is in CPU (host) memory
    // Host-arrays of pointers to host memory
    host_batch_vector<T> hx(M, incx, batch_count);
    host_batch_vector<T> hy(N, incy, batch_count);
    host_batch_vector<T> hA_1(size_A, 1, batch_count);
    host_batch_vector<T> hA_2(size_A, 1, batch_count);
    host_batch_vector<T> hA_gold(size_A, 1, batch_count);
    host_vector<T>       halpha(1);
    halpha[0] = h_alpha;
=======
    device_batch_vector<T> dy(N, incy, batch_count);
    device_batch_vector<T> dx(M, incx, batch_count);
    device_batch_vector<T> dA_1(size_A, 1, batch_count);
    device_batch_vector<T> dA_2(size_A, 1, batch_count);
    device_vector<T>       d_alpha(1);
    CHECK_DEVICE_ALLOCATION(dy.memcheck());
    CHECK_DEVICE_ALLOCATION(dx.memcheck());
    CHECK_DEVICE_ALLOCATION(dA_1.memcheck());
    CHECK_DEVICE_ALLOCATION(dA_2.memcheck());
    CHECK_DEVICE_ALLOCATION(d_alpha.memcheck());

    // Naming: dK is in GPU (device) memory. hK is in CPU (host) memory
    // Host-arrays of pointers to host memory
    host_batch_vector<T> hy(N, incy, batch_count);
    host_batch_vector<T> hx(M, incx, batch_count);
    host_batch_vector<T> hA_1(size_A, 1, batch_count);
    host_batch_vector<T> hA_2(size_A, 1, batch_count);
    host_batch_vector<T> hA_gold(size_A, 1, batch_count);
>>>>>>> 07d6dccc

    double gpu_time_used, cpu_time_used;
    double rocblas_gflops, cblas_gflops, rocblas_bandwidth;
    double rocblas_error_1;
    double rocblas_error_2;

    // Initial Data on CPU
    rocblas_init(hA_1, true);
    rocblas_init(hx, false);
    rocblas_init(hy, false);
<<<<<<< HEAD
    hA_gold.copy_from(hA_1);
    hA_2.copy_from(hA_1);
=======
    hA_2.copy_from(hA_1);
    hA_gold.copy_from(hA_1);
>>>>>>> 07d6dccc

    CHECK_HIP_ERROR(dA_1.transfer_from(hA_1));
    CHECK_HIP_ERROR(dx.transfer_from(hx));
    CHECK_HIP_ERROR(dy.transfer_from(hy));

    if(arg.unit_check || arg.norm_check)
    {
<<<<<<< HEAD
        CHECK_HIP_ERROR(dA_2.transfer_from(hA_2));
        CHECK_HIP_ERROR(d_alpha.transfer_from(halpha));
=======
        // copy data from CPU to device
        CHECK_HIP_ERROR(dA_2.transfer_from(hA_2));
        CHECK_HIP_ERROR(hipMemcpy(d_alpha, &h_alpha, sizeof(T), hipMemcpyHostToDevice));
>>>>>>> 07d6dccc

        CHECK_ROCBLAS_ERROR(rocblas_set_pointer_mode(handle, rocblas_pointer_mode_host));
        CHECK_ROCBLAS_ERROR((rocblas_ger_batched<T, CONJ>(handle,
                                                          M,
                                                          N,
                                                          &h_alpha,
                                                          dx.ptr_on_device(),
                                                          incx,
                                                          dy.ptr_on_device(),
                                                          incy,
                                                          dA_1.ptr_on_device(),
                                                          lda,
                                                          batch_count)));

        CHECK_ROCBLAS_ERROR(rocblas_set_pointer_mode(handle, rocblas_pointer_mode_device));
        CHECK_ROCBLAS_ERROR((rocblas_ger_batched<T, CONJ>(handle,
                                                          M,
                                                          N,
                                                          d_alpha,
                                                          dx.ptr_on_device(),
                                                          incx,
                                                          dy.ptr_on_device(),
                                                          incy,
                                                          dA_2.ptr_on_device(),
                                                          lda,
                                                          batch_count)));

<<<<<<< HEAD
=======
        // copy output from device to CPU
>>>>>>> 07d6dccc
        CHECK_HIP_ERROR(hA_1.transfer_from(dA_1));
        CHECK_HIP_ERROR(hA_2.transfer_from(dA_2));

        // CPU BLAS
        cpu_time_used = get_time_us();
        for(int b = 0; b < batch_count; ++b)
        {
            cblas_ger<T, CONJ>(M, N, h_alpha, hx[b], incx, hy[b], incy, hA_gold[b], lda);
        }
        cpu_time_used = get_time_us() - cpu_time_used;
        cblas_gflops  = batch_count * ger_gflop_count<T, CONJ>(M, N) / cpu_time_used * 1e6;

        if(arg.unit_check)
        {
            if(std::is_same<T, float>{} || std::is_same<T, double>{})
            {
                unit_check_general<T>(M, N, batch_count, lda, hA_gold, hA_1);
                unit_check_general<T>(M, N, batch_count, lda, hA_gold, hA_2);
            }
            else
            {
                const double tol = N * sum_error_tolerance<T>;
                for(int i = 0; i < batch_count; i++)
                {
                    near_check_general<T>(M, N, lda, hA_gold[i], hA_1[i], tol);
                    near_check_general<T>(M, N, lda, hA_gold[i], hA_2[i], tol);
                }
            }
        }

        if(arg.norm_check)
        {
            rocblas_error_1 = norm_check_general<T>('F', M, N, lda, batch_count, hA_gold, hA_1);
            rocblas_error_2 = norm_check_general<T>('F', M, N, lda, batch_count, hA_gold, hA_2);
        }
    }

    if(arg.timing)
    {
        int number_cold_calls = 2;
        int number_hot_calls  = arg.iters;
        CHECK_ROCBLAS_ERROR(rocblas_set_pointer_mode(handle, rocblas_pointer_mode_host));

        for(int iter = 0; iter < number_cold_calls; iter++)
        {
            rocblas_ger_batched<T, CONJ>(handle,
                                         M,
                                         N,
                                         &h_alpha,
                                         dx.ptr_on_device(),
                                         incx,
                                         dy.ptr_on_device(),
                                         incy,
                                         dA_1.ptr_on_device(),
                                         lda,
                                         batch_count);
        }

        gpu_time_used = get_time_us(); // in microseconds

        for(int iter = 0; iter < number_hot_calls; iter++)
        {
            rocblas_ger_batched<T, CONJ>(handle,
                                         M,
                                         N,
                                         &h_alpha,
                                         dx.ptr_on_device(),
                                         incx,
                                         dy.ptr_on_device(),
                                         incy,
                                         dA_1.ptr_on_device(),
                                         lda,
                                         batch_count);
        }

        gpu_time_used     = (get_time_us() - gpu_time_used) / number_hot_calls;
        rocblas_gflops    = batch_count * ger_gflop_count<T, CONJ>(M, N) / gpu_time_used * 1e6;
        rocblas_bandwidth = batch_count * (2.0 * M * N) * sizeof(T) / gpu_time_used / 1e3;

        // only norm_check return an norm error, unit check won't return anything
        std::cout << "M,N,alpha,incx,incy,lda,batch_count,rocblas-Gflops,rocblas-GB/s";

        if(arg.norm_check)
            std::cout << ",CPU-Gflops,norm_error_host_ptr,norm_error_dev_ptr";

        std::cout << std::endl;

        std::cout << M << "," << N << "," << h_alpha << "," << incx << "," << incy << "," << lda
                  << "," << batch_count << "," << rocblas_gflops << "," << rocblas_bandwidth;

        if(arg.norm_check)
            std::cout << "," << cblas_gflops << "," << rocblas_error_1 << "," << rocblas_error_2;

        std::cout << std::endl;
    }
}<|MERGE_RESOLUTION|>--- conflicted
+++ resolved
@@ -30,19 +30,13 @@
     rocblas_local_handle handle;
 
     // allocate memory on device
-<<<<<<< HEAD
-    device_batch_vector<T> dA(N * lda, 1, batch_count);
-    device_batch_vector<T> dx(N, incx, batch_count);
-=======
     device_batch_vector<T> dA(size_A, 1, batch_count);
     device_batch_vector<T> dx(M, incx, batch_count);
->>>>>>> 07d6dccc
     device_batch_vector<T> dy(N, incy, batch_count);
     CHECK_HIP_ERROR(dA.memcheck());
     CHECK_HIP_ERROR(dx.memcheck());
     CHECK_HIP_ERROR(dy.memcheck());
 
-<<<<<<< HEAD
     EXPECT_ROCBLAS_STATUS((rocblas_ger_batched<T, CONJ>(handle,
                                                         M,
                                                         N,
@@ -54,10 +48,6 @@
                                                         dA.ptr_on_device(),
                                                         lda,
                                                         batch_count)),
-=======
-    EXPECT_ROCBLAS_STATUS((rocblas_ger_batched<T, CONJ>(
-                              handle, M, N, &alpha, nullptr, incx, dy, incy, dA, lda, batch_count)),
->>>>>>> 07d6dccc
                           rocblas_status_invalid_pointer);
     EXPECT_ROCBLAS_STATUS((rocblas_ger_batched<T, CONJ>(handle,
                                                         M,
@@ -113,11 +103,6 @@
     // argument check before allocating invalid memory
     if(M <= 0 || N <= 0 || lda < M || lda < 1 || !incx || !incy || batch_count <= 0)
     {
-<<<<<<< HEAD
-=======
-        static constexpr size_t safe_size = 100;
-
->>>>>>> 07d6dccc
         EXPECT_ROCBLAS_STATUS(
             (rocblas_ger_batched<T, CONJ>(
                 handle, M, N, &h_alpha, nullptr, incx, nullptr, incy, nullptr, lda, batch_count)),
@@ -134,29 +119,6 @@
     size_t size_x   = M * abs_incx;
     size_t size_y   = N * abs_incy;
 
-<<<<<<< HEAD
-    //Device-arrays of pointers to device memory
-    device_batch_vector<T> dx(M, incx, batch_count);
-    device_batch_vector<T> dy(N, incy, batch_count);
-    device_batch_vector<T> dA_1(size_A, 1, batch_count);
-    device_batch_vector<T> dA_2(size_A, 1, batch_count);
-    device_vector<T>       d_alpha(1);
-    CHECK_HIP_ERROR(dx.memcheck());
-    CHECK_HIP_ERROR(dy.memcheck());
-    CHECK_HIP_ERROR(dA_1.memcheck());
-    CHECK_HIP_ERROR(dA_2.memcheck());
-    CHECK_HIP_ERROR(d_alpha.memcheck());
-
-    // Naming: dK is in GPU (device) memory. hK is in CPU (host) memory
-    // Host-arrays of pointers to host memory
-    host_batch_vector<T> hx(M, incx, batch_count);
-    host_batch_vector<T> hy(N, incy, batch_count);
-    host_batch_vector<T> hA_1(size_A, 1, batch_count);
-    host_batch_vector<T> hA_2(size_A, 1, batch_count);
-    host_batch_vector<T> hA_gold(size_A, 1, batch_count);
-    host_vector<T>       halpha(1);
-    halpha[0] = h_alpha;
-=======
     device_batch_vector<T> dy(N, incy, batch_count);
     device_batch_vector<T> dx(M, incx, batch_count);
     device_batch_vector<T> dA_1(size_A, 1, batch_count);
@@ -175,7 +137,8 @@
     host_batch_vector<T> hA_1(size_A, 1, batch_count);
     host_batch_vector<T> hA_2(size_A, 1, batch_count);
     host_batch_vector<T> hA_gold(size_A, 1, batch_count);
->>>>>>> 07d6dccc
+    host_vector<T>       halpha(1);
+    halpha[0] = h_alpha;
 
     double gpu_time_used, cpu_time_used;
     double rocblas_gflops, cblas_gflops, rocblas_bandwidth;
@@ -186,13 +149,8 @@
     rocblas_init(hA_1, true);
     rocblas_init(hx, false);
     rocblas_init(hy, false);
-<<<<<<< HEAD
-    hA_gold.copy_from(hA_1);
-    hA_2.copy_from(hA_1);
-=======
     hA_2.copy_from(hA_1);
     hA_gold.copy_from(hA_1);
->>>>>>> 07d6dccc
 
     CHECK_HIP_ERROR(dA_1.transfer_from(hA_1));
     CHECK_HIP_ERROR(dx.transfer_from(hx));
@@ -200,14 +158,9 @@
 
     if(arg.unit_check || arg.norm_check)
     {
-<<<<<<< HEAD
+        // copy data from CPU to device
         CHECK_HIP_ERROR(dA_2.transfer_from(hA_2));
         CHECK_HIP_ERROR(d_alpha.transfer_from(halpha));
-=======
-        // copy data from CPU to device
-        CHECK_HIP_ERROR(dA_2.transfer_from(hA_2));
-        CHECK_HIP_ERROR(hipMemcpy(d_alpha, &h_alpha, sizeof(T), hipMemcpyHostToDevice));
->>>>>>> 07d6dccc
 
         CHECK_ROCBLAS_ERROR(rocblas_set_pointer_mode(handle, rocblas_pointer_mode_host));
         CHECK_ROCBLAS_ERROR((rocblas_ger_batched<T, CONJ>(handle,
@@ -235,10 +188,7 @@
                                                           lda,
                                                           batch_count)));
 
-<<<<<<< HEAD
-=======
         // copy output from device to CPU
->>>>>>> 07d6dccc
         CHECK_HIP_ERROR(hA_1.transfer_from(dA_1));
         CHECK_HIP_ERROR(hA_2.transfer_from(dA_2));
 
