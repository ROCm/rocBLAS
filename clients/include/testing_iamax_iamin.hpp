--- conflicted
+++ resolved
@@ -173,89 +173,6 @@
     }
 }
 
-<<<<<<< HEAD
-// CBLAS does not have a cblas_iamin function, so we write our own version of it
-namespace rocblas_cblas
-{
-    template <typename T>
-    T asum(T x)
-    {
-        return x < 0 ? -x : x;
-    }
-
-    rocblas_half asum(rocblas_half arg)
-    {
-        return rocblas_half(asum(float(arg)));
-    }
-
-    template <typename T>
-    bool lessthan(T x, T y)
-    {
-        return x < y;
-    }
-
-    bool lessthan(rocblas_half x, rocblas_half y)
-    {
-        return float(x) < float(y);
-    }
-
-    template <typename T>
-    bool greatherthan(T x, T y)
-    {
-        return x > y;
-    }
-
-    bool greatherthan(rocblas_half x, rocblas_half y)
-    {
-        return float(x) > float(y);
-    }
-
-    template <typename T>
-    void cblas_iamin(rocblas_int N, const T* X, rocblas_int incx, rocblas_int* result)
-    {
-        rocblas_int minpos = -1;
-        if(N > 0 && incx > 0)
-        {
-            auto min = asum(X[0]);
-            minpos   = 0;
-            for(size_t i = 1; i < N; ++i)
-            {
-                auto a = asum(X[i * incx]);
-                if(lessthan(a, min))
-                {
-                    min    = a;
-                    minpos = i;
-                }
-            }
-        }
-        *result = minpos;
-    }
-
-    template <typename T>
-    void cblas_iamax(rocblas_int N, const T* X, rocblas_int incx, rocblas_int* result)
-    {
-        rocblas_int maxpos = -1;
-        if(N > 0 && incx > 0)
-        {
-            auto max = asum(X[0]);
-            maxpos   = 0;
-            for(size_t i = 1; i < N; ++i)
-            {
-                auto a = asum(X[i * incx]);
-                if(greatherthan(a, max))
-                {
-                    max    = a;
-                    maxpos = i;
-                }
-            }
-        }
-        *result = maxpos;
-    }
-
-} // namespace rocblas_cblas
-
-=======
->>>>>>> f4176768
 template <typename T>
 void testing_iamax(const Arguments& arg)
 {
