/* ************************************************************************
 * Copyright 2018-2019 Advanced Micro Devices, Inc.
 * ************************************************************************ */

#include "cblas_interface.hpp"
#include "norm.hpp"
#include "rocblas.hpp"
#include "rocblas_init.hpp"
#include "rocblas_math.hpp"
#include "rocblas_random.hpp"
#include "rocblas_test.hpp"
#include "rocblas_vector.hpp"
#include "unit.hpp"
#include "utility.hpp"

template <typename T>
void testing_iamax_iamin_bad_arg(const Arguments& arg, rocblas_iamax_iamin_t<T> func)
{
    rocblas_int         N         = 100;
    rocblas_int         incx      = 1;
    static const size_t safe_size = 100;

    rocblas_local_handle handle;
    device_vector<T>     dx(safe_size);
    if(!dx)
    {
        CHECK_HIP_ERROR(hipErrorOutOfMemory);
        return;
    }

    rocblas_int h_rocblas_result;

    EXPECT_ROCBLAS_STATUS(func(handle, N, nullptr, incx, &h_rocblas_result),
                          rocblas_status_invalid_pointer);
    EXPECT_ROCBLAS_STATUS(func(handle, N, dx, incx, nullptr), rocblas_status_invalid_pointer);
    EXPECT_ROCBLAS_STATUS(func(nullptr, N, dx, incx, &h_rocblas_result),
                          rocblas_status_invalid_handle);
}

template <typename T>
void testing_iamax_bad_arg(const Arguments& arg)
{
    testing_iamax_iamin_bad_arg<T>(arg, rocblas_iamax<T>);
}

template <typename T>
void testing_iamin_bad_arg(const Arguments& arg)
{
    testing_iamax_iamin_bad_arg<T>(arg, rocblas_iamin<T>);
}

template <typename T, void CBLAS_FUNC(rocblas_int, const T*, rocblas_int, rocblas_int*)>
void testing_iamax_iamin(const Arguments& arg, rocblas_iamax_iamin_t<T> func)
{
    rocblas_int N    = arg.N;
    rocblas_int incx = arg.incx;

    rocblas_int h_rocblas_result_1;
    rocblas_int h_rocblas_result_2;

    rocblas_int rocblas_error_1;
    rocblas_int rocblas_error_2;

    rocblas_local_handle handle;

    // check to prevent undefined memory allocation error
    if(N <= 0 || incx <= 0)
    {
        static const size_t safe_size = 100; // arbritrarily set to 100
        device_vector<T>    dx(safe_size);
        if(!dx)
        {
            CHECK_HIP_ERROR(hipErrorOutOfMemory);
            return;
        }
        CHECK_ROCBLAS_ERROR(func(handle, N, dx, incx, &h_rocblas_result_1));

#ifdef GOOGLE_TEST
        EXPECT_EQ(h_rocblas_result_1, 0);
#endif
        return;
    }

    size_t size_x = size_t(N) * incx;

    // allocate memory on device
    device_vector<T>           dx(size_x);
    device_vector<rocblas_int> d_rocblas_result(1);
    if(!dx || !d_rocblas_result)
    {
        CHECK_HIP_ERROR(hipErrorOutOfMemory);
        return;
    }

    // Naming: dx is in GPU (device) memory. hx is in CPU (host) memory, plz
    // follow this practice
    host_vector<T> hx(size_x);

    // Initial Data on CPU
    rocblas_seedrand();
    rocblas_init<T>(hx, 1, N, incx);
#if 0
    for (int i = 0; i < 8; ++i)
      {
	std::cout << "==[" << i << "]=" << hx[incx*i] << std::endl;
      }
#endif    
    // copy data from CPU to device
    CHECK_HIP_ERROR(hipMemcpy(dx, hx, sizeof(T) * size_x, hipMemcpyHostToDevice));

    double gpu_time_used, cpu_time_used;

    if(arg.unit_check || arg.norm_check)
    {
        // GPU BLAS rocblas_pointer_mode_host
        CHECK_ROCBLAS_ERROR(rocblas_set_pointer_mode(handle, rocblas_pointer_mode_host));
        CHECK_ROCBLAS_ERROR(func(handle, N, dx, incx, &h_rocblas_result_1));

        // GPU BLAS, rocblas_pointer_mode_device
#if 1
        CHECK_ROCBLAS_ERROR(rocblas_set_pointer_mode(handle, rocblas_pointer_mode_device));
        CHECK_ROCBLAS_ERROR(func(handle, N, dx, incx, d_rocblas_result));
        CHECK_HIP_ERROR(hipMemcpy(
            &h_rocblas_result_2, d_rocblas_result, sizeof(rocblas_int), hipMemcpyDeviceToHost));
#endif
        // CPU BLAS
        cpu_time_used = get_time_us();
        rocblas_int cpu_result;
        CBLAS_FUNC(N, hx, incx, &cpu_result);
        cpu_time_used = get_time_us() - cpu_time_used;
	cpu_result += 1; // make index 1 based as in Fortran BLAS, not 0 based as in CBLAS
#if 0
	{
	  if(arg.unit_check)
	    {
	      if (cpu_result != h_rocblas_result_1)
		{
		  printf("diff N %d incx %d cpu_result %d hresult = %d\n",
			 N,
			 incx,
			 cpu_result,
			 h_rocblas_result_1);
		}
	    }	  
	}

#endif	
        if(arg.unit_check)
        {
            unit_check_general<rocblas_int>(1, 1, 1, &cpu_result, &h_rocblas_result_1);
	    unit_check_general<rocblas_int>(1, 1, 1, &cpu_result, &h_rocblas_result_2);
        }

        if(arg.norm_check)
        {
            rocblas_error_1 = h_rocblas_result_1 - cpu_result;
            rocblas_error_2 = h_rocblas_result_2 - cpu_result;
        }
    }

    if(arg.timing)
    {
        int number_cold_calls = 2;
        int number_hot_calls  = 100;
        CHECK_ROCBLAS_ERROR(rocblas_set_pointer_mode(handle, rocblas_pointer_mode_device));

        for(int iter = 0; iter < number_cold_calls; iter++)
        {
            func(handle, N, dx, incx, d_rocblas_result);
        }

        gpu_time_used = get_time_us(); // in microseconds

        for(int iter = 0; iter < number_hot_calls; iter++)
        {
            func(handle, N, dx, incx, d_rocblas_result);
        }

        gpu_time_used = (get_time_us() - gpu_time_used) / number_hot_calls;

        std::cout << "N,incx,rocblas-us";

        if(arg.norm_check)
            std::cout << ",cpu_time_used,rocblas_error_host_ptr,rocblas_error_dev_ptr";

        std::cout << std::endl;

        std::cout << (int)N << "," << incx << "," << gpu_time_used;

        if(arg.norm_check)
            std::cout << "," << cpu_time_used << "," << rocblas_error_1 << "," << rocblas_error_2;

        std::cout << std::endl;
    }
}

// CBLAS does not have a cblas_iamin function, so we write our own version of it
namespace rocblas_cblas
{
    template <typename T>
    T asum(T x)
    {
        return x < 0 ? -x : x;
    }

    rocblas_half asum(rocblas_half x)
    {
        return x & 0x7fff;
    }

    template <typename T>
    bool lessthan(T x, T y)
    {
        return x < y;
    }

    bool lessthan(rocblas_half x, rocblas_half y)
    {
        return half_to_float(x) < half_to_float(y);
    }

    template <typename T>
    bool greatherthan(T x, T y)
    {
        return x > y;
    }

    bool greatherthan(rocblas_half x, rocblas_half y)
    {
        return half_to_float(x) > half_to_float(y);
    }

    template <typename T>
    void cblas_iamin(rocblas_int N, const T* X, rocblas_int incx, rocblas_int* result)
    {
        rocblas_int minpos = -1;
        if(N > 0 && incx > 0)
        {
            auto min = asum(X[0]);
            minpos   = 0;
            for(size_t i = 1; i < N; ++i)
            {
                auto a = asum(X[i * incx]);
                if(lessthan(a, min))
                {
                    min    = a;
                    minpos = i;
                }
            }
        }
        *result = minpos;
    }

    template <typename T>
    void cblas_iamax(rocblas_int N, const T* X, rocblas_int incx, rocblas_int* result)
    {
        rocblas_int maxpos = -1;
        if(N > 0 && incx > 0)
        {
            auto max = asum(X[0]);
            maxpos   = 0;
            for(size_t i = 1; i < N; ++i)
            {
                auto a = asum(X[i * incx]);
                if(greatherthan(a, max))
                {
                    max    = a;
                    maxpos = i;
                }
            }
        }
        *result = maxpos;
    }

} // namespace rocblas_cblas



template <typename T>
void testing_iamax(const Arguments& arg)
{
    testing_iamax_iamin<T, rocblas_cblas::cblas_iamax<T>>(arg, rocblas_iamax<T>);
}

template <typename T>
void testing_iamin(const Arguments& arg)
{
<<<<<<< HEAD
    testing_iamax_iamin<T, rocblas_iamin<T>, rocblas_cblas::cblas_iamin<T>>(arg);
}



=======
    testing_iamax_iamin<T, rocblas_cblas::cblas_iamin<T>>(arg, rocblas_iamin<T>);
}
>>>>>>> ba31b867
<|MERGE_RESOLUTION|>--- conflicted
+++ resolved
@@ -285,13 +285,8 @@
 template <typename T>
 void testing_iamin(const Arguments& arg)
 {
-<<<<<<< HEAD
-    testing_iamax_iamin<T, rocblas_iamin<T>, rocblas_cblas::cblas_iamin<T>>(arg);
-}
-
-
-
-=======
     testing_iamax_iamin<T, rocblas_cblas::cblas_iamin<T>>(arg, rocblas_iamin<T>);
 }
->>>>>>> ba31b867
+
+
+
