--- conflicted
+++ resolved
@@ -359,7 +359,6 @@
   # trsv
   rocblas_strsv: { function: trsv, <<: *single_precision }
   rocblas_dtrsv: { function: trsv, <<: *double_precision }
-<<<<<<< HEAD
 
   rocblas_strsv_batched: { function: trsv_batched, <<: *single_precision }
   rocblas_dtrsv_batched: { function: trsv_batched, <<: *double_precision }
@@ -434,36 +433,35 @@
   # symv
   rocblas_ssymv: { function: symv, <<: *single_precision }
   rocblas_dsymv: { function: symv, <<: *double_precision }
-
-
-  ######
-  # L2 #
-  ######
-
-  # geam
-=======
-  # symv
-  rocblas_ssymv: { function: symv, <<: *single_precision }
-  rocblas_dsymv: { function: symv, <<: *double_precision }
   rocblas_csymv: { function: symv, <<: *single_precision_complex }
   rocblas_zsymv: { function: symv, <<: *double_precision_complex }
+
+  rocblas_ssymv_batched: { function: symv_batched, <<: *single_precision }
+  rocblas_dsymv_batched: { function: symv_batched, <<: *double_precision }
+  rocblas_csymv_batched: { function: symv_batched, <<: *single_precision_complex }
+  rocblas_zsymv_batched: { function: symv_batched, <<: *double_precision_complex }
+
   rocblas_ssymv_strided_batched: { function: symv_strided_batched, <<: *single_precision }
   rocblas_dsymv_strided_batched: { function: symv_strided_batched, <<: *double_precision }
   rocblas_csymv_strided_batched: { function: symv_strided_batched, <<: *single_precision_complex }
   rocblas_zsymv_strided_batched: { function: symv_strided_batched, <<: *double_precision_complex }
-  rocblas_ssymv_batched: { function: symv_batched, <<: *single_precision }
-  rocblas_dsymv_batched: { function: symv_batched, <<: *double_precision }
-  rocblas_csymv_batched: { function: symv_batched, <<: *single_precision_complex }
-  rocblas_zsymv_batched: { function: symv_batched, <<: *double_precision_complex }
+
   # spmv
   rocblas_sspmv: { function: spmv, <<: *single_precision }
   rocblas_dspmv: { function: spmv, <<: *double_precision }
+
+  rocblas_sspmv_batched: { function: spmv_batched, <<: *single_precision }
+  rocblas_dspmv_batched: { function: spmv_batched, <<: *double_precision }
+
   rocblas_sspmv_strided_batched: { function: spmv_strided_batched, <<: *single_precision }
   rocblas_dspmv_strided_batched: { function: spmv_strided_batched, <<: *double_precision }
-  rocblas_sspmv_batched: { function: spmv_batched, <<: *single_precision }
-  rocblas_dspmv_batched: { function: spmv_batched, <<: *double_precision }
-  #
->>>>>>> 61ee951c
+
+
+  ######
+  # L3 #
+  ######
+
+  # geam
   rocblas_sgeam: { function: geam, <<: *single_precision }
   rocblas_dgeam: { function: geam, <<: *double_precision }
 
