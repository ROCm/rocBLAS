--- conflicted
+++ resolved
@@ -156,7 +156,6 @@
     }
 }
 
-<<<<<<< HEAD
 /* ============================================================================= */
 /*! \brief For testing purposes, to convert a regular matrix to a banded matrix. */
 template <typename T>
@@ -188,7 +187,6 @@
 //         banded_matrix(upper, (T*)(A[b]), (T*)(AB[b]), n, k);
 //     }
 // }
-=======
 /* ============================================================================================= */
 /*! \brief For testing purposes, to convert a regular matrix to a packed matrix.                  */
 template <typename T>
@@ -349,6 +347,5 @@
             printf("\n");
     }
 }
->>>>>>> c3d3f76b
 
 #endif