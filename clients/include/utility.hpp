/* ************************************************************************
 * Copyright 2018-2020 Advanced Micro Devices, Inc.
 * ************************************************************************ */

#ifndef _TESTING_UTILITY_H_
#define _TESTING_UTILITY_H_

#include "logging.h"
#include "rocblas.h"
#include "rocblas_test.hpp"
#include "utility.h"
#include <cstdio>
#include <iostream>
#include <string>
#include <type_traits>
#include <vector>

/*!\file
 * \brief provide common utilities
 */

<<<<<<< HEAD
// We use rocblas_cout and rocblas_cerr
// This must come after the header #includes above, to avoid poisoning system headers.
// This is only enabled for rocblas-test and rocblas-bench.
#if defined(GOOGLE_TEST) || defined(ROCBLAS_BENCH)
#undef stdout
#undef stderr
// All stdio and std::ostream functions related to stdout and stderr are poisoned, as are functions
// which can create buffer overflows
#pragma GCC poison cout cerr clog stdout stderr gets puts putchar fprintf printf sprintf vfprintf \
    vprintf vsprintf
#endif
=======
static constexpr char LIMITED_MEMORY_STRING[]
    = "Error: Attempting to allocate more memory than available.";
>>>>>>> 5a3b4689

/* ============================================================================================ */
/*! \brief  local handle which is automatically created and destroyed  */
class rocblas_local_handle
{
    rocblas_handle handle;

public:
    rocblas_local_handle()
    {
        rocblas_create_handle(&handle);
    }
    ~rocblas_local_handle()
    {
        rocblas_destroy_handle(handle);
    }

    // Allow rocblas_local_handle to be used anywhere rocblas_handle is expected
    operator rocblas_handle&()
    {
        return handle;
    }
    operator const rocblas_handle&() const
    {
        return handle;
    }
};

/* ============================================================================================ */
/*  device query and print out their ID and name */
rocblas_int query_device_property();

/*  set current device to device_id */
void set_device(rocblas_int device_id);

/* ============================================================================================ */
/*  timing: HIP only provides very limited timers function clock() and not general;
            rocblas sync CPU and device and use more accurate CPU timer*/

/*! \brief  CPU Timer(in microsecond): synchronize with the default device and return wall time */
double get_time_us(void);

/*! \brief  CPU Timer(in microsecond): synchronize with given queue/stream and return wall time */
double get_time_us_sync(hipStream_t stream);

/* ============================================================================================ */
// Return path of this executable
std::string rocblas_exepath();

/* ============================================================================================ */
/*! \brief  Debugging purpose, print out CPU and GPU result matrix, not valid in complex number  */
template <typename T>
inline void rocblas_print_matrix(
    std::vector<T> CPU_result, std::vector<T> GPU_result, size_t m, size_t n, size_t lda)
{
    for(size_t i = 0; i < m; i++)
        for(size_t j = 0; j < n; j++)
        {
            rocblas_cout << "matrix  col " << i << ", row " << j
                         << ", CPU result=" << CPU_result[j + i * lda]
                         << ", GPU result=" << GPU_result[j + i * lda] << "\n";
        }
}

template <typename T>
void rocblas_print_matrix(const char* name, T* A, size_t m, size_t n, size_t lda)
{
    rocblas_cout << "---------- " << name << " ----------\n";
    for(size_t i = 0; i < m; i++)
    {
        for(size_t j = 0; j < n; j++)
            rocblas_cout << A[i + j * lda] << " ";
        rocblas_cout << std::endl;
    }
}

#endif<|MERGE_RESOLUTION|>--- conflicted
+++ resolved
@@ -19,7 +19,6 @@
  * \brief provide common utilities
  */
 
-<<<<<<< HEAD
 // We use rocblas_cout and rocblas_cerr
 // This must come after the header #includes above, to avoid poisoning system headers.
 // This is only enabled for rocblas-test and rocblas-bench.
@@ -31,10 +30,9 @@
 #pragma GCC poison cout cerr clog stdout stderr gets puts putchar fprintf printf sprintf vfprintf \
     vprintf vsprintf
 #endif
-=======
+
 static constexpr char LIMITED_MEMORY_STRING[]
     = "Error: Attempting to allocate more memory than available.";
->>>>>>> 5a3b4689
 
 /* ============================================================================================ */
 /*! \brief  local handle which is automatically created and destroyed  */
