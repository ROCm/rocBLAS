--- conflicted
+++ resolved
@@ -73,11 +73,6 @@
     // argument check before allocating invalid memory
     if(N <= 0 || lda < N || lda < 1 || !incx || batch_count <= 0)
     {
-<<<<<<< HEAD
-=======
-        static const size_t safe_size = 100; // arbitrarily set to 100
-
->>>>>>> 07d6dccc
         EXPECT_ROCBLAS_STATUS(
             rocblas_syr_batched<T>(
                 handle, uplo, N, &h_alpha, nullptr, incx, nullptr, lda, batch_count),
@@ -98,7 +93,6 @@
     host_batch_vector<T> hA_2(size_A, 1, batch_count);
     host_batch_vector<T> hA_gold(size_A, 1, batch_count);
     host_batch_vector<T> hx(N, incx, batch_count);
-<<<<<<< HEAD
     host_vector<T>       halpha(1);
     CHECK_HIP_ERROR(hA_1.memcheck());
     CHECK_HIP_ERROR(hA_2.memcheck());
@@ -106,25 +100,16 @@
     CHECK_HIP_ERROR(hx.memcheck());
     CHECK_HIP_ERROR(halpha.memcheck());
     halpha[0] = h_alpha;
-=======
->>>>>>> 07d6dccc
 
     // allocate memory on device
     device_batch_vector<T> dA_1(size_A, 1, batch_count);
     device_batch_vector<T> dA_2(size_A, 1, batch_count);
     device_batch_vector<T> dx(N, incx, batch_count);
     device_vector<T>       d_alpha(1);
-<<<<<<< HEAD
-    CHECK_HIP_ERROR(dA_1.memcheck());
-    CHECK_HIP_ERROR(dA_2.memcheck());
-    CHECK_HIP_ERROR(dx.memcheck());
-    CHECK_HIP_ERROR(d_alpha.memcheck());
-=======
     CHECK_DEVICE_ALLOCATION(dA_1.memcheck());
     CHECK_DEVICE_ALLOCATION(dA_2.memcheck());
     CHECK_DEVICE_ALLOCATION(dx.memcheck());
     CHECK_DEVICE_ALLOCATION(d_alpha.memcheck());
->>>>>>> 07d6dccc
 
     double gpu_time_used, cpu_time_used;
     double rocblas_gflops, cblas_gflops, rocblas_bandwidth;
@@ -132,22 +117,13 @@
     double rocblas_error_2;
 
     // Initial Data on CPU
-<<<<<<< HEAD
-    rocblas_init(hA_1, true); // doesn't need to be symmetric when initialized
-    rocblas_init(hx, false);
-=======
     rocblas_init(hA_1, true);
     rocblas_init(hx, false);
-    rocblas_seedrand();
->>>>>>> 07d6dccc
 
     hA_gold.copy_from(hA_1);
     hA_2.copy_from(hA_1);
 
-<<<<<<< HEAD
-=======
     // copy data from CPU to device
->>>>>>> 07d6dccc
     CHECK_HIP_ERROR(dA_1.transfer_from(hA_1));
     CHECK_HIP_ERROR(dA_2.transfer_from(hA_2));
     CHECK_HIP_ERROR(dx.transfer_from(hx));
@@ -155,11 +131,7 @@
     if(arg.unit_check || arg.norm_check)
     {
         // copy data from CPU to device
-<<<<<<< HEAD
         CHECK_HIP_ERROR(d_alpha.transfer_from(halpha));
-=======
-        CHECK_HIP_ERROR(hipMemcpy(d_alpha, &h_alpha, sizeof(T), hipMemcpyHostToDevice));
->>>>>>> 07d6dccc
 
         CHECK_ROCBLAS_ERROR(rocblas_set_pointer_mode(handle, rocblas_pointer_mode_host));
         CHECK_ROCBLAS_ERROR(rocblas_syr_batched<T>(handle,
