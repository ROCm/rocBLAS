/* ************************************************************************
 * Copyright 2018-2020 Advanced Micro Devices, Inc.
 * ************************************************************************ */

#include "cblas_interface.hpp"
#include "flops.hpp"
#include "near.hpp"
#include "norm.hpp"
#include "rocblas.hpp"
#include "rocblas_init.hpp"
#include "rocblas_math.hpp"
#include "rocblas_random.hpp"
#include "rocblas_test.hpp"
#include "rocblas_vector.hpp"
#include "unit.hpp"
#include "utility.hpp"

template <typename T>
void testing_symv_bad_arg()
{
    rocblas_fill         uplo  = rocblas_fill_upper;
    rocblas_int          N     = 100;
    rocblas_int          incx  = 1;
    rocblas_int          incy  = 1;
    rocblas_int          lda   = 100;
    T                    alpha = 0.6;
    T                    beta  = 0.6;
    rocblas_local_handle handle;

    size_t abs_incx = incx >= 0 ? incx : -incx;
    size_t abs_incy = incy >= 0 ? incy : -incy;
    size_t size_A   = lda * N;
    size_t size_x   = N * abs_incx;
    size_t size_y   = N * abs_incy;

    // allocate memory on device
    device_vector<T> dA(size_A);
    device_vector<T> dx(size_x);
    device_vector<T> dy(size_y);
    if(!dA || !dx || !dy)
    {
        CHECK_HIP_ERROR(hipErrorOutOfMemory);
        return;
    }

    EXPECT_ROCBLAS_STATUS(
        rocblas_symv<T>(nullptr, uplo, N, &alpha, dA, lda, dx, incx, &beta, dy, incy),
        rocblas_status_invalid_handle);

    EXPECT_ROCBLAS_STATUS(
        rocblas_symv<T>(handle, rocblas_fill_full, N, &alpha, dA, lda, dx, incx, &beta, dy, incy),
        rocblas_status_invalid_value);

    EXPECT_ROCBLAS_STATUS(
        rocblas_symv<T>(handle, uplo, N, nullptr, dA, lda, dx, incx, &beta, dy, incy),
        rocblas_status_invalid_pointer);

    EXPECT_ROCBLAS_STATUS(
        rocblas_symv<T>(handle, uplo, N, &alpha, nullptr, lda, dx, incx, &beta, dy, incy),
        rocblas_status_invalid_pointer);

    EXPECT_ROCBLAS_STATUS(
        rocblas_symv<T>(handle, uplo, N, &alpha, dA, lda, nullptr, incx, &beta, dy, incy),
        rocblas_status_invalid_pointer);

    EXPECT_ROCBLAS_STATUS(
        rocblas_symv<T>(handle, uplo, N, &alpha, dA, lda, dx, incx, nullptr, dy, incy),
        rocblas_status_invalid_pointer);

    EXPECT_ROCBLAS_STATUS(
        rocblas_symv<T>(handle, uplo, N, &alpha, dA, lda, dx, incx, &beta, nullptr, incy),
        rocblas_status_invalid_pointer);
}

template <typename T>
void testing_symv(const Arguments& arg)
{
    rocblas_int N    = arg.N;
    rocblas_int lda  = arg.lda;
    rocblas_int incx = arg.incx;
    rocblas_int incy = arg.incy;

    host_vector<T> alpha(1);
    host_vector<T> beta(1);
    alpha[0] = arg.alpha;
    beta[0]  = arg.beta;

    rocblas_fill uplo = char2rocblas_fill(arg.uplo);

    size_t abs_incx = incx >= 0 ? incx : -incx;
    size_t abs_incy = incy >= 0 ? incy : -incy;

    size_t size_A = size_t(lda) * N;
    size_t size_X = size_t(N) * abs_incx;
    size_t size_Y = size_t(N) * abs_incy;

    rocblas_local_handle handle;

    // argument sanity check before allocating invalid memory
    if(N <= 0 || lda < 0 || lda < N || !incx || !incy)
    {
        static const size_t safe_size = 100;
        device_vector<T>    dA(safe_size);
        device_vector<T>    dx(safe_size);
        device_vector<T>    dy(safe_size);
        if(!dA || !dx || !dy)
        {
            CHECK_HIP_ERROR(hipErrorOutOfMemory);
            return;
        }

        EXPECT_ROCBLAS_STATUS(
            rocblas_symv<T>(handle, uplo, N, alpha, dA, lda, dx, incx, beta, dy, incy),
            N < 0 || lda < 0 || lda < N || !incx || !incy ? rocblas_status_invalid_size
                                                          : rocblas_status_success);
        return;
    }

    // Naming: dK is in GPU (device) memory. hK is in CPU (host) memory
    device_vector<T> d_alpha(1);
    device_vector<T> d_beta(1);

    host_vector<T> hA(size_A);
    host_vector<T> hx(size_X);
    host_vector<T> hy(size_Y);
    host_vector<T> hy2(size_Y);
    host_vector<T> hg(size_Y); // gold standard

    double gpu_time_used, cpu_time_used;
    double rocblas_gflops, cblas_gflops;
    double h_error, d_error;

    device_vector<T> dA(size_A);
    device_vector<T> dx(size_X);
    device_vector<T> dy(size_Y);
    if(!dA || !dx || !dy)
    {
        CHECK_HIP_ERROR(hipErrorOutOfMemory);
        return;
    }

    // Initial Data on CPU
    rocblas_seedrand();
    rocblas_init<T>(hA);
    rocblas_init<T>(hx, 1, N, abs_incx);
    rocblas_init<T>(hy, 1, N, abs_incy);

    // make copy in hg which will later be used with CPU BLAS
    hg  = hy;
    hy2 = hy; // device memory re-test

    if(arg.unit_check || arg.norm_check)
    {
        cpu_time_used = get_time_us();

        // cpu reference
        cblas_symv<T>(uplo, N, alpha[0], hA, lda, hx, incx, beta[0], hg, incy);

        cpu_time_used = get_time_us() - cpu_time_used;
        cblas_gflops  = symv_gflop_count<T>(N) / cpu_time_used * 1e6;
    }

    // copy data from CPU to device
    dx.transfer_from(hx);
    dy.transfer_from(hy);
    dA.transfer_from(hA);

    if(arg.unit_check || arg.norm_check)
    {
        //
        // rocblas_pointer_mode_host test
        //
        CHECK_ROCBLAS_ERROR(rocblas_set_pointer_mode(handle, rocblas_pointer_mode_host));

        CHECK_ROCBLAS_ERROR(
            rocblas_symv<T>(handle, uplo, N, alpha, dA, lda, dx, incx, beta, dy, incy));

        // copy output from device to CPU
        CHECK_HIP_ERROR(hy.transfer_from(dy));

        //
        // rocblas_pointer_mode_device test
        //
        CHECK_ROCBLAS_ERROR(rocblas_set_pointer_mode(handle, rocblas_pointer_mode_device));
        CHECK_HIP_ERROR(d_alpha.transfer_from(alpha));
        CHECK_HIP_ERROR(d_beta.transfer_from(beta));

        dy.transfer_from(hy2);

        CHECK_ROCBLAS_ERROR(
            rocblas_symv<T>(handle, uplo, N, d_alpha, dA, lda, dx, incx, d_beta, dy, incy));

        // copy output from device to CPU
        CHECK_HIP_ERROR(hy2.transfer_from(dy));

        if(arg.unit_check)
        {
            if(std::is_same<T, float>{} || std::is_same<T, double>{})
            {
                unit_check_general<T>(1, N, abs_incy, hg, hy);
                unit_check_general<T>(1, N, abs_incy, hg, hy2);
            }
            else
            {
                const double tol = N * sum_error_tolerance<T>;
                near_check_general<T>(1, N, abs_incy, hg, hy, tol);
                near_check_general<T>(1, N, abs_incy, hg, hy2, tol);
            }
        }

        if(arg.norm_check)
        {
            h_error = norm_check_general<T>('F', 1, N, abs_incy, hg, hy);
            d_error = norm_check_general<T>('F', 1, N, abs_incy, hg, hy2);
        }
    }

    if(arg.timing)
    {

        CHECK_ROCBLAS_ERROR(rocblas_set_pointer_mode(handle, rocblas_pointer_mode_host));

        int number_cold_calls = 2;
        int number_hot_calls  = arg.iters;

        for(int iter = 0; iter < number_cold_calls; iter++)
        {
            CHECK_ROCBLAS_ERROR(
                rocblas_symv<T>(handle, uplo, N, alpha, dA, lda, dx, incx, beta, dy, incy));
        }

        gpu_time_used = get_time_us(); // in microseconds

        for(int iter = 0; iter < number_hot_calls; iter++)
        {
            CHECK_ROCBLAS_ERROR(
                rocblas_symv<T>(handle, uplo, N, alpha, dA, lda, dx, incx, beta, dy, incy));
        }

        gpu_time_used  = (get_time_us() - gpu_time_used) / number_hot_calls;
        rocblas_gflops = symv_gflop_count<T>(N) / gpu_time_used * 1e6;

        // only norm_check return an norm error, unit check won't return anything
<<<<<<< HEAD
        std::cout << "N, lda, rocblas-Gflops (us) ";
        if(arg.norm_check)
        {
            std::cout << "CPU-Gflops(us), norm-error";
=======
        rocblas_cout << "uplo, N, lda, incx, incy, rocblas-Gflops (us) ";
        if(arg.norm_check)
        {
            rocblas_cout << "CPU-Gflops (us),norm_error_host_ptr,norm_error_dev_ptr";
>>>>>>> 45b94a75
        }
        std::cout << std::endl;

<<<<<<< HEAD
        std::cout << N << ',' << lda << ',' << rocblas_gflops << "(" << gpu_time_used << "),";

        if(arg.norm_check)
        {
            std::cout << cblas_gflops << "(" << cpu_time_used << "),";
            std::cout << rocblas_error;
=======
        rocblas_cout << arg.uplo << ',' << N << ',' << lda << ',' << incx << "," << incy << ","
                     << rocblas_gflops << "(" << gpu_time_used << "),";

        if(arg.norm_check)
        {
            rocblas_cout << cblas_gflops << "(" << cpu_time_used << "),";
            rocblas_cout << h_error << "," << d_error;
>>>>>>> 45b94a75
        }

        std::cout << std::endl;
    }
}<|MERGE_RESOLUTION|>--- conflicted
+++ resolved
@@ -217,7 +217,6 @@
 
     if(arg.timing)
     {
-
         CHECK_ROCBLAS_ERROR(rocblas_set_pointer_mode(handle, rocblas_pointer_mode_host));
 
         int number_cold_calls = 2;
@@ -241,28 +240,13 @@
         rocblas_gflops = symv_gflop_count<T>(N) / gpu_time_used * 1e6;
 
         // only norm_check return an norm error, unit check won't return anything
-<<<<<<< HEAD
-        std::cout << "N, lda, rocblas-Gflops (us) ";
-        if(arg.norm_check)
-        {
-            std::cout << "CPU-Gflops(us), norm-error";
-=======
         rocblas_cout << "uplo, N, lda, incx, incy, rocblas-Gflops (us) ";
         if(arg.norm_check)
         {
             rocblas_cout << "CPU-Gflops (us),norm_error_host_ptr,norm_error_dev_ptr";
->>>>>>> 45b94a75
-        }
-        std::cout << std::endl;
-
-<<<<<<< HEAD
-        std::cout << N << ',' << lda << ',' << rocblas_gflops << "(" << gpu_time_used << "),";
-
-        if(arg.norm_check)
-        {
-            std::cout << cblas_gflops << "(" << cpu_time_used << "),";
-            std::cout << rocblas_error;
-=======
+        }
+        rocblas_cout << std::endl;
+
         rocblas_cout << arg.uplo << ',' << N << ',' << lda << ',' << incx << "," << incy << ","
                      << rocblas_gflops << "(" << gpu_time_used << "),";
 
@@ -270,9 +254,8 @@
         {
             rocblas_cout << cblas_gflops << "(" << cpu_time_used << "),";
             rocblas_cout << h_error << "," << d_error;
->>>>>>> 45b94a75
-        }
-
-        std::cout << std::endl;
+        }
+
+        rocblas_cout << std::endl;
     }
 }