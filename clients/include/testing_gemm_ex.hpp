/* ************************************************************************
 * Copyright 2018 Advanced Micro Devices, Inc.
 * ************************************************************************ */

#include "rocblas_test.hpp"
#include "rocblas_math.hpp"
#include "rocblas_random.hpp"
#include "rocblas_vector.hpp"
#include "rocblas_init.hpp"
#include "rocblas_datatype2string.hpp"
#include "utility.hpp"
#include "rocblas.hpp"
#include "cblas_interface.hpp"
#include "norm.hpp"
#include "unit.hpp"
#include "near.hpp"
#include "flops.hpp"

/* ============================================================================================ */
template <typename Ti, typename To, typename Tc>
void testing_gemm_ex_bad_arg(const Arguments& arg)
{
    const rocblas_operation transA = rocblas_operation_none;
    const rocblas_operation transB = rocblas_operation_none;

    const rocblas_int M = 100;
    const rocblas_int N = 100;
    const rocblas_int K = 100;

    const rocblas_int lda = 100;
    const rocblas_int ldb = 100;
    const rocblas_int ldc = 100;
    const rocblas_int ldd = 100;

    const rocblas_datatype a_type       = rocblas_datatype_f32_r;
    const rocblas_datatype b_type       = rocblas_datatype_f32_r;
    const rocblas_datatype c_type       = rocblas_datatype_f32_r;
    const rocblas_datatype d_type       = rocblas_datatype_f32_r;
    const rocblas_datatype compute_type = rocblas_datatype_f32_r;

    const float alpha_float = 1.0;
    const float beta_float  = 1.0;

    const rocblas_gemm_algo algo  = rocblas_gemm_algo_standard;
    static const size_t safe_size = 100;

    int32_t solution_index = 0;
    rocblas_int flags      = 0;
    size_t workspace_size  = 0;
    void* workspace        = nullptr;
    rocblas_local_handle handle;

    // allocate memory on device
    device_vector<float> dA(safe_size);
    device_vector<float> dB(safe_size);
    device_vector<float> dC(safe_size);
    device_vector<float> dD(safe_size);
    if(!dA || !dB || !dC || !dD)
    {
        CHECK_HIP_ERROR(hipErrorOutOfMemory);
        return;
    }

    EXPECT_ROCBLAS_STATUS(rocblas_gemm_ex(handle,
                                          transA,
                                          transB,
                                          M,
                                          N,
                                          K,
                                          &alpha_float,
                                          nullptr,
                                          a_type,
                                          lda,
                                          dB,
                                          b_type,
                                          ldb,
                                          &beta_float,
                                          dC,
                                          c_type,
                                          ldc,
                                          dD,
                                          d_type,
                                          ldd,
                                          compute_type,
                                          algo,
                                          solution_index,
                                          flags,
                                          &workspace_size,
                                          workspace),
                          rocblas_status_invalid_pointer);

    EXPECT_ROCBLAS_STATUS(rocblas_gemm_ex(handle,
                                          transA,
                                          transB,
                                          M,
                                          N,
                                          K,
                                          &alpha_float,
                                          dA,
                                          a_type,
                                          lda,
                                          nullptr,
                                          b_type,
                                          ldb,
                                          &beta_float,
                                          dC,
                                          c_type,
                                          ldc,
                                          dD,
                                          d_type,
                                          ldd,
                                          compute_type,
                                          algo,
                                          solution_index,
                                          flags,
                                          &workspace_size,
                                          workspace),
                          rocblas_status_invalid_pointer);

    EXPECT_ROCBLAS_STATUS(rocblas_gemm_ex(handle,
                                          transA,
                                          transB,
                                          M,
                                          N,
                                          K,
                                          &alpha_float,
                                          dA,
                                          a_type,
                                          lda,
                                          dB,
                                          b_type,
                                          ldb,
                                          &beta_float,
                                          nullptr,
                                          c_type,
                                          ldc,
                                          dD,
                                          d_type,
                                          ldd,
                                          compute_type,
                                          algo,
                                          solution_index,
                                          flags,
                                          &workspace_size,
                                          workspace),
                          rocblas_status_invalid_pointer);

    EXPECT_ROCBLAS_STATUS(rocblas_gemm_ex(handle,
                                          transA,
                                          transB,
                                          M,
                                          N,
                                          K,
                                          &alpha_float,
                                          dA,
                                          a_type,
                                          lda,
                                          dB,
                                          b_type,
                                          ldb,
                                          &beta_float,
                                          dC,
                                          c_type,
                                          ldc,
                                          nullptr,
                                          d_type,
                                          ldd,
                                          compute_type,
                                          algo,
                                          solution_index,
                                          flags,
                                          &workspace_size,
                                          workspace),
                          rocblas_status_invalid_pointer);

    EXPECT_ROCBLAS_STATUS(rocblas_gemm_ex(handle,
                                          transA,
                                          transB,
                                          M,
                                          N,
                                          K,
                                          nullptr,
                                          dA,
                                          a_type,
                                          lda,
                                          dB,
                                          b_type,
                                          ldb,
                                          &beta_float,
                                          dC,
                                          c_type,
                                          ldc,
                                          dD,
                                          d_type,
                                          ldd,
                                          compute_type,
                                          algo,
                                          solution_index,
                                          flags,
                                          &workspace_size,
                                          workspace),
                          rocblas_status_invalid_pointer);

    EXPECT_ROCBLAS_STATUS(rocblas_gemm_ex(handle,
                                          transA,
                                          transB,
                                          M,
                                          N,
                                          K,
                                          &alpha_float,
                                          dA,
                                          a_type,
                                          lda,
                                          dB,
                                          b_type,
                                          ldb,
                                          nullptr,
                                          dC,
                                          c_type,
                                          ldc,
                                          dD,
                                          d_type,
                                          ldd,
                                          compute_type,
                                          algo,
                                          solution_index,
                                          flags,
                                          &workspace_size,
                                          workspace),
                          rocblas_status_invalid_pointer);

    EXPECT_ROCBLAS_STATUS(rocblas_gemm_ex(nullptr,
                                          transA,
                                          transB,
                                          M,
                                          N,
                                          K,
                                          &alpha_float,
                                          dA,
                                          a_type,
                                          lda,
                                          dB,
                                          b_type,
                                          ldb,
                                          &beta_float,
                                          dC,
                                          c_type,
                                          ldc,
                                          dD,
                                          d_type,
                                          ldd,
                                          compute_type,
                                          algo,
                                          solution_index,
                                          flags,
                                          &workspace_size,
                                          workspace),
                          rocblas_status_invalid_handle);
}

template <typename Ti, typename To, typename Tc>
void testing_gemm_ex(const Arguments& arg)
{
    rocblas_gemm_algo algo = static_cast<rocblas_gemm_algo>(arg.algo);
    int32_t solution_index = arg.solution_index;
    uint32_t flags         = arg.flags;
    size_t workspace_size  = arg.workspace_size;
    void* workspace        = nullptr;

    To h_alpha_To, h_beta_To;
    if(std::is_same<To, rocblas_half>::value)
    {
        h_alpha_To = float_to_half(arg.alpha);
        h_beta_To  = float_to_half(arg.beta);
    }
    else if(std::is_same<To, float>::value || std::is_same<To, double>::value ||
            std::is_same<To, int32_t>::value)
    {
        h_alpha_To = static_cast<To>(arg.alpha);
        h_beta_To  = static_cast<To>(arg.beta);
    }
    else
    {
#ifdef GOOGLE_TEST
        ADD_FAILURE() << "Unimplemented types";
#else
        fputs("Error: Unimplmented types\n", stderr);
#endif
        return;
    }

    Tc h_alpha_Tc, h_beta_Tc;
    if(std::is_same<Tc, rocblas_half>::value)
    {
        h_alpha_Tc = float_to_half(arg.alpha);
        h_beta_Tc  = float_to_half(arg.beta);
    }
    else if(std::is_same<Tc, float>::value || std::is_same<Tc, double>::value ||
            std::is_same<Tc, int32_t>::value)
    {
        h_alpha_Tc = static_cast<Tc>(arg.alpha);
        h_beta_Tc  = static_cast<Tc>(arg.beta);
    }
    else
    {
#ifdef GOOGLE_TEST
        ADD_FAILURE() << "Unimplemented types";
#else
        fputs("Error: Unimplmented types\n", stderr);
#endif
        return;
    }

    double gpu_time_used, cpu_time_used;
    double rocblas_gflops, cblas_gflops;
    double rocblas_error = 0.0;

    rocblas_local_handle handle;
    auto transA = char2rocblas_operation(arg.transA);
    auto transB = char2rocblas_operation(arg.transB);
    auto M = arg.M, N = arg.N, K = arg.K;
    auto lda = arg.lda, ldb = arg.ldb, ldc = arg.ldc, ldd = arg.ldd;
    auto A_row = transA == rocblas_operation_none ? M : K;
    auto A_col = transA == rocblas_operation_none ? K : M;
    auto B_row = transB == rocblas_operation_none ? K : N;
    auto B_col = transB == rocblas_operation_none ? N : K;

    // check for invalid sizes
    if(M < 0 || N < 0 || K < 0 || lda < A_row || ldb < B_row || ldc < M || ldd < M ||
       (std::is_same<Ti, int8_t>::value &&
        (K % 4 != 0 || (transA != rocblas_operation_none && lda % 4 != 0) ||
         (transB == rocblas_operation_none && ldb % 4 != 0))))
    {
        static const size_t safe_size = 100;
        device_vector<Ti> dA(safe_size);
        device_vector<Ti> dB(safe_size);
        device_vector<To> dC(safe_size);
        device_vector<To> dD(safe_size);
        if(!dA || !dB || !dC || !dD)
        {
            CHECK_HIP_ERROR(hipErrorOutOfMemory);
            return;
        }

        EXPECT_ROCBLAS_STATUS(rocblas_gemm_ex(handle,
                                              transA,
                                              transB,
                                              M,
                                              N,
                                              K,
                                              &h_alpha_Tc,
                                              dA,
                                              arg.a_type,
                                              lda,
                                              dB,
                                              arg.b_type,
                                              ldb,
                                              &h_beta_Tc,
                                              dC,
                                              arg.c_type,
                                              ldc,
                                              dD,
                                              arg.d_type,
                                              ldd,
                                              arg.compute_type,
                                              algo,
                                              solution_index,
                                              flags,
                                              &workspace_size,
                                              workspace),
                              rocblas_status_invalid_size);
        return;
    }

    const size_t size_A = static_cast<size_t>(lda) * static_cast<size_t>(A_col);
    const size_t size_B = static_cast<size_t>(ldb) * static_cast<size_t>(B_col);
    const size_t size_C = static_cast<size_t>(ldc) * static_cast<size_t>(N);
    const size_t size_D = static_cast<size_t>(ldd) * static_cast<size_t>(N);

    // allocate memory on device
    device_vector<Ti> dA(size_A);
    device_vector<Ti> dB(size_B);
    device_vector<To> dC(size_C);
    device_vector<To> dD(size_D);
    device_vector<Tc> d_alpha_Tc(1);
    device_vector<Tc> d_beta_Tc(1);
    if(!dA || !dB || !dC || !dD || !d_alpha_Tc || !d_beta_Tc)
    {
        CHECK_HIP_ERROR(hipErrorOutOfMemory);
        return;
    }

    // Naming: dX is in GPU (device) memory. hK is in CPU (host) memory
    host_vector<Ti> hA(size_A);
    host_vector<Ti> hB(size_B);
    host_vector<To> hC(size_C);
    host_vector<To> hC_1(size_C);
    host_vector<To> hC_2(size_C);
    host_vector<To> hC_gold(size_C);
    host_vector<To> hD_1(size_D);
    host_vector<To> hD_2(size_D);
    host_vector<To> hD_gold(size_D);

    // Initial Data on CPU
    rocblas_seedrand();
    rocblas_init<Ti>(hA, A_row, A_col, lda);
    rocblas_init_alternating_sign<Ti>(hB, B_row, B_col, ldb);
    rocblas_init<To>(hC, M, N, ldc);
    rocblas_init<To>(hD_1, M, N, ldd);

    if(std::is_same<To, rocblas_half>::value && std::is_same<Tc, float>::value)
    {
        // half precision IEEE has max and lowest values 65504 and -65504,
        // foat precision IEEE has max and lowest values 3.403e+38 and -3.403e+38
        // the following will overflow to inf in half arithmetic,
        // but it will equal zero in float arithmetic   65504 * 2 - 65504 * 2
        //
        // set matrix A and matrix B upper left block to values below to cause
        // inf overflow with 16 bit arithmetic, but no overflow for 32 bit arithmetic
        //
        // 65500 65500             2   -2
        // 65500 65500            -2    2
        //
        const rocblas_half ieee_half_near_max = float_to_half(65504.0 - 4.0);
        const rocblas_half positive_two       = float_to_half(2.0);
        const rocblas_half negative_two       = float_to_half(-2.0);
        if(M >= 2 && N >= 2 && K >= 2)
        {
            hA[0]       = ieee_half_near_max;
            hA[1]       = ieee_half_near_max;
            hA[lda]     = ieee_half_near_max;
            hA[lda + 1] = ieee_half_near_max;
            hB[0]       = positive_two;
            hB[1]       = negative_two;
            hB[ldb]     = negative_two;
            hB[ldb + 1] = positive_two;
        }
    }

    hD_2    = hD_1;
    hD_gold = hD_1;
    hC_gold = hC;

    // copy data from CPU to device
    // if int8 and A not transposed and valid case, pack A
    if(std::is_same<Ti, int8_t>::value && transA == rocblas_operation_none)
    {
        host_vector<Ti> hA_packed(hA);

        rocblas_packInt8(hA_packed, M, K, lda);
        CHECK_HIP_ERROR(hipMemcpy(dA, hA_packed, sizeof(Ti) * size_A, hipMemcpyHostToDevice));
    }
    else
    {
        CHECK_HIP_ERROR(hipMemcpy(dA, hA, sizeof(Ti) * size_A, hipMemcpyHostToDevice));
    }

    // if int8 and B transposed and valid case, pack B
    if(std::is_same<Ti, int8_t>::value && transB != rocblas_operation_none)
    {
        host_vector<Ti> hB_packed(hB);

        rocblas_packInt8(hB_packed, N, K, ldb);
        CHECK_HIP_ERROR(hipMemcpy(dB, hB_packed, sizeof(Ti) * size_B, hipMemcpyHostToDevice));
    }
    else
    {
        CHECK_HIP_ERROR(hipMemcpy(dB, hB, sizeof(Ti) * size_B, hipMemcpyHostToDevice));
    }

    CHECK_HIP_ERROR(hipMemcpy(dC, hC, sizeof(To) * size_C, hipMemcpyHostToDevice));

    if(arg.unit_check || arg.norm_check)
    {
        // ROCBLAS rocblas_pointer_mode_host
        CHECK_ROCBLAS_ERROR(rocblas_set_pointer_mode(handle, rocblas_pointer_mode_host));
        CHECK_HIP_ERROR(hipMemcpy(dD, hD_1, sizeof(To) * size_D, hipMemcpyHostToDevice));

        CHECK_ROCBLAS_ERROR(rocblas_gemm_ex(handle,
                                            transA,
                                            transB,
                                            M,
                                            N,
                                            K,
                                            &h_alpha_Tc,
                                            dA,
                                            arg.a_type,
                                            lda,
                                            dB,
                                            arg.b_type,
                                            ldb,
                                            &h_beta_Tc,
                                            dC,
                                            arg.c_type,
                                            ldc,
                                            dD,
                                            arg.d_type,
                                            ldd,
                                            arg.compute_type,
                                            algo,
                                            solution_index,
                                            flags,
                                            &workspace_size,
                                            workspace));

        CHECK_HIP_ERROR(hipMemcpy(hD_1, dD, sizeof(To) * size_D, hipMemcpyDeviceToHost));
        CHECK_HIP_ERROR(hipMemcpy(hC_1, dC, sizeof(To) * size_C, hipMemcpyDeviceToHost));

        // ROCBLAS rocblas_pointer_mode_device
        CHECK_ROCBLAS_ERROR(rocblas_set_pointer_mode(handle, rocblas_pointer_mode_device));
        CHECK_HIP_ERROR(hipMemcpy(dD, hD_2, sizeof(To) * size_D, hipMemcpyHostToDevice));
        CHECK_HIP_ERROR(hipMemcpy(d_alpha_Tc, &h_alpha_Tc, sizeof(Tc), hipMemcpyHostToDevice));
        CHECK_HIP_ERROR(hipMemcpy(d_beta_Tc, &h_beta_Tc, sizeof(Tc), hipMemcpyHostToDevice));
        CHECK_ROCBLAS_ERROR(rocblas_gemm_ex(handle,
                                            transA,
                                            transB,
                                            M,
                                            N,
                                            K,
                                            d_alpha_Tc,
                                            dA,
                                            arg.a_type,
                                            lda,
                                            dB,
                                            arg.b_type,
                                            ldb,
                                            d_beta_Tc,
                                            dC,
                                            arg.c_type,
                                            ldc,
                                            dD,
                                            arg.d_type,
                                            ldd,
                                            arg.compute_type,
                                            algo,
                                            solution_index,
                                            flags,
                                            &workspace_size,
                                            workspace));

        CHECK_HIP_ERROR(hipMemcpy(hD_2, dD, sizeof(To) * size_D, hipMemcpyDeviceToHost));
        CHECK_HIP_ERROR(hipMemcpy(hC_2, dC, sizeof(To) * size_C, hipMemcpyDeviceToHost));

        // CPU BLAS
        // copy C matrix into D matrix
        for(int i2 = 0; i2 < N; i2++)
        {
            for(int i1 = 0; i1 < M; i1++)
            {
                hD_gold[i1 + i2 * ldd] = hC[i1 + i2 * ldc];
            }
        }
        cpu_time_used = get_time_us();

        cblas_gemm<Ti, To>(
            transA, transB, M, N, K, h_alpha_To, hA, lda, hB, ldb, h_beta_To, hD_gold, ldd);

        cpu_time_used = get_time_us() - cpu_time_used;
        cblas_gflops  = gemm_gflop_count<To>(M, N, K) / cpu_time_used * 1e6;

        if(arg.unit_check)
        {
            if(std::is_same<Tc, rocblas_half>::value && K > 10000)
            {
                // For large K, rocblas_half tends to diverge proportional to K
                // Tolerance is slightly greater than 1 / 1024.0
                const double tol = K * sum_error_tolerance<Tc>;
                near_check_general<To>(M, N, ldd, hD_gold, hD_1, tol);
                near_check_general<To>(M, N, ldd, hD_gold, hD_2, tol);
                unit_check_general<To>(M, N, ldc, hC_gold, hC_1);
                unit_check_general<To>(M, N, ldc, hC_gold, hC_2);
            }
            else
            {
                unit_check_general<To>(M, N, ldd, hD_gold, hD_1);
                unit_check_general<To>(M, N, ldd, hD_gold, hD_2);
                unit_check_general<To>(M, N, ldc, hC_gold, hC_1);
                unit_check_general<To>(M, N, ldc, hC_gold, hC_2);
            }
        }

        if(arg.norm_check)
        {
<<<<<<< HEAD
            auto err1     = fabs(norm_check_general<To>('F', M, N, ldd, hD_gold, hD_1));
            auto err2     = fabs(norm_check_general<To>('F', M, N, ldd, hD_gold, hD_2));
            auto errD     = err1 > err2 ? err1 : err2;

            auto err3     = fabs(norm_check_general<To>('F', M, N, ldc, hC_gold, hC_1));
            auto err4     = fabs(norm_check_general<To>('F', M, N, ldc, hC_gold, hC_2));
            auto errC     = err3 > err4 ? err3 : err4;
=======
            auto err1 = fabs(norm_check_general<To>('F', M, N, ldd, hD_gold, hD_1));
            auto err2 = fabs(norm_check_general<To>('F', M, N, ldd, hD_gold, hD_2));
            auto errD = err1 > err2 ? err1 : err2;

            auto err3 = fabs(norm_check_general<To>('F', M, N, ldc, hC_gold, hC_1));
            auto err4 = fabs(norm_check_general<To>('F', M, N, ldc, hC_gold, hC_2));
            auto errC = err3 > err4 ? err3 : err4;
>>>>>>> 213ee7d5

            rocblas_error = errD > errC ? errD : errC;
        }
    }

    if(arg.timing)
    {
        int number_cold_calls = 2;
        int number_hot_calls  = arg.iters;

        CHECK_ROCBLAS_ERROR(rocblas_set_pointer_mode(handle, rocblas_pointer_mode_host));

        for(int i = 0; i < number_cold_calls; i++)
        {
            CHECK_ROCBLAS_ERROR(rocblas_gemm_ex(handle,
                                                transA,
                                                transB,
                                                M,
                                                N,
                                                K,
                                                &h_alpha_Tc,
                                                dA,
                                                arg.a_type,
                                                lda,
                                                dB,
                                                arg.b_type,
                                                ldb,
                                                &h_beta_Tc,
                                                dC,
                                                arg.c_type,
                                                ldc,
                                                dC,
                                                arg.c_type,
                                                ldc,
                                                arg.compute_type,
                                                algo,
                                                solution_index,
                                                flags,
                                                &workspace_size,
                                                workspace));
        }

        gpu_time_used = get_time_us(); // in microseconds
        for(int i = 0; i < number_hot_calls; i++)
        {
            rocblas_gemm_ex(handle,
                            transA,
                            transB,
                            M,
                            N,
                            K,
                            &h_alpha_Tc,
                            dA,
                            arg.a_type,
                            lda,
                            dB,
                            arg.b_type,
                            ldb,
                            &h_beta_Tc,
                            dC,
                            arg.c_type,
                            ldc,
                            dC,
                            arg.c_type,
                            ldc,
                            arg.compute_type,
                            algo,
                            solution_index,
                            flags,
                            &workspace_size,
                            workspace);
        }
        gpu_time_used  = get_time_us() - gpu_time_used;
        rocblas_gflops = gemm_gflop_count<Ti>(M, N, K) * number_hot_calls / gpu_time_used * 1e6;

        std::cout << "transA,transB,M,N,K,alpha,lda,ldb,beta,ldc,rocblas-Gflops,us";

        if(arg.unit_check || arg.norm_check)
            std::cout << ",CPU-Gflops(us),norm-error";

        std::cout << std::endl;

        std::cout << rocblas2char_operation(transA) << "," << rocblas2char_operation(transB) << ","
                  << M << "," << N << "," << K << ","
                  << (std::is_same<To, rocblas_half>::value ? half_to_float(h_alpha_To)
                                                            : h_alpha_To)
                  << "," << lda << "," << ldb << ","
                  << (std::is_same<To, rocblas_half>::value ? half_to_float(h_beta_To) : h_beta_To)
                  << "," << ldc << "," << rocblas_gflops << "," << gpu_time_used / number_hot_calls;

        if(arg.unit_check || arg.norm_check)
        {
            std::cout << "," << cblas_gflops << "," << cpu_time_used << "," << rocblas_error;
        }

        std::cout << std::endl;
    }
}<|MERGE_RESOLUTION|>--- conflicted
+++ resolved
@@ -581,15 +581,6 @@
 
         if(arg.norm_check)
         {
-<<<<<<< HEAD
-            auto err1     = fabs(norm_check_general<To>('F', M, N, ldd, hD_gold, hD_1));
-            auto err2     = fabs(norm_check_general<To>('F', M, N, ldd, hD_gold, hD_2));
-            auto errD     = err1 > err2 ? err1 : err2;
-
-            auto err3     = fabs(norm_check_general<To>('F', M, N, ldc, hC_gold, hC_1));
-            auto err4     = fabs(norm_check_general<To>('F', M, N, ldc, hC_gold, hC_2));
-            auto errC     = err3 > err4 ? err3 : err4;
-=======
             auto err1 = fabs(norm_check_general<To>('F', M, N, ldd, hD_gold, hD_1));
             auto err2 = fabs(norm_check_general<To>('F', M, N, ldd, hD_gold, hD_2));
             auto errD = err1 > err2 ? err1 : err2;
@@ -597,7 +588,6 @@
             auto err3 = fabs(norm_check_general<To>('F', M, N, ldc, hC_gold, hC_1));
             auto err4 = fabs(norm_check_general<To>('F', M, N, ldc, hC_gold, hC_2));
             auto errC = err3 > err4 ? err3 : err4;
->>>>>>> 213ee7d5
 
             rocblas_error = errD > errC ? errD : errC;
         }
