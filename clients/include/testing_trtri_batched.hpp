/* ************************************************************************
 * Copyright 2018-2019 Advanced Micro Devices, Inc.
 * ************************************************************************ */

#include "cblas_interface.hpp"
#include "flops.hpp"
#include "near.hpp"
#include "norm.hpp"
#include "rocblas.hpp"
#include "rocblas_init.hpp"
#include "rocblas_math.hpp"
#include "rocblas_random.hpp"
#include "rocblas_test.hpp"
#include "rocblas_vector.hpp"
#include "unit.hpp"
#include "utility.hpp"

template <typename T>
void testing_trtri_batched(const Arguments& arg)
{
    rocblas_int N           = arg.N;
    rocblas_int lda         = arg.lda;
    rocblas_int batch_count = arg.batch_count;

<<<<<<< HEAD
    size_t size_A = size_t(lda * N);
=======
    size_t size_A = size_t(lda) * N;
>>>>>>> dc98cb3e

    char char_uplo = arg.uplo;
    char char_diag = arg.diag;

    // char_uplo = 'U';
    rocblas_fill     uplo = char2rocblas_fill(char_uplo);
    rocblas_diagonal diag = char2rocblas_diagonal(char_diag);

    rocblas_local_handle handle;

    // argument sanity check, quick return if input parameters are invalid before allocating invalid
<<<<<<< HEAD
    // memory
=======
    // memory, quick return if batch_count == 0
>>>>>>> dc98cb3e
    if(N < 0 || lda < 0 || lda < N || batch_count <= 0)
    {
        static const size_t     safe_size = 100;
        device_vector<T*, 0, T> dA(1);
        device_vector<T*, 0, T> dInv(1);

        if(!dA || !dInv)
        {
            CHECK_HIP_ERROR(hipErrorOutOfMemory);
            return;
        }

        if(N < 0 || lda < 0 || lda < N || batch_count < 0)
            EXPECT_ROCBLAS_STATUS(
                rocblas_trtri_batched<T>(handle, uplo, diag, N, dA, lda, dInv, lda, batch_count),
                rocblas_status_invalid_size);
        else // batch_count == 0
            CHECK_ROCBLAS_ERROR(
                rocblas_trtri_batched<T>(handle, uplo, diag, N, dA, lda, dInv, lda, batch_count));
        return;
    }

    // Naming: dK is in GPU (device) memory. hK is in CPU (host) memory
    host_vector<T> hB[batch_count];
    host_vector<T> hA[batch_count];
    host_vector<T> hA_2[batch_count];
    for(int b = 0; b < batch_count; b++)
    {
        hB[b]   = host_vector<T>(size_A);
        hA[b]   = host_vector<T>(size_A);
        hA_2[b] = host_vector<T>(size_A);
    }

    // Initial Data on CPU
    rocblas_seedrand();
    host_vector<T> hA_sub(size_A);

    for(size_t b = 0; b < batch_count; b++)
    {
        rocblas_init_symmetric<T>(hA_sub, N, lda);
        for(size_t i = 0; i < N; i++)
        {
            for(size_t j = 0; j < N; j++)
            {
                hA_sub[i + j * lda] *= 0.01;

                if(j % 2)
                    hA_sub[i + j * lda] *= -1;
                if(uplo == rocblas_fill_lower
                   && j > i) // need to explicitly set unsused side to 0 if using it for temp storage
                    hA_sub[i + j * lda] = 0.0f;
                else if(uplo == rocblas_fill_upper && j < i)
                    hA_sub[i + j * lda] = 0.0f;
                if(i == j)
                {
                    if(diag == rocblas_diagonal_unit)
                        hA_sub[i + j * lda] = 1.0; // need to preprocess matrix for clbas_trtri
                    else
                        hA_sub[i + j * lda] *= 100.0;
                }
            }
        }
        // hA[b].insert(std::end(hA[b]), std::begin(hA_sub), std::end(hA_sub));
        hA[b] = hA_sub;
        hB[b] = hA[b];
    }

    double gpu_time_used, cpu_time_used;
    double rocblas_gflops, cblas_gflops;
    double rocblas_error = 0.0;

    device_batch_vector<T>  Av(batch_count, size_A);
    device_batch_vector<T>  invAv(batch_count, size_A);
    device_vector<T*, 0, T> dA(batch_count);
    device_vector<T*, 0, T> dinvA(batch_count);
    int                     last = batch_count - 1;
    if((!Av[last] && size_A) || (!invAv[last] && size_A) || !dA || !dinvA)
    {
        CHECK_HIP_ERROR(hipErrorOutOfMemory);
        return;
    }

    // copy data from CPU to device
    for(int b = 0; b < batch_count; b++)
    {
        CHECK_HIP_ERROR(hipMemcpy(Av[b], hA[b], sizeof(T) * size_A, hipMemcpyHostToDevice));
        CHECK_HIP_ERROR(hipMemcpy(invAv[b], hA[b], sizeof(T) * size_A, hipMemcpyHostToDevice));
    }
    CHECK_HIP_ERROR(hipMemcpy(dA, Av, sizeof(T*) * batch_count, hipMemcpyHostToDevice));
    CHECK_HIP_ERROR(hipMemcpy(dinvA, invAv, sizeof(T*) * batch_count, hipMemcpyHostToDevice));

    /* =====================================================================
           ROCBLAS
    =================================================================== */
    if(arg.timing)
    {
        gpu_time_used = get_time_us(); // in microseconds
    }

    CHECK_ROCBLAS_ERROR(
        rocblas_trtri_batched<T>(handle, uplo, diag, N, dA, lda, dinvA, lda, batch_count));

    // Test in place
    CHECK_ROCBLAS_ERROR(
        rocblas_trtri_batched<T>(handle, uplo, diag, N, dA, lda, dA, lda, batch_count));

    if(arg.timing)
    {
        gpu_time_used  = get_time_us() - gpu_time_used;
        rocblas_gflops = batch_count * trtri_gflop_count<T>(N) / gpu_time_used * 1e6;
    }

    // copy output from device to CPU
    for(int b = 0; b < batch_count; b++)
    {
        CHECK_HIP_ERROR(hipMemcpy(hA[b], invAv[b], sizeof(T) * size_A, hipMemcpyDeviceToHost));
        CHECK_HIP_ERROR(hipMemcpy(hA_2[b], Av[b], sizeof(T) * size_A, hipMemcpyDeviceToHost));
    }

    if(arg.unit_check || arg.norm_check)
    {
        /* =====================================================================
           CPU BLAS
        =================================================================== */
        if(arg.timing)
        {
            cpu_time_used = get_time_us();
        }

        for(size_t i = 0; i < batch_count; i++)
        {
            rocblas_int info = cblas_trtri<T>(char_uplo, char_diag, N, hB[i], lda);
            if(info != 0)
                printf("error in cblas_trtri\n");
        }
        if(arg.timing)
        {
            cpu_time_used = get_time_us() - cpu_time_used;
            cblas_gflops  = batch_count * trtri_gflop_count<T>(N) / cpu_time_used * 1e6;
        }

#if 0
        rocblas_print_matrix(hB[b], hA[b], N, N, lda, 1);
#endif

        if(arg.unit_check)
        {
            T rel_error = std::numeric_limits<T>::epsilon() * 1000;
            near_check_general<T>(N, N, batch_count, lda, hB, hA, rel_error);
            near_check_general<T>(N, N, batch_count, lda, hB, hA_2, rel_error);
        }

        if(arg.norm_check)
        {
            for(size_t i = 0; i < batch_count; i++)
            {
                rocblas_error = fmax(rocblas_error,
                                     norm_check_symmetric<T>('F', char_uplo, N, lda, hB[i], hA[i]));
                // printf("error=%f, %lu\n", rocblas_error, i);
            }
            rocblas_error = 0.0;
            for(size_t i = 0; i < batch_count; i++)
            {
                rocblas_error = fmax(
                    rocblas_error, norm_check_symmetric<T>('F', char_uplo, N, lda, hB[i], hA_2[i]));
                // printf("error=%f, %lu\n", rocblas_error, i);
            }
        }
    } // end of norm_check

    if(arg.timing)
    {
        // only norm_check return an norm error, unit check won't return anything
        std::cout << "batch, N, lda, rocblas-Gflops (us) ";
        if(arg.norm_check)
        {
            std::cout << "CPU-Gflops(us), norm-error";
        }
        std::cout << std::endl;

        std::cout << batch_count << ',' << N << ',' << lda << ',' << rocblas_gflops << "("
                  << gpu_time_used << "),";

        if(arg.norm_check)
        {
            std::cout << cblas_gflops << "(" << cpu_time_used << "),";
            std::cout << rocblas_error;
        }

        std::cout << std::endl;
    }
}<|MERGE_RESOLUTION|>--- conflicted
+++ resolved
@@ -22,11 +22,7 @@
     rocblas_int lda         = arg.lda;
     rocblas_int batch_count = arg.batch_count;
 
-<<<<<<< HEAD
-    size_t size_A = size_t(lda * N);
-=======
     size_t size_A = size_t(lda) * N;
->>>>>>> dc98cb3e
 
     char char_uplo = arg.uplo;
     char char_diag = arg.diag;
@@ -38,11 +34,7 @@
     rocblas_local_handle handle;
 
     // argument sanity check, quick return if input parameters are invalid before allocating invalid
-<<<<<<< HEAD
-    // memory
-=======
     // memory, quick return if batch_count == 0
->>>>>>> dc98cb3e
     if(N < 0 || lda < 0 || lda < N || batch_count <= 0)
     {
         static const size_t     safe_size = 100;
