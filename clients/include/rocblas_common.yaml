--- conflicted
+++ resolved
@@ -317,18 +317,10 @@
   uplo: '*'
   diag: '*'
   batch_count: -1
-<<<<<<< HEAD
   # stride_a: 0
   # stride_b: 0
   # stride_c: 0
   # stride_d: 0
-  stride_scale: 1
-=======
-  stride_a: 0
-  stride_b: 0
-  stride_c: 0
-  stride_d: 0
->>>>>>> 53b1271e
   norm_check: 0
   unit_check: 1
   timing: 0
