--- conflicted
+++ resolved
@@ -14,10 +14,6 @@
 #include <cstdio>
 #include <limits>
 #include <memory>
-<<<<<<< HEAD
-
-=======
->>>>>>> bfd4ed7a
 
 /* =====================================================================
         Norm check: norm(A-B)/norm(A), evaluate relative error
@@ -39,8 +35,6 @@
 
 float  slansy_(char* norm_type, char* uplo, int* n, float* A, int* lda, float* work);
 double dlansy_(char* norm_type, char* uplo, int* n, double* A, int* lda, double* work);
-<<<<<<< HEAD
-
 float clanhe_(char* norm_type, char* uplo, int* n, rocblas_float_complex* A, int* lda, float* work);
 double zlanhe_(char* norm_type, char* uplo, int* n, rocblas_double_complex* A, int* lda, double* work);
 
@@ -188,101 +182,6 @@
                                                   rocblas_int   lda,
                                                   rocblas_half* hCPU,
                                                   rocblas_half* hGPU)
-
-=======
-float clanhe_(char* norm_type, char* uplo, int* n, rocblas_float_complex* A, int* lda, float* work);
-double
-    zlanhe_(char* norm_type, char* uplo, int* n, rocblas_double_complex* A, int* lda, double* work);
-
-void saxpy_(int* n, float* alpha, float* x, int* incx, float* y, int* incy);
-void daxpy_(int* n, double* alpha, double* x, int* incx, double* y, int* incy);
-void caxpy_(
-    int* n, float* alpha, rocblas_float_complex* x, int* incx, rocblas_float_complex* y, int* incy);
-void zaxpy_(int*                    n,
-            double*                 alpha,
-            rocblas_double_complex* x,
-            int*                    incx,
-            rocblas_double_complex* y,
-            int*                    incy);
-}
-
-/*! \brief  Overloading: norm check for general Matrix: half/float/doubel/complex */
-inline float xlange(char* norm_type, int* m, int* n, float* A, int* lda, float* work)
-{
-    return slange_(norm_type, m, n, A, lda, work);
-}
-
-inline double xlange(char* norm_type, int* m, int* n, double* A, int* lda, double* work)
-{
-    return dlange_(norm_type, m, n, A, lda, work);
-}
-
-inline float
-    xlange(char* norm_type, int* m, int* n, rocblas_float_complex* A, int* lda, float* work)
-{
-    return clange_(norm_type, m, n, A, lda, work);
-}
-
-inline double
-    xlange(char* norm_type, int* m, int* n, rocblas_double_complex* A, int* lda, double* work)
-{
-    return zlange_(norm_type, m, n, A, lda, work);
-}
-
-inline float xlanhe(char* norm_type, char* uplo, int* n, float* A, int* lda, float* work)
-{
-    return slansy_(norm_type, uplo, n, A, lda, work);
-}
-
-inline double xlanhe(char* norm_type, char* uplo, int* n, double* A, int* lda, double* work)
-{
-    return dlansy_(norm_type, uplo, n, A, lda, work);
-}
-
-inline float
-    xlanhe(char* norm_type, char* uplo, int* n, rocblas_float_complex* A, int* lda, float* work)
-{
-    return clanhe_(norm_type, uplo, n, A, lda, work);
-}
-
-inline double
-    xlanhe(char* norm_type, char* uplo, int* n, rocblas_double_complex* A, int* lda, double* work)
-{
-    return zlanhe_(norm_type, uplo, n, A, lda, work);
-}
-
-inline void xaxpy(int* n, float* alpha, float* x, int* incx, float* y, int* incy)
-{
-    return saxpy_(n, alpha, x, incx, y, incy);
-}
-
-inline void xaxpy(int* n, double* alpha, double* x, int* incx, double* y, int* incy)
-{
-    return daxpy_(n, alpha, x, incx, y, incy);
-}
-
-inline void xaxpy(
-    int* n, float* alpha, rocblas_float_complex* x, int* incx, rocblas_float_complex* y, int* incy)
-{
-    return caxpy_(n, alpha, x, incx, y, incy);
-}
-
-inline void xaxpy(int*                    n,
-                  double*                 alpha,
-                  rocblas_double_complex* x,
-                  int*                    incx,
-                  rocblas_double_complex* y,
-                  int*                    incy)
-{
-    return zaxpy_(n, alpha, x, incx, y, incy);
-}
-
-/* ============== Norm Check for General Matrix ============= */
-/*! \brief compare the norm error of two matrices hCPU & hGPU */
-template <typename T, typename std::enable_if<!is_complex<T>, int>::type = 0>
-inline double norm_check_general(
-    char norm_type, rocblas_int M, rocblas_int N, rocblas_int lda, T* hCPU, T* hGPU)
->>>>>>> bfd4ed7a
 {
     // norm type can be 'O', 'I', 'F', 'o', 'i', 'f' for one, infinity or Frobenius norm
     // one norm is max column sum
@@ -294,7 +193,6 @@
 
     for(rocblas_int i = 0; i < N * lda; i++)
     {
-<<<<<<< HEAD
         hCPU_double[i] = double(half_to_float(hCPU[i]));
         hGPU_double[i] = double(half_to_float(hGPU[i]));
     }
@@ -312,33 +210,11 @@
                                  rocblas_int batch_count,
                                  T*          hCPU,
                                  T*          hGPU)
-=======
-        hCPU_double[i] = double(hCPU[i]);
-        hGPU_double[i] = double(hGPU[i]);
-    }
-
-    double      work[1];
-    rocblas_int incx  = 1;
-    double      alpha = -1.0;
-    rocblas_int size  = lda * N;
-
-    double cpu_norm = xlange(&norm_type, &M, &N, hCPU_double.data(), &lda, work);
-    xaxpy(&size, &alpha, hCPU_double.data(), &incx, hGPU_double.data(), &incx);
-    double error = xlange(&norm_type, &M, &N, hGPU_double.data(), &lda, work) / cpu_norm;
-
-    return error;
-}
-
-template <typename T, typename std::enable_if<is_complex<T>, int>::type = 0>
-inline double norm_check_general(
-    char norm_type, rocblas_int M, rocblas_int N, rocblas_int lda, T* hCPU, T* hGPU)
->>>>>>> bfd4ed7a
 {
     // norm type can be O', 'I', 'F', 'o', 'i', 'f' for one, infinity or Frobenius norm
     // one norm is max column sum
     // infinity norm is max row sum
     // Frobenius is l2 norm of matrix entries
-<<<<<<< HEAD
     //
     // use triangle inequality ||a+b|| <= ||a|| + ||b|| to calculate upper limit for Frobenius norm
     // of strided batched matrix
@@ -350,97 +226,6 @@
         auto index = i * stride_a;
 
         auto error = norm_check_general(norm_type, M, N, lda, hCPU + index, hGPU + index);
-
-        if(norm_type == 'F' || norm_type == 'f')
-        {
-            cumulative_error += error;
-        }
-=======
-
-    decltype(std::real(*hCPU)) work[1];
-    rocblas_int                incx  = 1;
-    decltype(std::real(*hCPU)) alpha = -1.0f;
-    rocblas_int                size  = lda * N;
-
-    double cpu_norm = xlange(&norm_type, &M, &N, hCPU, &lda, work);
-    xaxpy(&size, &alpha, hCPU, &incx, hGPU, &incx);
-    double error = xlange(&norm_type, &M, &N, hGPU, &lda, work) / cpu_norm;
-
-    return error;
-}
-
-template <>
-inline double norm_check_general<rocblas_half, 0>(char          norm_type,
-                                                  rocblas_int   M,
-                                                  rocblas_int   N,
-                                                  rocblas_int   lda,
-                                                  rocblas_half* hCPU,
-                                                  rocblas_half* hGPU)
-{
-    // norm type can be 'O', 'I', 'F', 'o', 'i', 'f' for one, infinity or Frobenius norm
-    // one norm is max column sum
-    // infinity norm is max row sum
-    // Frobenius is l2 norm of matrix entries
-    host_vector<double> hCPU_double(N * lda);
-    host_vector<double> hGPU_double(N * lda);
-
-    for(rocblas_int i = 0; i < N * lda; i++)
-    {
-        hCPU_double[i] = double(half_to_float(hCPU[i]));
-        hGPU_double[i] = double(half_to_float(hGPU[i]));
-    }
-
-    return norm_check_general(norm_type, M, N, lda, hCPU_double.data(), hGPU_double.data());
-}
->>>>>>> bfd4ed7a
-
-        else if(norm_type == 'O' || norm_type == 'o' || norm_type == 'I' || norm_type == 'i')
-        {
-            cumulative_error = cumulative_error > error ? cumulative_error : error;
-        }
-    }
-
-    return cumulative_error;
-}
-
-/* ============== Norm Check for batched case ============= */
-template <typename T>
-inline double norm_check_general(char        norm_type,
-                                 rocblas_int M,
-                                 rocblas_int N,
-                                 rocblas_int lda,
-<<<<<<< HEAD
-                                 rocblas_int batch_count,
-                                 host_vector<T>   hCPU[],
-                                 host_vector<T>   hGPU[])
-=======
-                                 rocblas_int stride_a,
-                                 rocblas_int batch_count,
-                                 T*          hCPU,
-                                 T*          hGPU)
->>>>>>> bfd4ed7a
-{
-    // norm type can be O', 'I', 'F', 'o', 'i', 'f' for one, infinity or Frobenius norm
-    // one norm is max column sum
-    // infinity norm is max row sum
-    // Frobenius is l2 norm of matrix entries
-    //
-    // use triangle inequality ||a+b|| <= ||a|| + ||b|| to calculate upper limit for Frobenius norm
-    // of strided batched matrix
-
-    double cumulative_error = 0.0;
-
-    for(rocblas_int i = 0; i < batch_count; i++)
-    {
-<<<<<<< HEAD
-        auto index = i;
-
-        auto error = norm_check_general(norm_type, M, N, lda, hCPU[index], hGPU[index]);
-=======
-        auto index = i * stride_a;
-
-        auto error = norm_check_general(norm_type, M, N, lda, hCPU + index, hGPU + index);
->>>>>>> bfd4ed7a
 
         if(norm_type == 'F' || norm_type == 'f')
         {
@@ -455,15 +240,47 @@
     return cumulative_error;
 }
 
-<<<<<<< HEAD
+/* ============== Norm Check for batched case ============= */
+template <typename T>
+inline double norm_check_general(char        norm_type,
+                                 rocblas_int M,
+                                 rocblas_int N,
+                                 rocblas_int lda,
+                                 rocblas_int batch_count,
+                                 host_vector<T>   hCPU[],
+                                 host_vector<T>   hGPU[])
+{
+    // norm type can be O', 'I', 'F', 'o', 'i', 'f' for one, infinity or Frobenius norm
+    // one norm is max column sum
+    // infinity norm is max row sum
+    // Frobenius is l2 norm of matrix entries
+    //
+    // use triangle inequality ||a+b|| <= ||a|| + ||b|| to calculate upper limit for Frobenius norm
+    // of strided batched matrix
+
+    double cumulative_error = 0.0;
+
+    for(rocblas_int i = 0; i < batch_count; i++)
+    {
+        auto index = i;
+
+        auto error = norm_check_general(norm_type, M, N, lda, hCPU[index], hGPU[index]);
+
+        if(norm_type == 'F' || norm_type == 'f')
+        {
+            cumulative_error += error;
+        }
+        else if(norm_type == 'O' || norm_type == 'o' || norm_type == 'I' || norm_type == 'i')
+        {
+            cumulative_error = cumulative_error > error ? cumulative_error : error;
+        }
+    }
+
+    return cumulative_error;
+}
 
 /* ============== Norm Check for Symmetric Matrix ============= */
 /*! \brief compare the norm error of two hermitian/symmetric matrices hCPU & hGPU */
-=======
-/* ============== Norm Check for Symmetric Matrix ============= */
-/*! \brief compare the norm error of two hermitian/symmetric matrices hCPU & hGPU */
-
->>>>>>> bfd4ed7a
 template <typename T, typename std::enable_if<!is_complex<T>, int>::type = 0>
 inline double norm_check_symmetric(
     char norm_type, char uplo, rocblas_int N, rocblas_int lda, T* hCPU, T* hGPU)
