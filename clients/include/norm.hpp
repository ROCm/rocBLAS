--- conflicted
+++ resolved
@@ -383,17 +383,6 @@
 }
 
 template <typename T>
-<<<<<<< HEAD
-double vector_norm_1(rocblas_int M, rocblas_int incx, T* hx_gold, T* hx)
-{
-    double max_err_scal = 0.0;
-    double max_err      = 0.0;
-    double err_scal     = 0.0;
-    for(int i = 0; i < M; i++)
-    {
-        max_err += rocblas_abs((hx_gold[i * incx] - hx[i * incx]));
-        max_err += rocblas_abs((hx_gold[i * incx] - hx[i * incx]));
-=======
 double matrix_norm_1(rocblas_int M, rocblas_int N, rocblas_int lda, T* hA_gold, T* hA)
 {
     double max_err_scal = 0.0;
@@ -422,7 +411,6 @@
     for(int i = 0; i < M; i++)
     {
         max_err += rocblas_abs((hx_gold[i * incx] - hx[i * incx]));
->>>>>>> b59397a7
         max_err_scal += rocblas_abs(hx_gold[i * incx]);
     }
 
