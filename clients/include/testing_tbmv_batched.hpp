/* ************************************************************************
 * Copyright 2018-2020 Advanced Micro Devices, Inc.
 *
 * ************************************************************************ */

#include "cblas_interface.hpp"
#include "flops.hpp"
#include "near.hpp"
#include "norm.hpp"
#include "rocblas.hpp"
#include "rocblas_datatype2string.hpp"
#include "rocblas_init.hpp"
#include "rocblas_math.hpp"
#include "rocblas_random.hpp"
#include "rocblas_test.hpp"
#include "rocblas_vector.hpp"
#include "unit.hpp"
#include "utility.hpp"

template <typename T>
void testing_tbmv_batched_bad_arg(const Arguments& arg)
{
    const rocblas_int M           = 100;
    const rocblas_int K           = 5;
    const rocblas_int lda         = 100;
    const rocblas_int incx        = 1;
    const rocblas_int batch_count = 5;

    const rocblas_fill      uplo   = rocblas_fill_upper;
    const rocblas_operation transA = rocblas_operation_none;
    const rocblas_diagonal  diag   = rocblas_diagonal_non_unit;

    rocblas_local_handle handle;

    size_t size_A = lda * size_t(M);
    size_t size_x = M * size_t(incx);

    // allocate memory on device
    device_batch_vector<T> dA(size_A, 1, batch_count);
    device_batch_vector<T> dx(M, incx, batch_count);
    CHECK_HIP_ERROR(dA.memcheck());
    CHECK_HIP_ERROR(dx.memcheck());

    EXPECT_ROCBLAS_STATUS(
        rocblas_tbmv_batched<T>(
            handle, uplo, transA, diag, M, K, nullptr, lda, dx.ptr_on_device(), incx, batch_count),
        rocblas_status_invalid_pointer);

    EXPECT_ROCBLAS_STATUS(
        rocblas_tbmv_batched<T>(
            handle, uplo, transA, diag, M, K, dA.ptr_on_device(), lda, nullptr, incx, batch_count),
        rocblas_status_invalid_pointer);

    EXPECT_ROCBLAS_STATUS(rocblas_tbmv_batched<T>(nullptr,
                                                  uplo,
                                                  transA,
                                                  diag,
                                                  M,
                                                  K,
                                                  dA.ptr_on_device(),
                                                  lda,
                                                  dx.ptr_on_device(),
                                                  incx,
                                                  batch_count),
                          rocblas_status_invalid_handle);

    // Adding test to check that if batch_count == 0 we can pass in nullptrs and get a success.
    EXPECT_ROCBLAS_STATUS(
        rocblas_tbmv_batched<T>(handle, uplo, transA, diag, M, K, nullptr, lda, nullptr, incx, 0),
        rocblas_status_success);
}

template <typename T>
void testing_tbmv_batched(const Arguments& arg)
{
    rocblas_int       M           = arg.M;
    rocblas_int       K           = arg.K;
    rocblas_int       lda         = arg.lda;
    rocblas_int       incx        = arg.incx;
    char              char_uplo   = arg.uplo;
    char              char_diag   = arg.diag;
    rocblas_fill      uplo        = char2rocblas_fill(char_uplo);
    rocblas_operation transA      = char2rocblas_operation(arg.transA);
    rocblas_diagonal  diag        = char2rocblas_diagonal(char_diag);
    rocblas_int       batch_count = arg.batch_count;

    rocblas_local_handle handle;

    // argument sanity check before allocating invalid memory
<<<<<<< HEAD
    bool invalidSize = M < 0 || K < 0 || lda < K + 1 || !incx || batch_count < 0;
    if(invalidSize || !M || !batch_count)
=======
    bool invalid_size = M < 0 || K < 0 || lda < K + 1 || !incx || batch_count < 0;
    if(invalid_size || !M || !batch_count)
>>>>>>> c45d799f
    {
        EXPECT_ROCBLAS_STATUS(
            rocblas_tbmv_batched<T>(
                handle, uplo, transA, diag, M, K, nullptr, lda, nullptr, incx, batch_count),
<<<<<<< HEAD
            invalidSize ? rocblas_status_invalid_size : rocblas_status_success);
=======
            invalid_size ? rocblas_status_invalid_size : rocblas_status_success);
>>>>>>> c45d799f

        return;
    }

    size_t size_A = lda * size_t(M);
    size_t size_x, abs_incx;

    abs_incx = incx >= 0 ? incx : -incx;
    size_x   = M * abs_incx;

    // Naming: dK is in GPU (device) memory. hK is in CPU (host) memory
    host_batch_vector<T> hA(size_A, 1, batch_count);
    host_batch_vector<T> hx(M, incx, batch_count);
    host_batch_vector<T> hx_1(M, incx, batch_count);
    host_batch_vector<T> hx_gold(M, incx, batch_count);
    CHECK_HIP_ERROR(hA.memcheck());
    CHECK_HIP_ERROR(hx.memcheck());
    CHECK_HIP_ERROR(hx_1.memcheck());
    CHECK_HIP_ERROR(hx_gold.memcheck());

    device_batch_vector<T> dA(size_A, 1, batch_count);
    device_batch_vector<T> dx(M, incx, batch_count);
    CHECK_HIP_ERROR(dx.memcheck());
    CHECK_HIP_ERROR(dA.memcheck());

    rocblas_init(hA, true);
    rocblas_init(hx, false);
    hx_gold.copy_from(hx);
    CHECK_HIP_ERROR(dA.transfer_from(hA));
    CHECK_HIP_ERROR(dx.transfer_from(hx));

    double gpu_time_used, cpu_time_used;
    double rocblas_gflops, cblas_gflops, rocblas_bandwidth;
    double rocblas_error_1;
    double rocblas_error_2;

    /* =====================================================================
           ROCBLAS
    =================================================================== */

    if(arg.unit_check || arg.norm_check)
    {
        // pointer mode shouldn't matter here
        CHECK_ROCBLAS_ERROR(rocblas_set_pointer_mode(handle, rocblas_pointer_mode_device));
        CHECK_ROCBLAS_ERROR(rocblas_tbmv_batched<T>(handle,
                                                    uplo,
                                                    transA,
                                                    diag,
                                                    M,
                                                    K,
                                                    dA.ptr_on_device(),
                                                    lda,
                                                    dx.ptr_on_device(),
                                                    incx,
                                                    batch_count));

        // copy output from device to CPU
        CHECK_HIP_ERROR(hx_1.transfer_from(dx));

        // CPU BLAS
        cpu_time_used = get_time_us();
        for(int b = 0; b < batch_count; b++)
            cblas_tbmv<T>(uplo, transA, diag, M, K, hA[b], lda, hx_gold[b], incx);

        cpu_time_used = get_time_us() - cpu_time_used;
        cblas_gflops  = batch_count * tbmv_gflop_count<T>(M, K) / cpu_time_used * 1e6;

        if(arg.unit_check)
        {
            unit_check_general<T>(1, M, abs_incx, hx_gold, hx_1, batch_count);
        }

        if(arg.norm_check)
        {
            rocblas_error_1
                = norm_check_general<T>('F', 1, M, abs_incx, hx_gold, hx_1, batch_count);
        }
    }

    if(arg.timing)
    {
        int number_cold_calls = arg.cold_iters;
        int number_hot_calls  = arg.iters;

        for(int iter = 0; iter < number_cold_calls; iter++)
        {
            rocblas_tbmv_batched<T>(handle,
                                    uplo,
                                    transA,
                                    diag,
                                    M,
                                    K,
                                    dA.ptr_on_device(),
                                    lda,
                                    dx.ptr_on_device(),
                                    incx,
                                    batch_count);
        }

        gpu_time_used = get_time_us(); // in microseconds

        for(int iter = 0; iter < number_hot_calls; iter++)
        {
            rocblas_tbmv_batched<T>(handle,
                                    uplo,
                                    transA,
                                    diag,
                                    M,
                                    K,
                                    dA.ptr_on_device(),
                                    lda,
                                    dx.ptr_on_device(),
                                    incx,
                                    batch_count);
        }

        gpu_time_used     = (get_time_us() - gpu_time_used) / number_hot_calls;
        rocblas_gflops    = batch_count * tbmv_gflop_count<T>(M, K) / gpu_time_used * 1e6;
        rocblas_int k1    = K < M ? K : M;
        rocblas_bandwidth = batch_count * (M * k1 - ((k1 * (k1 + 1)) / 2.0) + 3 * M) * sizeof(T)
                            / gpu_time_used / 1e3;

        // only norm_check return an norm error, unit check won't return anything
        std::cout << "M,K,lda,incx,batch_count,rocblas-Gflops,rocblas-GB/s,us,";
        if(arg.norm_check)
        {
            std::cout << "CPU-Gflops,us,norm_error_device_ptr";
        }
        std::cout << std::endl;

        std::cout << M << "," << K << "," << lda << "," << incx << "," << batch_count << ","
                  << rocblas_gflops << "," << rocblas_bandwidth << ","
                  << gpu_time_used / number_hot_calls << ",";

        if(arg.norm_check)
        {
            std::cout << cblas_gflops << ',' << cpu_time_used << ',';
            std::cout << rocblas_error_1;
        }

        std::cout << std::endl;
    }
}<|MERGE_RESOLUTION|>--- conflicted
+++ resolved
@@ -87,22 +87,13 @@
     rocblas_local_handle handle;
 
     // argument sanity check before allocating invalid memory
-<<<<<<< HEAD
-    bool invalidSize = M < 0 || K < 0 || lda < K + 1 || !incx || batch_count < 0;
-    if(invalidSize || !M || !batch_count)
-=======
     bool invalid_size = M < 0 || K < 0 || lda < K + 1 || !incx || batch_count < 0;
     if(invalid_size || !M || !batch_count)
->>>>>>> c45d799f
     {
         EXPECT_ROCBLAS_STATUS(
             rocblas_tbmv_batched<T>(
                 handle, uplo, transA, diag, M, K, nullptr, lda, nullptr, incx, batch_count),
-<<<<<<< HEAD
-            invalidSize ? rocblas_status_invalid_size : rocblas_status_success);
-=======
             invalid_size ? rocblas_status_invalid_size : rocblas_status_success);
->>>>>>> c45d799f
 
         return;
     }
