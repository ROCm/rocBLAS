/* ************************************************************************
 * Copyright 2018-2020 Advanced Micro Devices, Inc.
 *
 * ************************************************************************/

#ifndef _CBLAS_INTERFACE_
#define _CBLAS_INTERFACE_

#include "cblas.h"
#include "rocblas.h"
#include "rocblas.hpp"
#include <type_traits>

/*!\file
 * \brief provide template functions interfaces to CBLAS C89 interfaces, it is only used for testing
 * not part of the GPU library
 */

extern "C" {
void strtri_(char* uplo, char* diag, int* n, float* A, int* lda, int* info);
void dtrtri_(char* uplo, char* diag, int* n, double* A, int* lda, int* info);
void ctrtri_(char* uplo, char* diag, int* n, rocblas_float_complex* A, int* lda, int* info);
void ztrtri_(char* uplo, char* diag, int* n, rocblas_double_complex* A, int* lda, int* info);

void sgetrf_(int* m, int* n, float* A, int* lda, int* ipiv, int* info);
void dgetrf_(int* m, int* n, double* A, int* lda, int* ipiv, int* info);
void cgetrf_(int* m, int* n, rocblas_float_complex* A, int* lda, int* ipiv, int* info);
void zgetrf_(int* m, int* n, rocblas_double_complex* A, int* lda, int* ipiv, int* info);

void spotrf_(char* uplo, int* m, float* A, int* lda, int* info);
void dpotrf_(char* uplo, int* m, double* A, int* lda, int* info);
void cpotrf_(char* uplo, int* m, rocblas_float_complex* A, int* lda, int* info);
void zpotrf_(char* uplo, int* m, rocblas_double_complex* A, int* lda, int* info);
}

/*
 * ===========================================================================
 *    level 1 BLAS
 * ===========================================================================
 */

// iamax
template <typename T>
void cblas_iamax(rocblas_int n, const T* x, rocblas_int incx, rocblas_int* result);

template <>
inline void cblas_iamax(rocblas_int n, const float* x, rocblas_int incx, rocblas_int* result)
{
    *result = (rocblas_int)cblas_isamax(n, x, incx);
}

template <>
inline void cblas_iamax(rocblas_int n, const double* x, rocblas_int incx, rocblas_int* result)
{
    *result = (rocblas_int)cblas_idamax(n, x, incx);
}

template <>
inline void cblas_iamax(rocblas_int                  n,
                        const rocblas_float_complex* x,
                        rocblas_int                  incx,
                        rocblas_int*                 result)
{
    *result = (rocblas_int)cblas_icamax(n, x, incx);
}

template <>
inline void cblas_iamax(rocblas_int                   n,
                        const rocblas_double_complex* x,
                        rocblas_int                   incx,
                        rocblas_int*                  result)
{
    *result = (rocblas_int)cblas_izamax(n, x, incx);
}

// asum
template <typename T>
void cblas_asum(rocblas_int n, const T* x, rocblas_int incx, real_t<T>* result);

template <>
inline void cblas_asum(rocblas_int n, const float* x, rocblas_int incx, float* result)
{
    *result = cblas_sasum(n, x, incx);
}

template <>
inline void cblas_asum(rocblas_int n, const double* x, rocblas_int incx, double* result)
{
    *result = cblas_dasum(n, x, incx);
}

template <>
inline void
    cblas_asum(rocblas_int n, const rocblas_float_complex* x, rocblas_int incx, float* result)
{
    *result = cblas_scasum(n, x, incx);
}

template <>
inline void
    cblas_asum(rocblas_int n, const rocblas_double_complex* x, rocblas_int incx, double* result)
{
    *result = cblas_dzasum(n, x, incx);
}

// axpy
template <typename T>
void cblas_axpy(rocblas_int n, T alpha, T* x, rocblas_int incx, T* y, rocblas_int incy);

template <>
inline void
    cblas_axpy(rocblas_int n, float alpha, float* x, rocblas_int incx, float* y, rocblas_int incy)
{
    cblas_saxpy(n, alpha, x, incx, y, incy);
}

template <>
inline void cblas_axpy(
    rocblas_int n, double alpha, double* x, rocblas_int incx, double* y, rocblas_int incy)
{
    cblas_daxpy(n, alpha, x, incx, y, incy);
}

template <>
inline void cblas_axpy(rocblas_int            n,
                       rocblas_float_complex  alpha,
                       rocblas_float_complex* x,
                       rocblas_int            incx,
                       rocblas_float_complex* y,
                       rocblas_int            incy)
{
    cblas_caxpy(n, &alpha, x, incx, y, incy);
}

template <>
inline void cblas_axpy(rocblas_int             n,
                       rocblas_double_complex  alpha,
                       rocblas_double_complex* x,
                       rocblas_int             incx,
                       rocblas_double_complex* y,
                       rocblas_int             incy)
{
    cblas_zaxpy(n, &alpha, x, incx, y, incy);
}

// copy
template <typename T>
void cblas_copy(rocblas_int n, T* x, rocblas_int incx, T* y, rocblas_int incy);

template <>
inline void cblas_copy(rocblas_int n, float* x, rocblas_int incx, float* y, rocblas_int incy)
{
    cblas_scopy(n, x, incx, y, incy);
}

template <>
inline void cblas_copy(rocblas_int n, double* x, rocblas_int incx, double* y, rocblas_int incy)
{
    cblas_dcopy(n, x, incx, y, incy);
}

template <>
inline void cblas_copy(rocblas_int            n,
                       rocblas_float_complex* x,
                       rocblas_int            incx,
                       rocblas_float_complex* y,
                       rocblas_int            incy)
{
    cblas_ccopy(n, x, incx, y, incy);
}

template <>
inline void cblas_copy(rocblas_int             n,
                       rocblas_double_complex* x,
                       rocblas_int             incx,
                       rocblas_double_complex* y,
                       rocblas_int             incy)
{
    cblas_zcopy(n, x, incx, y, incy);
}

// dot
template <typename T>
void cblas_dot(
    rocblas_int n, const T* x, rocblas_int incx, const T* y, rocblas_int incy, T* result);

template <>
inline void cblas_dot(rocblas_int  n,
                      const float* x,
                      rocblas_int  incx,
                      const float* y,
                      rocblas_int  incy,
                      float*       result)
{
    *result = cblas_sdot(n, x, incx, y, incy);
}

template <>
inline void cblas_dot(rocblas_int   n,
                      const double* x,
                      rocblas_int   incx,
                      const double* y,
                      rocblas_int   incy,
                      double*       result)
{
    *result = cblas_ddot(n, x, incx, y, incy);
}

template <>
inline void cblas_dot(rocblas_int                  n,
                      const rocblas_float_complex* x,
                      rocblas_int                  incx,
                      const rocblas_float_complex* y,
                      rocblas_int                  incy,
                      rocblas_float_complex*       result)
{
    cblas_cdotu_sub(n, x, incx, y, incy, result);
}

template <>
inline void cblas_dot(rocblas_int                   n,
                      const rocblas_double_complex* x,
                      rocblas_int                   incx,
                      const rocblas_double_complex* y,
                      rocblas_int                   incy,
                      rocblas_double_complex*       result)
{
    cblas_zdotu_sub(n, x, incx, y, incy, result);
}

// dotc
template <typename T>
void cblas_dotc(
    rocblas_int n, const T* x, rocblas_int incx, const T* y, rocblas_int incy, T* result);

template <>
inline void cblas_dotc(rocblas_int                  n,
                       const rocblas_float_complex* x,
                       rocblas_int                  incx,
                       const rocblas_float_complex* y,
                       rocblas_int                  incy,
                       rocblas_float_complex*       result)
{
    cblas_cdotc_sub(n, x, incx, y, incy, result);
}

template <>
inline void cblas_dotc(rocblas_int                   n,
                       const rocblas_double_complex* x,
                       rocblas_int                   incx,
                       const rocblas_double_complex* y,
                       rocblas_int                   incy,
                       rocblas_double_complex*       result)
{
    cblas_zdotc_sub(n, x, incx, y, incy, result);
}

// nrm2
template <typename T>
void cblas_nrm2(rocblas_int n, const T* x, rocblas_int incx, real_t<T>* result);

template <>
inline void cblas_nrm2(rocblas_int n, const float* x, rocblas_int incx, float* result)
{
    *result = cblas_snrm2(n, x, incx);
}

template <>
inline void cblas_nrm2(rocblas_int n, const double* x, rocblas_int incx, double* result)
{
    *result = cblas_dnrm2(n, x, incx);
}

template <>
inline void
    cblas_nrm2(rocblas_int n, const rocblas_float_complex* x, rocblas_int incx, float* result)
{
    *result = cblas_scnrm2(n, x, incx);
}

template <>
inline void
    cblas_nrm2(rocblas_int n, const rocblas_double_complex* x, rocblas_int incx, double* result)
{
    *result = cblas_dznrm2(n, x, incx);
}

// scal
template <typename T, typename U>
inline void cblas_scal(rocblas_int n, U alpha, T* x, rocblas_int incx);

template <>
inline void cblas_scal(rocblas_int n, float alpha, float* x, rocblas_int incx)
{
    cblas_sscal(n, alpha, x, incx);
}

template <>
inline void cblas_scal(rocblas_int n, double alpha, double* x, rocblas_int incx)
{
    cblas_dscal(n, alpha, x, incx);
}

template <>
inline void cblas_scal(rocblas_int            n,
                       rocblas_float_complex  alpha,
                       rocblas_float_complex* x,
                       rocblas_int            incx)
{
    cblas_cscal(n, &alpha, x, incx);
}

template <>
inline void cblas_scal(rocblas_int             n,
                       rocblas_double_complex  alpha,
                       rocblas_double_complex* x,
                       rocblas_int             incx)
{
    cblas_zscal(n, &alpha, x, incx);
}

template <>
inline void cblas_scal(rocblas_int n, float alpha, rocblas_float_complex* x, rocblas_int incx)
{
    cblas_csscal(n, alpha, x, incx);
}

template <>
inline void cblas_scal(rocblas_int n, double alpha, rocblas_double_complex* x, rocblas_int incx)
{
    cblas_zdscal(n, alpha, x, incx);
}

// swap
template <typename T>
inline void cblas_swap(rocblas_int n, T* x, rocblas_int incx, T* y, rocblas_int incy);

template <>
inline void cblas_swap(rocblas_int n, float* x, rocblas_int incx, float* y, rocblas_int incy)
{
    cblas_sswap(n, x, incx, y, incy);
}

template <>
inline void cblas_swap(rocblas_int n, double* x, rocblas_int incx, double* y, rocblas_int incy)
{
    cblas_dswap(n, x, incx, y, incy);
}

template <>
inline void cblas_swap(rocblas_int            n,
                       rocblas_float_complex* x,
                       rocblas_int            incx,
                       rocblas_float_complex* y,
                       rocblas_int            incy)
{
    cblas_cswap(n, x, incx, y, incy);
}

template <>
inline void cblas_swap(rocblas_int             n,
                       rocblas_double_complex* x,
                       rocblas_int             incx,
                       rocblas_double_complex* y,
                       rocblas_int             incy)
{
    cblas_zswap(n, x, incx, y, incy);
}

// rot

// LAPACK fortran library functionality
extern "C" {
void crot_(const int*                   n,
           rocblas_float_complex*       cx,
           const int*                   incx,
           rocblas_float_complex*       cy,
           const int*                   incy,
           const float*                 c,
           const rocblas_float_complex* s);
void csrot_(const int*             n,
            rocblas_float_complex* cx,
            const int*             incx,
            rocblas_float_complex* cy,
            const int*             incy,
            const float*           c,
            const float*           s);
void zrot_(const int*                    n,
           rocblas_double_complex*       cx,
           const int*                    incx,
           rocblas_double_complex*       cy,
           const int*                    incy,
           const double*                 c,
           const rocblas_double_complex* s);
void zdrot_(const int*              n,
            rocblas_double_complex* cx,
            const int*              incx,
            rocblas_double_complex* cy,
            const int*              incy,
            const double*           c,
            const double*           s);
}

template <typename T, typename U, typename V>
inline void cblas_rot(
    rocblas_int n, T* x, rocblas_int incx, T* y, rocblas_int incy, const U* c, const V* s);

template <>
inline void cblas_rot(rocblas_int  n,
                      float*       x,
                      rocblas_int  incx,
                      float*       y,
                      rocblas_int  incy,
                      const float* c,
                      const float* s)
{
    cblas_srot(n, x, incx, y, incy, *c, *s);
}

template <>
inline void cblas_rot(rocblas_int   n,
                      double*       x,
                      rocblas_int   incx,
                      double*       y,
                      rocblas_int   incy,
                      const double* c,
                      const double* s)
{
    cblas_drot(n, x, incx, y, incy, *c, *s);
}

template <>
inline void cblas_rot(rocblas_int                  n,
                      rocblas_float_complex*       x,
                      rocblas_int                  incx,
                      rocblas_float_complex*       y,
                      rocblas_int                  incy,
                      const float*                 c,
                      const rocblas_float_complex* s)
{
    crot_(&n, x, &incx, y, &incx, c, s);
}

template <>
inline void cblas_rot(rocblas_int            n,
                      rocblas_float_complex* x,
                      rocblas_int            incx,
                      rocblas_float_complex* y,
                      rocblas_int            incy,
                      const float*           c,
                      const float*           s)
{
    csrot_(&n, x, &incx, y, &incy, c, s);
}

template <>
inline void cblas_rot(rocblas_int                   n,
                      rocblas_double_complex*       x,
                      rocblas_int                   incx,
                      rocblas_double_complex*       y,
                      rocblas_int                   incy,
                      const double*                 c,
                      const rocblas_double_complex* s)
{
    zrot_(&n, x, &incx, y, &incy, c, s);
}

template <>
inline void cblas_rot(rocblas_int             n,
                      rocblas_double_complex* x,
                      rocblas_int             incx,
                      rocblas_double_complex* y,
                      rocblas_int             incy,
                      const double*           c,
                      const double*           s)
{
    zdrot_(&n, x, &incx, y, &incy, c, s);
}

// rotg

// LAPACK fortran library functionality
extern "C" {
void crotg_(rocblas_float_complex* a, rocblas_float_complex* b, float* c, rocblas_float_complex* s);
void zrotg_(rocblas_double_complex* a,
            rocblas_double_complex* b,
            double*                 c,
            rocblas_double_complex* s);
}

template <typename T, typename U>
inline void cblas_rotg(T* a, T* b, U* c, T* s);

template <>
inline void cblas_rotg(float* a, float* b, float* c, float* s)
{
    cblas_srotg(a, b, c, s);
}

template <>
inline void cblas_rotg(double* a, double* b, double* c, double* s)
{
    cblas_drotg(a, b, c, s);
}

template <>
inline void cblas_rotg(rocblas_float_complex* a,
                       rocblas_float_complex* b,
                       float*                 c,
                       rocblas_float_complex* s)
{
    crotg_(a, b, c, s);
}

template <>
inline void cblas_rotg(rocblas_double_complex* a,
                       rocblas_double_complex* b,
                       double*                 c,
                       rocblas_double_complex* s)
{
    zrotg_(a, b, c, s);
}

// rotm

template <typename T>
inline void cblas_rotm(rocblas_int n, T* x, rocblas_int incx, T* y, rocblas_int incy, const T* p);

template <>
inline void cblas_rotm(
    rocblas_int n, float* x, rocblas_int incx, float* y, rocblas_int incy, const float* p)
{
    cblas_srotm(n, x, incx, y, incy, p);
}

template <>
inline void cblas_rotm(
    rocblas_int n, double* x, rocblas_int incx, double* y, rocblas_int incy, const double* p)
{
    cblas_drotm(n, x, incx, y, incy, p);
}

// rotmg

template <typename T>
inline void cblas_rotmg(T* d1, T* d2, T* b1, const T* b2, T* p);

template <>
inline void cblas_rotmg(float* d1, float* d2, float* b1, const float* b2, float* p)
{
    cblas_srotmg(d1, d2, b1, *b2, p);
}

template <>
inline void cblas_rotmg(double* d1, double* d2, double* b1, const double* b2, double* p)
{
    cblas_drotmg(d1, d2, b1, *b2, p);
}

/*
 * ===========================================================================
 *    level 2 BLAS
 * ===========================================================================
 */

// gbmv
template <typename T>
void cblas_gbmv(rocblas_operation transA,
                rocblas_int       m,
                rocblas_int       n,
                rocblas_int       kl,
                rocblas_int       ku,
                T                 alpha,
                T*                A,
                rocblas_int       lda,
                T*                x,
                rocblas_int       incx,
                T                 beta,
                T*                y,
                rocblas_int       incy);

template <>
inline void cblas_gbmv(rocblas_operation transA,
                       rocblas_int       m,
                       rocblas_int       n,
                       rocblas_int       kl,
                       rocblas_int       ku,
                       float             alpha,
                       float*            A,
                       rocblas_int       lda,
                       float*            x,
                       rocblas_int       incx,
                       float             beta,
                       float*            y,
                       rocblas_int       incy)
{
    cblas_sgbmv(CblasColMajor,
                CBLAS_TRANSPOSE(transA),
                m,
                n,
                kl,
                ku,
                alpha,
                A,
                lda,
                x,
                incx,
                beta,
                y,
                incy);
}

template <>
inline void cblas_gbmv(rocblas_operation transA,
                       rocblas_int       m,
                       rocblas_int       n,
                       rocblas_int       kl,
                       rocblas_int       ku,
                       double            alpha,
                       double*           A,
                       rocblas_int       lda,
                       double*           x,
                       rocblas_int       incx,
                       double            beta,
                       double*           y,
                       rocblas_int       incy)
{
    cblas_dgbmv(CblasColMajor,
                CBLAS_TRANSPOSE(transA),
                m,
                n,
                kl,
                ku,
                alpha,
                A,
                lda,
                x,
                incx,
                beta,
                y,
                incy);
}

template <>
inline void cblas_gbmv(rocblas_operation      transA,
                       rocblas_int            m,
                       rocblas_int            n,
                       rocblas_int            kl,
                       rocblas_int            ku,
                       rocblas_float_complex  alpha,
                       rocblas_float_complex* A,
                       rocblas_int            lda,
                       rocblas_float_complex* x,
                       rocblas_int            incx,
                       rocblas_float_complex  beta,
                       rocblas_float_complex* y,
                       rocblas_int            incy)
{
    cblas_cgbmv(CblasColMajor,
                CBLAS_TRANSPOSE(transA),
                m,
                n,
                kl,
                ku,
                &alpha,
                A,
                lda,
                x,
                incx,
                &beta,
                y,
                incy);
}

template <>
inline void cblas_gbmv(rocblas_operation       transA,
                       rocblas_int             m,
                       rocblas_int             n,
                       rocblas_int             kl,
                       rocblas_int             ku,
                       rocblas_double_complex  alpha,
                       rocblas_double_complex* A,
                       rocblas_int             lda,
                       rocblas_double_complex* x,
                       rocblas_int             incx,
                       rocblas_double_complex  beta,
                       rocblas_double_complex* y,
                       rocblas_int             incy)
{
    cblas_zgbmv(CblasColMajor,
                CBLAS_TRANSPOSE(transA),
                m,
                n,
                kl,
                ku,
                &alpha,
                A,
                lda,
                x,
                incx,
                &beta,
                y,
                incy);
}

// gemv
template <typename T>
void cblas_gemv(rocblas_operation transA,
                rocblas_int       m,
                rocblas_int       n,
                T                 alpha,
                T*                A,
                rocblas_int       lda,
                T*                x,
                rocblas_int       incx,
                T                 beta,
                T*                y,
                rocblas_int       incy);

template <>
inline void cblas_gemv(rocblas_operation transA,
                       rocblas_int       m,
                       rocblas_int       n,
                       float             alpha,
                       float*            A,
                       rocblas_int       lda,
                       float*            x,
                       rocblas_int       incx,
                       float             beta,
                       float*            y,
                       rocblas_int       incy)
{
    cblas_sgemv(
        CblasColMajor, CBLAS_TRANSPOSE(transA), m, n, alpha, A, lda, x, incx, beta, y, incy);
}

template <>
inline void cblas_gemv(rocblas_operation transA,
                       rocblas_int       m,
                       rocblas_int       n,
                       double            alpha,
                       double*           A,
                       rocblas_int       lda,
                       double*           x,
                       rocblas_int       incx,
                       double            beta,
                       double*           y,
                       rocblas_int       incy)
{
    cblas_dgemv(
        CblasColMajor, CBLAS_TRANSPOSE(transA), m, n, alpha, A, lda, x, incx, beta, y, incy);
}

template <>
inline void cblas_gemv(rocblas_operation      transA,
                       rocblas_int            m,
                       rocblas_int            n,
                       rocblas_float_complex  alpha,
                       rocblas_float_complex* A,
                       rocblas_int            lda,
                       rocblas_float_complex* x,
                       rocblas_int            incx,
                       rocblas_float_complex  beta,
                       rocblas_float_complex* y,
                       rocblas_int            incy)
{
    cblas_cgemv(
        CblasColMajor, CBLAS_TRANSPOSE(transA), m, n, &alpha, A, lda, x, incx, &beta, y, incy);
}

template <>
inline void cblas_gemv(rocblas_operation       transA,
                       rocblas_int             m,
                       rocblas_int             n,
                       rocblas_double_complex  alpha,
                       rocblas_double_complex* A,
                       rocblas_int             lda,
                       rocblas_double_complex* x,
                       rocblas_int             incx,
                       rocblas_double_complex  beta,
                       rocblas_double_complex* y,
                       rocblas_int             incy)
{
    cblas_zgemv(
        CblasColMajor, CBLAS_TRANSPOSE(transA), m, n, &alpha, A, lda, x, incx, &beta, y, incy);
}

// tbmv
template <typename T>
void cblas_tbmv(rocblas_fill      uplo,
                rocblas_operation transA,
                rocblas_diagonal  diag,
                rocblas_int       m,
                rocblas_int       k,
                T*                A,
                rocblas_int       lda,
                T*                x,
                rocblas_int       incx);

template <>
inline void cblas_tbmv(rocblas_fill      uplo,
                       rocblas_operation transA,
                       rocblas_diagonal  diag,
                       rocblas_int       m,
                       rocblas_int       k,
                       float*            A,
                       rocblas_int       lda,
                       float*            x,
                       rocblas_int       incx)
{
    cblas_stbmv(CblasColMajor,
                CBLAS_UPLO(uplo),
                CBLAS_TRANSPOSE(transA),
                CBLAS_DIAG(diag),
                m,
                k,
                A,
                lda,
                x,
                incx);
}

template <>
inline void cblas_tbmv(rocblas_fill      uplo,
                       rocblas_operation transA,
                       rocblas_diagonal  diag,
                       rocblas_int       m,
                       rocblas_int       k,
                       double*           A,
                       rocblas_int       lda,
                       double*           x,
                       rocblas_int       incx)
{
    cblas_dtbmv(CblasColMajor,
                CBLAS_UPLO(uplo),
                CBLAS_TRANSPOSE(transA),
                CBLAS_DIAG(diag),
                m,
                k,
                A,
                lda,
                x,
                incx);
}

template <>
inline void cblas_tbmv(rocblas_fill           uplo,
                       rocblas_operation      transA,
                       rocblas_diagonal       diag,
                       rocblas_int            m,
                       rocblas_int            k,
                       rocblas_float_complex* A,
                       rocblas_int            lda,
                       rocblas_float_complex* x,
                       rocblas_int            incx)
{
    cblas_ctbmv(CblasColMajor,
                CBLAS_UPLO(uplo),
                CBLAS_TRANSPOSE(transA),
                CBLAS_DIAG(diag),
                m,
                k,
                A,
                lda,
                x,
                incx);
}

template <>
inline void cblas_tbmv(rocblas_fill            uplo,
                       rocblas_operation       transA,
                       rocblas_diagonal        diag,
                       rocblas_int             m,
                       rocblas_int             k,
                       rocblas_double_complex* A,
                       rocblas_int             lda,
                       rocblas_double_complex* x,
                       rocblas_int             incx)
{
    cblas_ztbmv(CblasColMajor,
                CBLAS_UPLO(uplo),
                CBLAS_TRANSPOSE(transA),
                CBLAS_DIAG(diag),
                m,
                k,
                A,
                lda,
                x,
                incx);
}

<<<<<<< HEAD
// tbsv
template <typename T>
void cblas_tbsv(rocblas_fill      uplo,
                rocblas_operation transA,
                rocblas_diagonal  diag,
                rocblas_int       n,
                rocblas_int       k,
                const T*          A,
                rocblas_int       lda,
=======
// tpsv
template <typename T>
void cblas_tpsv(rocblas_fill      uplo,
                rocblas_operation transA,
                rocblas_diagonal  diag,
                rocblas_int       n,
                const T*          AP,
>>>>>>> c3d3f76b
                T*                x,
                rocblas_int       incx);

template <>
<<<<<<< HEAD
inline void cblas_tbsv(rocblas_fill      uplo,
                       rocblas_operation transA,
                       rocblas_diagonal  diag,
                       rocblas_int       n,
                       rocblas_int       k,
                       const float*      A,
                       rocblas_int       lda,
                       float*            x,
                       rocblas_int       incx)
{
    cblas_stbsv(CblasColMajor,
                CBLAS_UPLO(uplo),
                CBLAS_TRANSPOSE(transA),
                CBLAS_DIAG(diag),
                n,
                k,
                A,
                lda,
                x,
                incx);
}

template <>
inline void cblas_tbsv(rocblas_fill      uplo,
                       rocblas_operation transA,
                       rocblas_diagonal  diag,
                       rocblas_int       n,
                       rocblas_int       k,
                       const double*     A,
                       rocblas_int       lda,
                       double*           x,
                       rocblas_int       incx)
{
    cblas_dtbsv(CblasColMajor,
                CBLAS_UPLO(uplo),
                CBLAS_TRANSPOSE(transA),
                CBLAS_DIAG(diag),
                n,
                k,
                A,
                lda,
                x,
                incx);
}

template <>
inline void cblas_tbsv(rocblas_fill                 uplo,
                       rocblas_operation            transA,
                       rocblas_diagonal             diag,
                       rocblas_int                  n,
                       rocblas_int                  k,
                       const rocblas_float_complex* A,
                       rocblas_int                  lda,
                       rocblas_float_complex*       x,
                       rocblas_int                  incx)
{
    cblas_ctbsv(CblasColMajor,
                CBLAS_UPLO(uplo),
                CBLAS_TRANSPOSE(transA),
                CBLAS_DIAG(diag),
                n,
                k,
                A,
                lda,
                x,
                incx);
}

template <>
inline void cblas_tbsv(rocblas_fill                  uplo,
                       rocblas_operation             transA,
                       rocblas_diagonal              diag,
                       rocblas_int                   n,
                       rocblas_int                   k,
                       const rocblas_double_complex* A,
                       rocblas_int                   lda,
                       rocblas_double_complex*       x,
                       rocblas_int                   incx)
{
    cblas_ztbsv(CblasColMajor,
                CBLAS_UPLO(uplo),
                CBLAS_TRANSPOSE(transA),
                CBLAS_DIAG(diag),
                n,
                k,
                A,
                lda,
                x,
                incx);
=======
inline void cblas_tpsv(rocblas_fill      uplo,
                       rocblas_operation transA,
                       rocblas_diagonal  diag,
                       rocblas_int       n,
                       const float*      AP,
                       float*            x,
                       rocblas_int       incx)
{
    cblas_stpsv(
        CblasColMajor, CBLAS_UPLO(uplo), CBLAS_TRANSPOSE(transA), CBLAS_DIAG(diag), n, AP, x, incx);
}

template <>
inline void cblas_tpsv(rocblas_fill      uplo,
                       rocblas_operation transA,
                       rocblas_diagonal  diag,
                       rocblas_int       n,
                       const double*     AP,
                       double*           x,
                       rocblas_int       incx)
{
    cblas_dtpsv(
        CblasColMajor, CBLAS_UPLO(uplo), CBLAS_TRANSPOSE(transA), CBLAS_DIAG(diag), n, AP, x, incx);
}

template <>
inline void cblas_tpsv(rocblas_fill                 uplo,
                       rocblas_operation            transA,
                       rocblas_diagonal             diag,
                       rocblas_int                  n,
                       const rocblas_float_complex* AP,
                       rocblas_float_complex*       x,
                       rocblas_int                  incx)
{
    cblas_ctpsv(
        CblasColMajor, CBLAS_UPLO(uplo), CBLAS_TRANSPOSE(transA), CBLAS_DIAG(diag), n, AP, x, incx);
}

template <>
inline void cblas_tpsv(rocblas_fill                  uplo,
                       rocblas_operation             transA,
                       rocblas_diagonal              diag,
                       rocblas_int                   n,
                       const rocblas_double_complex* AP,
                       rocblas_double_complex*       x,
                       rocblas_int                   incx)
{
    cblas_ztpsv(
        CblasColMajor, CBLAS_UPLO(uplo), CBLAS_TRANSPOSE(transA), CBLAS_DIAG(diag), n, AP, x, incx);
>>>>>>> c3d3f76b
}

// trsv
template <typename T>
void cblas_trsv(rocblas_fill      uplo,
                rocblas_operation transA,
                rocblas_diagonal  diag,
                rocblas_int       m,
                const T*          A,
                rocblas_int       lda,
                T*                x,
                rocblas_int       incx);

template <>
inline void cblas_trsv(rocblas_fill      uplo,
                       rocblas_operation transA,
                       rocblas_diagonal  diag,
                       rocblas_int       m,
                       const float*      A,
                       rocblas_int       lda,
                       float*            x,
                       rocblas_int       incx)
{
    cblas_strsv(CblasColMajor,
                CBLAS_UPLO(uplo),
                CBLAS_TRANSPOSE(transA),
                CBLAS_DIAG(diag),
                m,
                A,
                lda,
                x,
                incx);
}

template <>
inline void cblas_trsv(rocblas_fill      uplo,
                       rocblas_operation transA,
                       rocblas_diagonal  diag,
                       rocblas_int       m,
                       const double*     A,
                       rocblas_int       lda,
                       double*           x,
                       rocblas_int       incx)
{
    cblas_dtrsv(CblasColMajor,
                CBLAS_UPLO(uplo),
                CBLAS_TRANSPOSE(transA),
                CBLAS_DIAG(diag),
                m,
                A,
                lda,
                x,
                incx);
}

template <>
inline void cblas_trsv(rocblas_fill                 uplo,
                       rocblas_operation            transA,
                       rocblas_diagonal             diag,
                       rocblas_int                  m,
                       const rocblas_float_complex* A,
                       rocblas_int                  lda,
                       rocblas_float_complex*       x,
                       rocblas_int                  incx)
{
    cblas_ctrsv(CblasColMajor,
                CBLAS_UPLO(uplo),
                CBLAS_TRANSPOSE(transA),
                CBLAS_DIAG(diag),
                m,
                A,
                lda,
                x,
                incx);
}

template <>
inline void cblas_trsv(rocblas_fill                  uplo,
                       rocblas_operation             transA,
                       rocblas_diagonal              diag,
                       rocblas_int                   m,
                       const rocblas_double_complex* A,
                       rocblas_int                   lda,
                       rocblas_double_complex*       x,
                       rocblas_int                   incx)
{
    cblas_ztrsv(CblasColMajor,
                CBLAS_UPLO(uplo),
                CBLAS_TRANSPOSE(transA),
                CBLAS_DIAG(diag),
                m,
                A,
                lda,
                x,
                incx);
}

// tpmv
template <typename T>
void cblas_tpmv(rocblas_fill      uplo,
                rocblas_operation transA,
                rocblas_diagonal  diag,
                rocblas_int       m,
                const T*          A,
                T*                x,
                rocblas_int       incx);

template <>
inline void cblas_tpmv(rocblas_fill      uplo,
                       rocblas_operation transA,
                       rocblas_diagonal  diag,
                       rocblas_int       m,
                       const float*      A,
                       float*            x,
                       rocblas_int       incx)
{
    cblas_stpmv(
        CblasColMajor, CBLAS_UPLO(uplo), CBLAS_TRANSPOSE(transA), CBLAS_DIAG(diag), m, A, x, incx);
}

template <>
inline void cblas_tpmv(rocblas_fill      uplo,
                       rocblas_operation transA,
                       rocblas_diagonal  diag,
                       rocblas_int       m,
                       const double*     A,
                       double*           x,
                       rocblas_int       incx)
{
    cblas_dtpmv(
        CblasColMajor, CBLAS_UPLO(uplo), CBLAS_TRANSPOSE(transA), CBLAS_DIAG(diag), m, A, x, incx);
}

template <>
inline void cblas_tpmv(rocblas_fill                 uplo,
                       rocblas_operation            transA,
                       rocblas_diagonal             diag,
                       rocblas_int                  m,
                       const rocblas_float_complex* A,
                       rocblas_float_complex*       x,
                       rocblas_int                  incx)
{
    cblas_ctpmv(
        CblasColMajor, CBLAS_UPLO(uplo), CBLAS_TRANSPOSE(transA), CBLAS_DIAG(diag), m, A, x, incx);
}

template <>
inline void cblas_tpmv(rocblas_fill                  uplo,
                       rocblas_operation             transA,
                       rocblas_diagonal              diag,
                       rocblas_int                   m,
                       const rocblas_double_complex* A,
                       rocblas_double_complex*       x,
                       rocblas_int                   incx)
{
    cblas_ztpmv(
        CblasColMajor, CBLAS_UPLO(uplo), CBLAS_TRANSPOSE(transA), CBLAS_DIAG(diag), m, A, x, incx);
}

// trmv
template <typename T>
void cblas_trmv(rocblas_fill      uplo,
                rocblas_operation transA,
                rocblas_diagonal  diag,
                rocblas_int       m,
                const T*          A,
                rocblas_int       lda,
                T*                x,
                rocblas_int       incx);

template <>
inline void cblas_trmv(rocblas_fill      uplo,
                       rocblas_operation transA,
                       rocblas_diagonal  diag,
                       rocblas_int       m,
                       const float*      A,
                       rocblas_int       lda,
                       float*            x,
                       rocblas_int       incx)
{
    cblas_strmv(CblasColMajor,
                CBLAS_UPLO(uplo),
                CBLAS_TRANSPOSE(transA),
                CBLAS_DIAG(diag),
                m,
                A,
                lda,
                x,
                incx);
}

template <>
inline void cblas_trmv(rocblas_fill      uplo,
                       rocblas_operation transA,
                       rocblas_diagonal  diag,
                       rocblas_int       m,
                       const double*     A,
                       rocblas_int       lda,
                       double*           x,
                       rocblas_int       incx)
{
    cblas_dtrmv(CblasColMajor,
                CBLAS_UPLO(uplo),
                CBLAS_TRANSPOSE(transA),
                CBLAS_DIAG(diag),
                m,
                A,
                lda,
                x,
                incx);
}

template <>
inline void cblas_trmv(rocblas_fill                 uplo,
                       rocblas_operation            transA,
                       rocblas_diagonal             diag,
                       rocblas_int                  m,
                       const rocblas_float_complex* A,
                       rocblas_int                  lda,
                       rocblas_float_complex*       x,
                       rocblas_int                  incx)
{
    cblas_ctrmv(CblasColMajor,
                CBLAS_UPLO(uplo),
                CBLAS_TRANSPOSE(transA),
                CBLAS_DIAG(diag),
                m,
                A,
                lda,
                x,
                incx);
}

template <>
inline void cblas_trmv(rocblas_fill                  uplo,
                       rocblas_operation             transA,
                       rocblas_diagonal              diag,
                       rocblas_int                   m,
                       const rocblas_double_complex* A,
                       rocblas_int                   lda,
                       rocblas_double_complex*       x,
                       rocblas_int                   incx)
{
    cblas_ztrmv(CblasColMajor,
                CBLAS_UPLO(uplo),
                CBLAS_TRANSPOSE(transA),
                CBLAS_DIAG(diag),
                m,
                A,
                lda,
                x,
                incx);
}

// sbmv
template <typename T>
void cblas_sbmv(rocblas_fill uplo,
                rocblas_int  n,
                rocblas_int  k,
                T            alpha,
                T*           A,
                rocblas_int  lda,
                T*           x,
                rocblas_int  incx,
                T            beta,
                T*           y,
                rocblas_int  incy);

template <>
inline void cblas_sbmv(rocblas_fill uplo,
                       rocblas_int  n,
                       rocblas_int  k,
                       float        alpha,
                       float*       A,
                       rocblas_int  lda,
                       float*       x,
                       rocblas_int  incx,
                       float        beta,
                       float*       y,
                       rocblas_int  incy)
{
    cblas_ssbmv(CblasColMajor, CBLAS_UPLO(uplo), n, k, alpha, A, lda, x, incx, beta, y, incy);
}

template <>
inline void cblas_sbmv(rocblas_fill uplo,
                       rocblas_int  n,
                       rocblas_int  k,
                       double       alpha,
                       double*      A,
                       rocblas_int  lda,
                       double*      x,
                       rocblas_int  incx,
                       double       beta,
                       double*      y,
                       rocblas_int  incy)
{
    cblas_dsbmv(CblasColMajor, CBLAS_UPLO(uplo), n, k, alpha, A, lda, x, incx, beta, y, incy);
}

// spmv
template <typename T>
void cblas_spmv(rocblas_fill uplo,
                rocblas_int  n,
                T            alpha,
                T*           A,
                T*           x,
                rocblas_int  incx,
                T            beta,
                T*           y,
                rocblas_int  incy);

template <>
inline void cblas_spmv(rocblas_fill uplo,
                       rocblas_int  n,
                       float        alpha,
                       float*       A,
                       float*       x,
                       rocblas_int  incx,
                       float        beta,
                       float*       y,
                       rocblas_int  incy)
{
    cblas_sspmv(CblasColMajor, CBLAS_UPLO(uplo), n, alpha, A, x, incx, beta, y, incy);
}

template <>
inline void cblas_spmv(rocblas_fill uplo,
                       rocblas_int  n,
                       double       alpha,
                       double*      A,
                       double*      x,
                       rocblas_int  incx,
                       double       beta,
                       double*      y,
                       rocblas_int  incy)
{
    cblas_dspmv(CblasColMajor, CBLAS_UPLO(uplo), n, alpha, A, x, incx, beta, y, incy);
}

// symv
template <typename T>
void cblas_symv(rocblas_fill uplo,
                rocblas_int  n,
                T            alpha,
                T*           A,
                rocblas_int  lda,
                T*           x,
                rocblas_int  incx,
                T            beta,
                T*           y,
                rocblas_int  incy);

template <>
inline void cblas_symv(rocblas_fill uplo,
                       rocblas_int  n,
                       float        alpha,
                       float*       A,
                       rocblas_int  lda,
                       float*       x,
                       rocblas_int  incx,
                       float        beta,
                       float*       y,
                       rocblas_int  incy)
{
    cblas_ssymv(CblasColMajor, CBLAS_UPLO(uplo), n, alpha, A, lda, x, incx, beta, y, incy);
}

template <>
inline void cblas_symv(rocblas_fill uplo,
                       rocblas_int  n,
                       double       alpha,
                       double*      A,
                       rocblas_int  lda,
                       double*      x,
                       rocblas_int  incx,
                       double       beta,
                       double*      y,
                       rocblas_int  incy)
{
    cblas_dsymv(CblasColMajor, CBLAS_UPLO(uplo), n, alpha, A, lda, x, incx, beta, y, incy);
}

// blis flame symbols
extern "C" {
void csymv_(char*                  uplo,
            int*                   n,
            rocblas_float_complex* alpha,
            rocblas_float_complex* A,
            int*                   lda,
            rocblas_float_complex* x,
            int*                   incx,
            rocblas_float_complex* beta,
            rocblas_float_complex* y,
            int*                   yinc);

void zsymv_(char*                   uplo,
            int*                    n,
            rocblas_double_complex* alpha,
            rocblas_double_complex* A,
            int*                    lda,
            rocblas_double_complex* x,
            int*                    incx,
            rocblas_double_complex* beta,
            rocblas_double_complex* y,
            int*                    yinc);
}

template <>
inline void cblas_symv(rocblas_fill           uplo,
                       rocblas_int            n,
                       rocblas_float_complex  alpha,
                       rocblas_float_complex* A,
                       rocblas_int            lda,
                       rocblas_float_complex* x,
                       rocblas_int            incx,
                       rocblas_float_complex  beta,
                       rocblas_float_complex* y,
                       rocblas_int            incy)
{
    char u = uplo == rocblas_fill_upper ? 'U' : 'L';
    csymv_(&u, &n, &alpha, A, &lda, x, &incx, &beta, y, &incy);
}

template <>
inline void cblas_symv(rocblas_fill            uplo,
                       rocblas_int             n,
                       rocblas_double_complex  alpha,
                       rocblas_double_complex* A,
                       rocblas_int             lda,
                       rocblas_double_complex* x,
                       rocblas_int             incx,
                       rocblas_double_complex  beta,
                       rocblas_double_complex* y,
                       rocblas_int             incy)
{
    char u = uplo == rocblas_fill_upper ? 'U' : 'L';
    zsymv_(&u, &n, &alpha, A, &lda, x, &incx, &beta, y, &incy);
}

// spr
extern "C" {
void cspr_(char*                  uplo,
           int*                   n,
           rocblas_float_complex* alpha,
           rocblas_float_complex* x,
           int*                   incx,
           rocblas_float_complex* A);

void zspr_(char*                   uplo,
           int*                    n,
           rocblas_double_complex* alpha,
           rocblas_double_complex* x,
           int*                    incx,
           rocblas_double_complex* A);
}

template <typename T>
void cblas_spr(rocblas_fill uplo, rocblas_int n, T alpha, T* x, rocblas_int incx, T* A);

template <>
inline void
    cblas_spr(rocblas_fill uplo, rocblas_int n, float alpha, float* x, rocblas_int incx, float* A)
{
    cblas_sspr(CblasColMajor, CBLAS_UPLO(uplo), n, alpha, x, incx, A);
}

template <>
inline void cblas_spr(
    rocblas_fill uplo, rocblas_int n, double alpha, double* x, rocblas_int incx, double* A)
{
    cblas_dspr(CblasColMajor, CBLAS_UPLO(uplo), n, alpha, x, incx, A);
}

template <>
inline void cblas_spr(rocblas_fill           uplo,
                      rocblas_int            n,
                      rocblas_float_complex  alpha,
                      rocblas_float_complex* x,
                      rocblas_int            incx,
                      rocblas_float_complex* A)
{
    char u = uplo == rocblas_fill_upper ? 'U' : 'L';
    cspr_(&u, &n, &alpha, x, &incx, A);
}

template <>
inline void cblas_spr(rocblas_fill            uplo,
                      rocblas_int             n,
                      rocblas_double_complex  alpha,
                      rocblas_double_complex* x,
                      rocblas_int             incx,
                      rocblas_double_complex* A)
{
    char u = uplo == rocblas_fill_upper ? 'U' : 'L';
    zspr_(&u, &n, &alpha, x, &incx, A);
}

// spr2
template <typename T>
void cblas_spr2(rocblas_fill uplo,
                rocblas_int  n,
                T            alpha,
                T*           x,
                rocblas_int  incx,
                T*           y,
                rocblas_int  incy,
                T*           A);

template <>
inline void cblas_spr2(rocblas_fill uplo,
                       rocblas_int  n,
                       float        alpha,
                       float*       x,
                       rocblas_int  incx,
                       float*       y,
                       rocblas_int  incy,
                       float*       A)
{
    cblas_sspr2(CblasColMajor, CBLAS_UPLO(uplo), n, alpha, x, incx, y, incy, A);
}

template <>
inline void cblas_spr2(rocblas_fill uplo,
                       rocblas_int  n,
                       double       alpha,
                       double*      x,
                       rocblas_int  incx,
                       double*      y,
                       rocblas_int  incy,
                       double*      A)
{
    cblas_dspr2(CblasColMajor, CBLAS_UPLO(uplo), n, alpha, x, incx, y, incy, A);
}

// ger maps to ger, geru, gerc
template <typename T, bool CONJ>
void cblas_ger(rocblas_int m,
               rocblas_int n,
               T           alpha,
               T*          x,
               rocblas_int incx,
               T*          y,
               rocblas_int incy,
               T*          A,
               rocblas_int lda);

template <>
inline void cblas_ger<float, false>(rocblas_int m,
                                    rocblas_int n,
                                    float       alpha,
                                    float*      x,
                                    rocblas_int incx,
                                    float*      y,
                                    rocblas_int incy,
                                    float*      A,
                                    rocblas_int lda)
{
    cblas_sger(CblasColMajor, m, n, alpha, x, incx, y, incy, A, lda);
}

template <>
inline void cblas_ger<double, false>(rocblas_int m,
                                     rocblas_int n,
                                     double      alpha,
                                     double*     x,
                                     rocblas_int incx,
                                     double*     y,
                                     rocblas_int incy,
                                     double*     A,
                                     rocblas_int lda)
{
    cblas_dger(CblasColMajor, m, n, alpha, x, incx, y, incy, A, lda);
}

template <>
inline void cblas_ger<rocblas_float_complex, false>(rocblas_int            m,
                                                    rocblas_int            n,
                                                    rocblas_float_complex  alpha,
                                                    rocblas_float_complex* x,
                                                    rocblas_int            incx,
                                                    rocblas_float_complex* y,
                                                    rocblas_int            incy,
                                                    rocblas_float_complex* A,
                                                    rocblas_int            lda)
{
    cblas_cgeru(CblasColMajor, m, n, &alpha, x, incx, y, incy, A, lda);
}

template <>
inline void cblas_ger<rocblas_double_complex, false>(rocblas_int             m,
                                                     rocblas_int             n,
                                                     rocblas_double_complex  alpha,
                                                     rocblas_double_complex* x,
                                                     rocblas_int             incx,
                                                     rocblas_double_complex* y,
                                                     rocblas_int             incy,
                                                     rocblas_double_complex* A,
                                                     rocblas_int             lda)
{
    cblas_zgeru(CblasColMajor, m, n, &alpha, x, incx, y, incy, A, lda);
}

template <>
inline void cblas_ger<rocblas_float_complex, true>(rocblas_int            m,
                                                   rocblas_int            n,
                                                   rocblas_float_complex  alpha,
                                                   rocblas_float_complex* x,
                                                   rocblas_int            incx,
                                                   rocblas_float_complex* y,
                                                   rocblas_int            incy,
                                                   rocblas_float_complex* A,
                                                   rocblas_int            lda)
{
    cblas_cgerc(CblasColMajor, m, n, &alpha, x, incx, y, incy, A, lda);
}

template <>
inline void cblas_ger<rocblas_double_complex, true>(rocblas_int             m,
                                                    rocblas_int             n,
                                                    rocblas_double_complex  alpha,
                                                    rocblas_double_complex* x,
                                                    rocblas_int             incx,
                                                    rocblas_double_complex* y,
                                                    rocblas_int             incy,
                                                    rocblas_double_complex* A,
                                                    rocblas_int             lda)
{
    cblas_zgerc(CblasColMajor, m, n, &alpha, x, incx, y, incy, A, lda);
}

// syr
template <typename T>
inline void cblas_syr(
    rocblas_fill uplo, rocblas_int n, T alpha, T* xa, rocblas_int incx, T* A, rocblas_int lda);

template <>
inline void cblas_syr(rocblas_fill uplo,
                      rocblas_int  n,
                      float        alpha,
                      float*       x,
                      rocblas_int  incx,
                      float*       A,
                      rocblas_int  lda)
{
    cblas_ssyr(CblasColMajor, CBLAS_UPLO(uplo), n, alpha, x, incx, A, lda);
}

template <>
inline void cblas_syr(rocblas_fill uplo,
                      rocblas_int  n,
                      double       alpha,
                      double*      x,
                      rocblas_int  incx,
                      double*      A,
                      rocblas_int  lda)
{
    cblas_dsyr(CblasColMajor, CBLAS_UPLO(uplo), n, alpha, x, incx, A, lda);
}

// blis flame symbols
extern "C" {
void csyr_(char*                  uplo,
           int*                   n,
           rocblas_float_complex* alpha,
           rocblas_float_complex* x,
           int*                   incx,
           rocblas_float_complex* a,
           int*                   lda);
void zsyr_(char*                   uplo,
           int*                    n,
           rocblas_double_complex* alpha,
           rocblas_double_complex* x,
           int*                    incx,
           rocblas_double_complex* a,
           int*                    lda);
}

template <>
inline void cblas_syr(rocblas_fill           uplo,
                      rocblas_int            n,
                      rocblas_float_complex  alpha,
                      rocblas_float_complex* xa,
                      rocblas_int            incx,
                      rocblas_float_complex* A,
                      rocblas_int            lda)
{
    char u = uplo == rocblas_fill_upper ? 'U' : 'L';
    csyr_(&u, &n, &alpha, xa, &incx, A, &lda);
}

template <>
inline void cblas_syr(rocblas_fill            uplo,
                      rocblas_int             n,
                      rocblas_double_complex  alpha,
                      rocblas_double_complex* xa,
                      rocblas_int             incx,
                      rocblas_double_complex* A,
                      rocblas_int             lda)
{
    char u = uplo == rocblas_fill_upper ? 'U' : 'L';
    zsyr_(&u, &n, &alpha, xa, &incx, A, &lda);
}

/* working cpu template code in case flame symbols disappear
// cblas_syr doesn't have complex support so implementation below for float/double complex
template <typename T>
void cblas_syr(
    rocblas_fill uplo, rocblas_int n, T alpha, T* xa, rocblas_int incx, T* A, rocblas_int lda)
{
    if(n <= 0)
        return;

    T* x = (incx < 0) ? xa - ptrdiff_t(incx) * (n - 1) : xa;

    if(uplo == rocblas_fill_upper)
    {
        for(int j = 0; j < n; ++j)
        {
            T tmp = alpha * x[j * incx];
            for(int i = 0; i <= j; ++i)
            {
                A[i + j * lda] = A[i + j * lda] + x[i * incx] * tmp;
            }
        }
    }
    else
    {
        for(int j = 0; j < n; ++j)
        {
            T tmp = alpha * x[j * incx];
            for(int i = j; i < n; ++i)
            {
                A[i + j * lda] = A[i + j * lda] + x[i * incx] * tmp;
            }
        }
    }
}
*/

// syr2
template <typename T>
inline void cblas_syr2(rocblas_fill uplo,
                       rocblas_int  n,
                       T            alpha,
                       T*           x,
                       rocblas_int  incx,
                       T*           y,
                       rocblas_int  incy,
                       T*           A,
                       rocblas_int  lda);

template <>
inline void cblas_syr2(rocblas_fill uplo,
                       rocblas_int  n,
                       float        alpha,
                       float*       x,
                       rocblas_int  incx,
                       float*       y,
                       rocblas_int  incy,
                       float*       A,
                       rocblas_int  lda)
{
    cblas_ssyr2(CblasColMajor, CBLAS_UPLO(uplo), n, alpha, x, incx, y, incy, A, lda);
}

template <>
inline void cblas_syr2(rocblas_fill uplo,
                       rocblas_int  n,
                       double       alpha,
                       double*      x,
                       rocblas_int  incx,
                       double*      y,
                       rocblas_int  incy,
                       double*      A,
                       rocblas_int  lda)
{
    cblas_dsyr2(CblasColMajor, CBLAS_UPLO(uplo), n, alpha, x, incx, y, incy, A, lda);
}

// No complex implementation of syr2, make a local version.
template <typename T>
inline void cblas_syr2_local(rocblas_fill uplo,
                             rocblas_int  n,
                             T            alpha,
                             T*           xa,
                             rocblas_int  incx,
                             T*           ya,
                             rocblas_int  incy,
                             T*           A,
                             rocblas_int  lda)
{
    if(n <= 0)
        return;

    T* x = (incx < 0) ? xa - ptrdiff_t(incx) * (n - 1) : xa;
    T* y = (incy < 0) ? ya - ptrdiff_t(incy) * (n - 1) : ya;

    if(uplo == rocblas_fill_upper)
    {
        for(int j = 0; j < n; ++j)
        {
            T tmpx = alpha * x[j * incx];
            T tmpy = alpha * y[j * incy];
            for(int i = 0; i <= j; ++i)
            {
                A[i + j * lda] = A[i + j * lda] + x[i * incx] * tmpy + y[i * incy] * tmpx;
            }
        }
    }
    else
    {
        for(int j = 0; j < n; ++j)
        {
            T tmpx = alpha * x[j * incx];
            T tmpy = alpha * y[j * incy];
            for(int i = j; i < n; ++i)
            {
                A[i + j * lda] = A[i + j * lda] + x[i * incx] * tmpy + y[i * incy] * tmpx;
            }
        }
    }
}

template <>
inline void cblas_syr2(rocblas_fill           uplo,
                       rocblas_int            n,
                       rocblas_float_complex  alpha,
                       rocblas_float_complex* x,
                       rocblas_int            incx,
                       rocblas_float_complex* y,
                       rocblas_int            incy,
                       rocblas_float_complex* A,
                       rocblas_int            lda)
{
    cblas_syr2_local(uplo, n, alpha, x, incx, y, incy, A, lda);
}

template <>
inline void cblas_syr2(rocblas_fill            uplo,
                       rocblas_int             n,
                       rocblas_double_complex  alpha,
                       rocblas_double_complex* x,
                       rocblas_int             incx,
                       rocblas_double_complex* y,
                       rocblas_int             incy,
                       rocblas_double_complex* A,
                       rocblas_int             lda)
{
    cblas_syr2_local(uplo, n, alpha, x, incx, y, incy, A, lda);
}

// hbmv
template <typename T>
void cblas_hbmv(rocblas_fill uplo,
                rocblas_int  n,
                rocblas_int  k,
                T            alpha,
                T*           A,
                rocblas_int  lda,
                T*           x,
                rocblas_int  incx,
                T            beta,
                T*           y,
                rocblas_int  incy);

template <>
inline void cblas_hbmv(rocblas_fill           uplo,
                       rocblas_int            n,
                       rocblas_int            k,
                       rocblas_float_complex  alpha,
                       rocblas_float_complex* A,
                       rocblas_int            lda,
                       rocblas_float_complex* x,
                       rocblas_int            incx,
                       rocblas_float_complex  beta,
                       rocblas_float_complex* y,
                       rocblas_int            incy)
{
    cblas_chbmv(CblasColMajor, CBLAS_UPLO(uplo), n, k, &alpha, A, lda, x, incx, &beta, y, incy);
}

template <>
inline void cblas_hbmv(rocblas_fill            uplo,
                       rocblas_int             n,
                       rocblas_int             k,
                       rocblas_double_complex  alpha,
                       rocblas_double_complex* A,
                       rocblas_int             lda,
                       rocblas_double_complex* x,
                       rocblas_int             incx,
                       rocblas_double_complex  beta,
                       rocblas_double_complex* y,
                       rocblas_int             incy)
{
    cblas_zhbmv(CblasColMajor, CBLAS_UPLO(uplo), n, k, &alpha, A, lda, x, incx, &beta, y, incy);
}

// hemv
template <typename T>
void cblas_hemv(rocblas_fill uplo,
                rocblas_int  n,
                T            alpha,
                T*           A,
                rocblas_int  lda,
                T*           x,
                rocblas_int  incx,
                T            beta,
                T*           y,
                rocblas_int  incy);

template <>
inline void cblas_hemv(rocblas_fill           uplo,
                       rocblas_int            n,
                       rocblas_float_complex  alpha,
                       rocblas_float_complex* A,
                       rocblas_int            lda,
                       rocblas_float_complex* x,
                       rocblas_int            incx,
                       rocblas_float_complex  beta,
                       rocblas_float_complex* y,
                       rocblas_int            incy)
{
    cblas_chemv(CblasColMajor, CBLAS_UPLO(uplo), n, &alpha, A, lda, x, incx, &beta, y, incy);
}

template <>
inline void cblas_hemv(rocblas_fill            uplo,
                       rocblas_int             n,
                       rocblas_double_complex  alpha,
                       rocblas_double_complex* A,
                       rocblas_int             lda,
                       rocblas_double_complex* x,
                       rocblas_int             incx,
                       rocblas_double_complex  beta,
                       rocblas_double_complex* y,
                       rocblas_int             incy)
{
    cblas_zhemv(CblasColMajor, CBLAS_UPLO(uplo), n, &alpha, A, lda, x, incx, &beta, y, incy);
}

// her
template <typename T>
void cblas_her(rocblas_fill uplo,
               rocblas_int  n,
               real_t<T>    alpha,
               T*           x,
               rocblas_int  incx,
               T*           A,
               rocblas_int  lda);

template <>
inline void cblas_her(rocblas_fill           uplo,
                      rocblas_int            n,
                      float                  alpha,
                      rocblas_float_complex* x,
                      rocblas_int            incx,
                      rocblas_float_complex* A,
                      rocblas_int            lda)
{
    cblas_cher(CblasColMajor, CBLAS_UPLO(uplo), n, alpha, x, incx, A, lda);
}

template <>
inline void cblas_her(rocblas_fill            uplo,
                      rocblas_int             n,
                      double                  alpha,
                      rocblas_double_complex* x,
                      rocblas_int             incx,
                      rocblas_double_complex* A,
                      rocblas_int             lda)
{
    cblas_zher(CblasColMajor, CBLAS_UPLO(uplo), n, alpha, x, incx, A, lda);
}

// her2
template <typename T>
void cblas_her2(rocblas_fill uplo,
                rocblas_int  n,
                T            alpha,
                T*           x,
                rocblas_int  incx,
                T*           y,
                rocblas_int  incy,
                T*           A,
                rocblas_int  lda);

template <>
inline void cblas_her2(rocblas_fill           uplo,
                       rocblas_int            n,
                       rocblas_float_complex  alpha,
                       rocblas_float_complex* x,
                       rocblas_int            incx,
                       rocblas_float_complex* y,
                       rocblas_int            incy,
                       rocblas_float_complex* A,
                       rocblas_int            lda)
{
    cblas_cher2(CblasColMajor, CBLAS_UPLO(uplo), n, &alpha, x, incx, y, incy, A, lda);
}

template <>
inline void cblas_her2(rocblas_fill            uplo,
                       rocblas_int             n,
                       rocblas_double_complex  alpha,
                       rocblas_double_complex* x,
                       rocblas_int             incx,
                       rocblas_double_complex* y,
                       rocblas_int             incy,
                       rocblas_double_complex* A,
                       rocblas_int             lda)
{
    cblas_zher2(CblasColMajor, CBLAS_UPLO(uplo), n, &alpha, x, incx, y, incy, A, lda);
}

// hpmv
template <typename T>
void cblas_hpmv(rocblas_fill uplo,
                rocblas_int  n,
                T            alpha,
                T*           A,
                T*           x,
                rocblas_int  incx,
                T            beta,
                T*           y,
                rocblas_int  incy);

template <>
inline void cblas_hpmv(rocblas_fill           uplo,
                       rocblas_int            n,
                       rocblas_float_complex  alpha,
                       rocblas_float_complex* A,
                       rocblas_float_complex* x,
                       rocblas_int            incx,
                       rocblas_float_complex  beta,
                       rocblas_float_complex* y,
                       rocblas_int            incy)
{
    cblas_chpmv(CblasColMajor, CBLAS_UPLO(uplo), n, &alpha, A, x, incx, &beta, y, incy);
}

template <>
inline void cblas_hpmv(rocblas_fill            uplo,
                       rocblas_int             n,
                       rocblas_double_complex  alpha,
                       rocblas_double_complex* A,
                       rocblas_double_complex* x,
                       rocblas_int             incx,
                       rocblas_double_complex  beta,
                       rocblas_double_complex* y,
                       rocblas_int             incy)
{
    cblas_zhpmv(CblasColMajor, CBLAS_UPLO(uplo), n, &alpha, A, x, incx, &beta, y, incy);
}

// hpr
template <typename T>
void cblas_hpr(rocblas_fill uplo, rocblas_int n, real_t<T> alpha, T* x, rocblas_int incx, T* A);

template <>
inline void cblas_hpr(rocblas_fill           uplo,
                      rocblas_int            n,
                      float                  alpha,
                      rocblas_float_complex* x,
                      rocblas_int            incx,
                      rocblas_float_complex* A)
{
    cblas_chpr(CblasColMajor, CBLAS_UPLO(uplo), n, alpha, x, incx, A);
}

template <>
inline void cblas_hpr(rocblas_fill            uplo,
                      rocblas_int             n,
                      double                  alpha,
                      rocblas_double_complex* x,
                      rocblas_int             incx,
                      rocblas_double_complex* A)
{
    cblas_zhpr(CblasColMajor, CBLAS_UPLO(uplo), n, alpha, x, incx, A);
}

// hpr2
template <typename T>
void cblas_hpr2(rocblas_fill uplo,
                rocblas_int  n,
                T            alpha,
                T*           x,
                rocblas_int  incx,
                T*           y,
                rocblas_int  incy,
                T*           A);

template <>
inline void cblas_hpr2(rocblas_fill           uplo,
                       rocblas_int            n,
                       rocblas_float_complex  alpha,
                       rocblas_float_complex* x,
                       rocblas_int            incx,
                       rocblas_float_complex* y,
                       rocblas_int            incy,
                       rocblas_float_complex* A)
{
    cblas_chpr2(CblasColMajor, CBLAS_UPLO(uplo), n, &alpha, x, incx, y, incy, A);
}

template <>
inline void cblas_hpr2(rocblas_fill            uplo,
                       rocblas_int             n,
                       rocblas_double_complex  alpha,
                       rocblas_double_complex* x,
                       rocblas_int             incx,
                       rocblas_double_complex* y,
                       rocblas_int             incy,
                       rocblas_double_complex* A)
{
    cblas_zhpr2(CblasColMajor, CBLAS_UPLO(uplo), n, &alpha, x, incx, y, incy, A);
}

/*
 * ===========================================================================
 *    level 3 BLAS
 * ===========================================================================
 */

// gemm
template <typename Ti, typename To = Ti, typename Tc>
void cblas_gemm(rocblas_operation      transA,
                rocblas_operation      transB,
                rocblas_int            m,
                rocblas_int            n,
                rocblas_int            k,
                Tc                     alpha,
                Ti*                    A,
                rocblas_int            lda,
                Ti*                    B,
                rocblas_int            ldb,
                Tc                     beta,
                std::add_pointer_t<To> C,
                rocblas_int            ldc);

template <>
inline void cblas_gemm(rocblas_operation transA,
                       rocblas_operation transB,
                       rocblas_int       m,
                       rocblas_int       n,
                       rocblas_int       k,
                       float             alpha,
                       float*            A,
                       rocblas_int       lda,
                       float*            B,
                       rocblas_int       ldb,
                       float             beta,
                       float*            C,
                       rocblas_int       ldc)
{
    // just directly cast, since transA, transB are integers in the enum
    // printf("transA: rocblas =%d, cblas=%d\n", transA, (CBLAS_TRANSPOSE)transA );
    cblas_sgemm(CblasColMajor,
                CBLAS_TRANSPOSE(transA),
                CBLAS_TRANSPOSE(transB),
                m,
                n,
                k,
                alpha,
                A,
                lda,
                B,
                ldb,
                beta,
                C,
                ldc);
}

template <>
inline void cblas_gemm(rocblas_operation transA,
                       rocblas_operation transB,
                       rocblas_int       m,
                       rocblas_int       n,
                       rocblas_int       k,
                       double            alpha,
                       float*            A,
                       rocblas_int       lda,
                       float*            B,
                       rocblas_int       ldb,
                       double            beta,
                       float*            C,
                       rocblas_int       ldc)
{
    // just directly cast, since transA, transB are integers in the enum
    // printf("transA: rocblas =%d, cblas=%d\n", transA, (CBLAS_TRANSPOSE)transA );
    cblas_sgemm(CblasColMajor,
                CBLAS_TRANSPOSE(transA),
                CBLAS_TRANSPOSE(transB),
                m,
                n,
                k,
                float(alpha),
                A,
                lda,
                B,
                ldb,
                float(beta),
                C,
                ldc);
}

template <>
inline void cblas_gemm(rocblas_operation transA,
                       rocblas_operation transB,
                       rocblas_int       m,
                       rocblas_int       n,
                       rocblas_int       k,
                       double            alpha,
                       double*           A,
                       rocblas_int       lda,
                       double*           B,
                       rocblas_int       ldb,
                       double            beta,
                       double*           C,
                       rocblas_int       ldc)
{
    cblas_dgemm(CblasColMajor,
                CBLAS_TRANSPOSE(transA),
                CBLAS_TRANSPOSE(transB),
                m,
                n,
                k,
                alpha,
                A,
                lda,
                B,
                ldb,
                beta,
                C,
                ldc);
}

template <>
inline void cblas_gemm(rocblas_operation      transA,
                       rocblas_operation      transB,
                       rocblas_int            m,
                       rocblas_int            n,
                       rocblas_int            k,
                       rocblas_float_complex  alpha,
                       rocblas_float_complex* A,
                       rocblas_int            lda,
                       rocblas_float_complex* B,
                       rocblas_int            ldb,
                       rocblas_float_complex  beta,
                       rocblas_float_complex* C,
                       rocblas_int            ldc)
{
    // just directly cast, since transA, transB are integers in the enum
    cblas_cgemm(CblasColMajor,
                CBLAS_TRANSPOSE(transA),
                CBLAS_TRANSPOSE(transB),
                m,
                n,
                k,
                &alpha,
                A,
                lda,
                B,
                ldb,
                &beta,
                C,
                ldc);
}

template <>
inline void cblas_gemm(rocblas_operation       transA,
                       rocblas_operation       transB,
                       rocblas_int             m,
                       rocblas_int             n,
                       rocblas_int             k,
                       rocblas_double_complex  alpha,
                       rocblas_double_complex* A,
                       rocblas_int             lda,
                       rocblas_double_complex* B,
                       rocblas_int             ldb,
                       rocblas_double_complex  beta,
                       rocblas_double_complex* C,
                       rocblas_int             ldc)
{
    cblas_zgemm(CblasColMajor,
                CBLAS_TRANSPOSE(transA),
                CBLAS_TRANSPOSE(transB),
                m,
                n,
                k,
                &alpha,
                A,
                lda,
                B,
                ldb,
                &beta,
                C,
                ldc);
}

// syrk
template <typename T>
void cblas_syrk(rocblas_fill      uplo,
                rocblas_operation transA,
                rocblas_int       n,
                rocblas_int       k,
                T                 alpha,
                const T*          A,
                rocblas_int       lda,
                T                 beta,
                T*                C,
                rocblas_int       ldc);

template <>
inline void cblas_syrk(rocblas_fill      uplo,
                       rocblas_operation transA,
                       rocblas_int       n,
                       rocblas_int       k,
                       float             alpha,
                       const float*      A,
                       rocblas_int       lda,
                       float             beta,
                       float*            C,
                       rocblas_int       ldc)
{
    cblas_ssyrk(CblasColMajor,
                CBLAS_UPLO(uplo),
                CBLAS_TRANSPOSE(transA),
                n,
                k,
                alpha,
                A,
                lda,
                beta,
                C,
                ldc);
}

template <>
inline void cblas_syrk(rocblas_fill      uplo,
                       rocblas_operation transA,
                       rocblas_int       n,
                       rocblas_int       k,
                       double            alpha,
                       const double*     A,
                       rocblas_int       lda,
                       double            beta,
                       double*           C,
                       rocblas_int       ldc)
{
    cblas_dsyrk(CblasColMajor,
                CBLAS_UPLO(uplo),
                CBLAS_TRANSPOSE(transA),
                n,
                k,
                alpha,
                A,
                lda,
                beta,
                C,
                ldc);
}

template <>
inline void cblas_syrk(rocblas_fill                 uplo,
                       rocblas_operation            transA,
                       rocblas_int                  n,
                       rocblas_int                  k,
                       rocblas_float_complex        alpha,
                       const rocblas_float_complex* A,
                       rocblas_int                  lda,
                       rocblas_float_complex        beta,
                       rocblas_float_complex*       C,
                       rocblas_int                  ldc)
{
    cblas_csyrk(CblasColMajor,
                CBLAS_UPLO(uplo),
                CBLAS_TRANSPOSE(transA),
                n,
                k,
                &alpha,
                A,
                lda,
                &beta,
                C,
                ldc);
}

template <>
inline void cblas_syrk(rocblas_fill                  uplo,
                       rocblas_operation             transA,
                       rocblas_int                   n,
                       rocblas_int                   k,
                       rocblas_double_complex        alpha,
                       const rocblas_double_complex* A,
                       rocblas_int                   lda,
                       rocblas_double_complex        beta,
                       rocblas_double_complex*       C,
                       rocblas_int                   ldc)
{
    cblas_zsyrk(CblasColMajor,
                CBLAS_UPLO(uplo),
                CBLAS_TRANSPOSE(transA),
                n,
                k,
                &alpha,
                A,
                lda,
                &beta,
                C,
                ldc);
}

// syr2k
template <typename T>
void cblas_syr2k(rocblas_fill      uplo,
                 rocblas_operation transA,
                 rocblas_int       n,
                 rocblas_int       k,
                 T                 alpha,
                 const T*          A,
                 rocblas_int       lda,
                 const T*          B,
                 rocblas_int       ldb,
                 T                 beta,
                 T*                C,
                 rocblas_int       ldc);

template <>
inline void cblas_syr2k(rocblas_fill      uplo,
                        rocblas_operation transA,
                        rocblas_int       n,
                        rocblas_int       k,
                        float             alpha,
                        const float*      A,
                        rocblas_int       lda,
                        const float*      B,
                        rocblas_int       ldb,
                        float             beta,
                        float*            C,
                        rocblas_int       ldc)
{
    cblas_ssyr2k(CblasColMajor,
                 CBLAS_UPLO(uplo),
                 CBLAS_TRANSPOSE(transA),
                 n,
                 k,
                 alpha,
                 A,
                 lda,
                 B,
                 ldb,
                 beta,
                 C,
                 ldc);
}

template <>
inline void cblas_syr2k(rocblas_fill      uplo,
                        rocblas_operation transA,
                        rocblas_int       n,
                        rocblas_int       k,
                        double            alpha,
                        const double*     A,
                        rocblas_int       lda,
                        const double*     B,
                        rocblas_int       ldb,
                        double            beta,
                        double*           C,
                        rocblas_int       ldc)
{
    cblas_dsyr2k(CblasColMajor,
                 CBLAS_UPLO(uplo),
                 CBLAS_TRANSPOSE(transA),
                 n,
                 k,
                 alpha,
                 A,
                 lda,
                 B,
                 ldb,
                 beta,
                 C,
                 ldc);
}

template <>
inline void cblas_syr2k(rocblas_fill                 uplo,
                        rocblas_operation            transA,
                        rocblas_int                  n,
                        rocblas_int                  k,
                        rocblas_float_complex        alpha,
                        const rocblas_float_complex* A,
                        rocblas_int                  lda,
                        const rocblas_float_complex* B,
                        rocblas_int                  ldb,
                        rocblas_float_complex        beta,
                        rocblas_float_complex*       C,
                        rocblas_int                  ldc)
{
    cblas_csyr2k(CblasColMajor,
                 CBLAS_UPLO(uplo),
                 CBLAS_TRANSPOSE(transA),
                 n,
                 k,
                 &alpha,
                 A,
                 lda,
                 B,
                 ldb,
                 &beta,
                 C,
                 ldc);
}

template <>
inline void cblas_syr2k(rocblas_fill                  uplo,
                        rocblas_operation             transA,
                        rocblas_int                   n,
                        rocblas_int                   k,
                        rocblas_double_complex        alpha,
                        const rocblas_double_complex* A,
                        rocblas_int                   lda,
                        const rocblas_double_complex* B,
                        rocblas_int                   ldb,
                        rocblas_double_complex        beta,
                        rocblas_double_complex*       C,
                        rocblas_int                   ldc)
{
    cblas_zsyr2k(CblasColMajor,
                 CBLAS_UPLO(uplo),
                 CBLAS_TRANSPOSE(transA),
                 n,
                 k,
                 &alpha,
                 A,
                 lda,
                 B,
                 ldb,
                 &beta,
                 C,
                 ldc);
}

// herk
template <typename T, typename U>
void cblas_herk(rocblas_fill      uplo,
                rocblas_operation transA,
                rocblas_int       n,
                rocblas_int       k,
                U                 alpha,
                const T*          A,
                rocblas_int       lda,
                U                 beta,
                T*                C,
                rocblas_int       ldc);

template <>
inline void cblas_herk(rocblas_fill                 uplo,
                       rocblas_operation            transA,
                       rocblas_int                  n,
                       rocblas_int                  k,
                       float                        alpha,
                       const rocblas_float_complex* A,
                       rocblas_int                  lda,
                       float                        beta,
                       rocblas_float_complex*       C,
                       rocblas_int                  ldc)
{
    cblas_cherk(CblasColMajor,
                CBLAS_UPLO(uplo),
                CBLAS_TRANSPOSE(transA),
                n,
                k,
                alpha,
                A,
                lda,
                beta,
                C,
                ldc);
}

template <>
inline void cblas_herk(rocblas_fill                  uplo,
                       rocblas_operation             transA,
                       rocblas_int                   n,
                       rocblas_int                   k,
                       double                        alpha,
                       const rocblas_double_complex* A,
                       rocblas_int                   lda,
                       double                        beta,
                       rocblas_double_complex*       C,
                       rocblas_int                   ldc)
{
    cblas_zherk(CblasColMajor,
                CBLAS_UPLO(uplo),
                CBLAS_TRANSPOSE(transA),
                n,
                k,
                alpha,
                A,
                lda,
                beta,
                C,
                ldc);
}

// her2k
template <typename T>
void cblas_her2k(rocblas_fill      uplo,
                 rocblas_operation transA,
                 rocblas_int       n,
                 rocblas_int       k,
                 const T*          alpha,
                 const T*          A,
                 rocblas_int       lda,
                 const T*          B,
                 rocblas_int       ldb,
                 const real_t<T>*  beta,
                 T*                C,
                 rocblas_int       ldc);

template <>
inline void cblas_her2k(rocblas_fill                 uplo,
                        rocblas_operation            transA,
                        rocblas_int                  n,
                        rocblas_int                  k,
                        const rocblas_float_complex* alpha,
                        const rocblas_float_complex* A,
                        rocblas_int                  lda,
                        const rocblas_float_complex* B,
                        rocblas_int                  ldb,
                        const float*                 beta,
                        rocblas_float_complex*       C,
                        rocblas_int                  ldc)
{
    cblas_cher2k(CblasColMajor,
                 CBLAS_UPLO(uplo),
                 CBLAS_TRANSPOSE(transA),
                 n,
                 k,
                 alpha,
                 A,
                 lda,
                 B,
                 ldb,
                 *beta,
                 C,
                 ldc);
}

template <>
inline void cblas_her2k(rocblas_fill                  uplo,
                        rocblas_operation             transA,
                        rocblas_int                   n,
                        rocblas_int                   k,
                        const rocblas_double_complex* alpha,
                        const rocblas_double_complex* A,
                        rocblas_int                   lda,
                        const rocblas_double_complex* B,
                        rocblas_int                   ldb,
                        const double*                 beta,
                        rocblas_double_complex*       C,
                        rocblas_int                   ldc)
{
    cblas_zher2k(CblasColMajor,
                 CBLAS_UPLO(uplo),
                 CBLAS_TRANSPOSE(transA),
                 n,
                 k,
                 alpha,
                 A,
                 lda,
                 B,
                 ldb,
                 *beta,
                 C,
                 ldc);
}

// cblas_herkx doesn't exist. implementation in cpp
template <typename T, typename U = real_t<T>>
void cblas_herkx(rocblas_fill      uplo,
                 rocblas_operation transA,
                 rocblas_int       n,
                 rocblas_int       k,
                 const T*          alpha,
                 const T*          A,
                 rocblas_int       lda,
                 const T*          B,
                 rocblas_int       ldb,
                 const U*          beta,
                 T*                C,
                 rocblas_int       ldc);

// trsm
template <typename T>
void cblas_trsm(rocblas_side      side,
                rocblas_fill      uplo,
                rocblas_operation transA,
                rocblas_diagonal  diag,
                rocblas_int       m,
                rocblas_int       n,
                T                 alpha,
                const T*          A,
                rocblas_int       lda,
                T*                B,
                rocblas_int       ldb);

template <>
inline void cblas_trsm(rocblas_side      side,
                       rocblas_fill      uplo,
                       rocblas_operation transA,
                       rocblas_diagonal  diag,
                       rocblas_int       m,
                       rocblas_int       n,
                       float             alpha,
                       const float*      A,
                       rocblas_int       lda,
                       float*            B,
                       rocblas_int       ldb)
{
    // just directly cast, since transA, transB are integers in the enum
    cblas_strsm(CblasColMajor,
                CBLAS_SIDE(side),
                CBLAS_UPLO(uplo),
                CBLAS_TRANSPOSE(transA),
                CBLAS_DIAG(diag),
                m,
                n,
                alpha,
                A,
                lda,
                B,
                ldb);
}

template <>
inline void cblas_trsm(rocblas_side      side,
                       rocblas_fill      uplo,
                       rocblas_operation transA,
                       rocblas_diagonal  diag,
                       rocblas_int       m,
                       rocblas_int       n,
                       double            alpha,
                       const double*     A,
                       rocblas_int       lda,
                       double*           B,
                       rocblas_int       ldb)
{
    // just directly cast, since transA, transB are integers in the enum
    cblas_dtrsm(CblasColMajor,
                CBLAS_SIDE(side),
                CBLAS_UPLO(uplo),
                CBLAS_TRANSPOSE(transA),
                CBLAS_DIAG(diag),
                m,
                n,
                alpha,
                A,
                lda,
                B,
                ldb);
}

template <>
inline void cblas_trsm(rocblas_side                 side,
                       rocblas_fill                 uplo,
                       rocblas_operation            transA,
                       rocblas_diagonal             diag,
                       rocblas_int                  m,
                       rocblas_int                  n,
                       rocblas_float_complex        alpha,
                       const rocblas_float_complex* A,
                       rocblas_int                  lda,
                       rocblas_float_complex*       B,
                       rocblas_int                  ldb)
{
    // just directly cast, since transA, transB are integers in the enum
    cblas_ctrsm(CblasColMajor,
                CBLAS_SIDE(side),
                CBLAS_UPLO(uplo),
                CBLAS_TRANSPOSE(transA),
                CBLAS_DIAG(diag),
                m,
                n,
                &alpha,
                A,
                lda,
                B,
                ldb);
}

template <>
inline void cblas_trsm(rocblas_side                  side,
                       rocblas_fill                  uplo,
                       rocblas_operation             transA,
                       rocblas_diagonal              diag,
                       rocblas_int                   m,
                       rocblas_int                   n,
                       rocblas_double_complex        alpha,
                       const rocblas_double_complex* A,
                       rocblas_int                   lda,
                       rocblas_double_complex*       B,
                       rocblas_int                   ldb)
{
    // just directly cast, since transA, transB are integers in the enum
    cblas_ztrsm(CblasColMajor,
                CBLAS_SIDE(side),
                CBLAS_UPLO(uplo),
                CBLAS_TRANSPOSE(transA),
                CBLAS_DIAG(diag),
                m,
                n,
                &alpha,
                A,
                lda,
                B,
                ldb);
}

// trtri
template <typename T>
rocblas_int cblas_trtri(char uplo, char diag, rocblas_int n, T* A, rocblas_int lda);

template <>
inline rocblas_int cblas_trtri(char uplo, char diag, rocblas_int n, float* A, rocblas_int lda)
{
    // just directly cast, since transA, transB are integers in the enum
    // printf("transA: rocblas =%d, cblas=%d\n", transA, (CBLAS_TRANSPOSE)transA );
    rocblas_int info;
    strtri_(&uplo, &diag, &n, A, &lda, &info);
    return info;
}

template <>
inline rocblas_int cblas_trtri(char uplo, char diag, rocblas_int n, double* A, rocblas_int lda)
{
    // just directly cast, since transA, transB are integers in the enum
    // printf("transA: rocblas =%d, cblas=%d\n", transA, (CBLAS_TRANSPOSE)transA );
    rocblas_int info;
    dtrtri_(&uplo, &diag, &n, A, &lda, &info);
    return info;
}

template <>
inline rocblas_int
    cblas_trtri(char uplo, char diag, rocblas_int n, rocblas_float_complex* A, rocblas_int lda)
{
    // just directly cast, since transA, transB are integers in the enum
    // printf("transA: rocblas =%d, cblas=%d\n", transA, (CBLAS_TRANSPOSE)transA );
    rocblas_int info;
    ctrtri_(&uplo, &diag, &n, A, &lda, &info);
    return info;
}

template <>
inline rocblas_int
    cblas_trtri(char uplo, char diag, rocblas_int n, rocblas_double_complex* A, rocblas_int lda)
{
    // just directly cast, since transA, transB are integers in the enum
    // printf("transA: rocblas =%d, cblas=%d\n", transA, (CBLAS_TRANSPOSE)transA );
    rocblas_int info;
    ztrtri_(&uplo, &diag, &n, A, &lda, &info);
    return info;
}

// trmm
template <typename T>
void cblas_trmm(rocblas_side      side,
                rocblas_fill      uplo,
                rocblas_operation transA,
                rocblas_diagonal  diag,
                rocblas_int       m,
                rocblas_int       n,
                T                 alpha,
                const T*          A,
                rocblas_int       lda,
                T*                B,
                rocblas_int       ldb);

template <>
inline void cblas_trmm(rocblas_side      side,
                       rocblas_fill      uplo,
                       rocblas_operation transA,
                       rocblas_diagonal  diag,
                       rocblas_int       m,
                       rocblas_int       n,
                       float             alpha,
                       const float*      A,
                       rocblas_int       lda,
                       float*            B,
                       rocblas_int       ldb)
{
    // just directly cast, since transA, transB are integers in the enum
    cblas_strmm(CblasColMajor,
                CBLAS_SIDE(side),
                CBLAS_UPLO(uplo),
                CBLAS_TRANSPOSE(transA),
                CBLAS_DIAG(diag),
                m,
                n,
                alpha,
                A,
                lda,
                B,
                ldb);
}

template <>
inline void cblas_trmm(rocblas_side      side,
                       rocblas_fill      uplo,
                       rocblas_operation transA,
                       rocblas_diagonal  diag,
                       rocblas_int       m,
                       rocblas_int       n,
                       double            alpha,
                       const double*     A,
                       rocblas_int       lda,
                       double*           B,
                       rocblas_int       ldb)
{
    // just directly cast, since transA, transB are integers in the enum
    cblas_dtrmm(CblasColMajor,
                CBLAS_SIDE(side),
                CBLAS_UPLO(uplo),
                CBLAS_TRANSPOSE(transA),
                CBLAS_DIAG(diag),
                m,
                n,
                alpha,
                A,
                lda,
                B,
                ldb);
}

template <>
inline void cblas_trmm(rocblas_side                 side,
                       rocblas_fill                 uplo,
                       rocblas_operation            transA,
                       rocblas_diagonal             diag,
                       rocblas_int                  m,
                       rocblas_int                  n,
                       rocblas_float_complex        alpha,
                       const rocblas_float_complex* A,
                       rocblas_int                  lda,
                       rocblas_float_complex*       B,
                       rocblas_int                  ldb)
{
    // just directly cast, since transA, transB are integers in the enum
    cblas_ctrmm(CblasColMajor,
                CBLAS_SIDE(side),
                CBLAS_UPLO(uplo),
                CBLAS_TRANSPOSE(transA),
                CBLAS_DIAG(diag),
                m,
                n,
                &alpha,
                A,
                lda,
                B,
                ldb);
}

template <>
inline void cblas_trmm(rocblas_side                  side,
                       rocblas_fill                  uplo,
                       rocblas_operation             transA,
                       rocblas_diagonal              diag,
                       rocblas_int                   m,
                       rocblas_int                   n,
                       rocblas_double_complex        alpha,
                       const rocblas_double_complex* A,
                       rocblas_int                   lda,
                       rocblas_double_complex*       B,
                       rocblas_int                   ldb)
{
    // just directly cast, since transA, transB are integers in the enum
    cblas_ztrmm(CblasColMajor,
                CBLAS_SIDE(side),
                CBLAS_UPLO(uplo),
                CBLAS_TRANSPOSE(transA),
                CBLAS_DIAG(diag),
                m,
                n,
                &alpha,
                A,
                lda,
                B,
                ldb);
}

// getrf
template <typename T>
rocblas_int cblas_getrf(rocblas_int m, rocblas_int n, T* A, rocblas_int lda, rocblas_int* ipiv);

template <>
inline rocblas_int
    cblas_getrf(rocblas_int m, rocblas_int n, float* A, rocblas_int lda, rocblas_int* ipiv)
{
    rocblas_int info;
    sgetrf_(&m, &n, A, &lda, ipiv, &info);
    return info;
}

template <>
inline rocblas_int
    cblas_getrf(rocblas_int m, rocblas_int n, double* A, rocblas_int lda, rocblas_int* ipiv)
{
    rocblas_int info;
    dgetrf_(&m, &n, A, &lda, ipiv, &info);
    return info;
}

template <>
inline rocblas_int cblas_getrf(
    rocblas_int m, rocblas_int n, rocblas_float_complex* A, rocblas_int lda, rocblas_int* ipiv)
{
    rocblas_int info;
    cgetrf_(&m, &n, A, &lda, ipiv, &info);
    return info;
}

template <>
inline rocblas_int cblas_getrf(
    rocblas_int m, rocblas_int n, rocblas_double_complex* A, rocblas_int lda, rocblas_int* ipiv)
{
    rocblas_int info;
    zgetrf_(&m, &n, A, &lda, ipiv, &info);
    return info;
}

// potrf
template <typename T>
rocblas_int cblas_potrf(char uplo, rocblas_int m, T* A, rocblas_int lda);

template <>
inline rocblas_int cblas_potrf(char uplo, rocblas_int m, float* A, rocblas_int lda)
{
    rocblas_int info;
    spotrf_(&uplo, &m, A, &lda, &info);
    return info;
}

template <>
inline rocblas_int cblas_potrf(char uplo, rocblas_int m, double* A, rocblas_int lda)
{
    rocblas_int info;
    dpotrf_(&uplo, &m, A, &lda, &info);
    return info;
}

template <>
inline rocblas_int cblas_potrf(char uplo, rocblas_int m, rocblas_float_complex* A, rocblas_int lda)
{
    rocblas_int info;
    cpotrf_(&uplo, &m, A, &lda, &info);
    return info;
}

template <>
inline rocblas_int cblas_potrf(char uplo, rocblas_int m, rocblas_double_complex* A, rocblas_int lda)
{
    rocblas_int info;
    zpotrf_(&uplo, &m, A, &lda, &info);
    return info;
}

/* ============================================================================================ */

#endif /* _CBLAS_INTERFACE_ */<|MERGE_RESOLUTION|>--- conflicted
+++ resolved
@@ -889,7 +889,6 @@
                 incx);
 }
 
-<<<<<<< HEAD
 // tbsv
 template <typename T>
 void cblas_tbsv(rocblas_fill      uplo,
@@ -899,20 +898,10 @@
                 rocblas_int       k,
                 const T*          A,
                 rocblas_int       lda,
-=======
-// tpsv
-template <typename T>
-void cblas_tpsv(rocblas_fill      uplo,
-                rocblas_operation transA,
-                rocblas_diagonal  diag,
-                rocblas_int       n,
-                const T*          AP,
->>>>>>> c3d3f76b
                 T*                x,
                 rocblas_int       incx);
 
 template <>
-<<<<<<< HEAD
 inline void cblas_tbsv(rocblas_fill      uplo,
                        rocblas_operation transA,
                        rocblas_diagonal  diag,
@@ -1002,7 +991,19 @@
                 lda,
                 x,
                 incx);
-=======
+}
+
+// tpsv
+template <typename T>
+void cblas_tpsv(rocblas_fill      uplo,
+                rocblas_operation transA,
+                rocblas_diagonal  diag,
+                rocblas_int       n,
+                const T*          AP,
+                T*                x,
+                rocblas_int       incx);
+
+template <>
 inline void cblas_tpsv(rocblas_fill      uplo,
                        rocblas_operation transA,
                        rocblas_diagonal  diag,
@@ -1052,7 +1053,6 @@
 {
     cblas_ztpsv(
         CblasColMajor, CBLAS_UPLO(uplo), CBLAS_TRANSPOSE(transA), CBLAS_DIAG(diag), n, AP, x, incx);
->>>>>>> c3d3f76b
 }
 
 // trsv
