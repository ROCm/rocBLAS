/* ************************************************************************
 * Copyright 2018 Advanced Micro Devices, Inc.
 * ************************************************************************ */

#ifndef ROCBLAS_MATH_H_
#define ROCBLAS_MATH_H_

<<<<<<< HEAD
#include "rocblas.h"
=======
#include <hip/hip_runtime.h>
>>>>>>> 08713828
#include <cmath>
#include <immintrin.h>

/* ============================================================================================ */
// Helper routine to convert floats into their half equivalent; uses F16C instructions
<<<<<<< HEAD
inline rocblas_half float_to_half(float val)
{
    return _cvtss_sh(val, 0);
}

// Helper routine to convert halfs into their floats equivalent; uses F16C instructions
inline float half_to_float(rocblas_half val)
{
    return _cvtsh_ss(val);
}
=======
inline __host__ rocblas_half float_to_half(float val) { return _cvtss_sh(val, 0); }

// Helper routine to convert halfs into their floats equivalent; uses F16C instructions
inline __host__ float half_to_float(rocblas_half val) { return _cvtsh_ss(val); }
>>>>>>> 08713828

/* ============================================================================================ */
/*! \brief  returns true if value is NaN */

template <typename T>
inline bool rocblas_isnan(T)
{
    return false;
}
inline bool rocblas_isnan(double arg)
{
    return std::isnan(arg);
}
inline bool rocblas_isnan(float arg)
{
    return std::isnan(arg);
}
inline bool rocblas_isnan(rocblas_half arg)
{
    return (~arg & 0x7c00) == 0 && (arg & 0x3ff) != 0;
}

/* ============================================================================================ */
/*! \brief is_complex<T> returns true iff T is complex */

template <typename>
static constexpr bool is_complex = false;

template <>
static constexpr bool is_complex<rocblas_double_complex> = true;

template <>
static constexpr bool is_complex<rocblas_float_complex> = true;

/* ============================================================================================ */
/*! \brief negate a value */

template <class T>
inline T negate(T x)
{
    return -x;
}

template <>
inline rocblas_half negate(rocblas_half x)
{
    return x ^ 0x8000;
}

template <>
inline rocblas_bfloat16 negate(rocblas_bfloat16 x)
{
    x.data = x.data ^ 0x8000;
    return x;
}
#endif<|MERGE_RESOLUTION|>--- conflicted
+++ resolved
@@ -5,17 +5,15 @@
 #ifndef ROCBLAS_MATH_H_
 #define ROCBLAS_MATH_H_
 
-<<<<<<< HEAD
 #include "rocblas.h"
-=======
 #include <hip/hip_runtime.h>
->>>>>>> 08713828
+
 #include <cmath>
 #include <immintrin.h>
 
 /* ============================================================================================ */
 // Helper routine to convert floats into their half equivalent; uses F16C instructions
-<<<<<<< HEAD
+
 inline rocblas_half float_to_half(float val)
 {
     return _cvtss_sh(val, 0);
@@ -26,12 +24,6 @@
 {
     return _cvtsh_ss(val);
 }
-=======
-inline __host__ rocblas_half float_to_half(float val) { return _cvtss_sh(val, 0); }
-
-// Helper routine to convert halfs into their floats equivalent; uses F16C instructions
-inline __host__ float half_to_float(rocblas_half val) { return _cvtsh_ss(val); }
->>>>>>> 08713828
 
 /* ============================================================================================ */
 /*! \brief  returns true if value is NaN */
