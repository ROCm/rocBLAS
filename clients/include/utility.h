/* ************************************************************************
 * Copyright 2016 Advanced Micro Devices, Inc.
 * ************************************************************************ */

#pragma once
#ifndef _TESTING_UTILITY_H_
#define _TESTING_UTILITY_H_

#include <cstdio>
#include <iostream>
#include <stdlib.h>
#include <vector>
#include <sys/time.h>
#include <immintrin.h>
#include <typeinfo>
#include <fstream>
#include <iterator>
#include <cerrno>
#include <boost/iterator/filter_iterator.hpp>
#include <functional>
#include <cstring>
#include <cmath>
#include "rocblas.h"

using namespace std;

typedef rocblas_half half;

/*!\file
 * \brief provide data initialization, timing, rocblas type <-> lapack char conversion utilities.
 */

#define CHECK_HIP_ERROR(error)                \
  do                                          \
    if(error != hipSuccess)                   \
    {                                         \
        fprintf(stderr,                       \
                "error: '%s'(%d) at %s:%d\n", \
                hipGetErrorString(error),     \
                error,                        \
                __FILE__,                     \
                __LINE__);                    \
        exit(EXIT_FAILURE);                   \
    }                                         \
  while (0)

#define CHECK_ROCBLAS_ERROR(error)                              \
  do                                                            \
    if(error != rocblas_status_success)                         \
    {                                                           \
        fprintf(stderr, "rocBLAS error: ");                     \
        if(error == rocblas_status_invalid_handle)              \
        {                                                       \
            fprintf(stderr, "rocblas_status_invalid_handle");   \
        }                                                       \
        else if(error == rocblas_status_not_implemented)        \
        {                                                       \
            fprintf(stderr, " rocblas_status_not_implemented"); \
        }                                                       \
        else if(error == rocblas_status_invalid_pointer)        \
        {                                                       \
            fprintf(stderr, "rocblas_status_invalid_pointer");  \
        }                                                       \
        else if(error == rocblas_status_invalid_size)           \
        {                                                       \
            fprintf(stderr, "rocblas_status_invalid_size");     \
        }                                                       \
        else if(error == rocblas_status_memory_error)           \
        {                                                       \
            fprintf(stderr, "rocblas_status_memory_error");     \
        }                                                       \
        else if(error == rocblas_status_internal_error)         \
        {                                                       \
            fprintf(stderr, "rocblas_status_internal_error");   \
        }                                                       \
        else                                                    \
        {                                                       \
            fprintf(stderr, "rocblas_status error");            \
        }                                                       \
        fprintf(stderr, "\n");                                  \
        return error;                                           \
    }                                                           \
  while (0)

#define BLAS_1_RESULT_PRINT                       \
  do                                              \
    if(argus.timing)                              \
    {                                             \
        cout << "N, rocblas (us), ";              \
        if(argus.norm_check)                      \
        {                                         \
            cout << "CPU (us), error";            \
        }                                         \
        cout << endl;                             \
        cout << N << ',' << gpu_time_used << ','; \
        if(argus.norm_check)                      \
        {                                         \
            cout << cpu_time_used << ',';         \
            cout << rocblas_error;                \
        }                                         \
        cout << endl;                             \
    }                                             \
  while (0)

// Helper routine to convert floats into their half equivalent; uses F16C instructions
inline rocblas_half float_to_half(float val)
{
    // return static_cast<rocblas_half>( _mm_cvtsi128_si32( _mm_cvtps_ph( _mm_set_ss( val ), 0 ) )
    // );
    return _cvtss_sh(val, 0);
}

// Helper routine to convert halfs into their floats equivalent; uses F16C instructions
inline float half_to_float(rocblas_half val)
{
    // return static_cast<rocblas_half>(_mm_cvtss_f32(_mm_cvtph_ps(_mm_cvtsi32_si128(val), 0)));
    return _cvtsh_ss(val);
}

/* ============================================================================================ */
/* generate random number :*/

/*! \brief  generate a random number in range [1,2,3,4,5,6,7,8,9,10] */
template <typename T>
T random_generator()
{
    // return rand()/( (T)RAND_MAX + 1);
    return (T)(rand() % 10 + 1);
};

// for rocblas_half, generate float, and convert to rocblas_half
/*! \brief  generate a random number in range [1,2,3] */
template <>
inline rocblas_half random_generator<rocblas_half>()
{
    return float_to_half(
        static_cast<float>((rand() % 3 + 1))); // generate a integer number in range [1,2,3]
};

/*! \brief  generate a random number in range [-1,-2,-3,-4,-5,-6,-7,-8,-9,-10] */
template <typename T>
T random_generator_negative()
{
    // return rand()/( (T)RAND_MAX + 1);
    return -(T)(rand() % 10 + 1);
};

// for rocblas_half, generate float, and convert to rocblas_half
/*! \brief  generate a random number in range [-1,-2,-3] */
template <>
inline rocblas_half random_generator_negative<rocblas_half>()
{
    return float_to_half(-static_cast<float>((rand() % 3 + 1)));
};

/* ============================================================================================ */
/*! \brief  matrix/vector initialization: */
// for vector x (M=1, N=lengthX, lda=incx);
// for complex number, the real/imag part would be initialized with the same value

// initializing vector with a constant value passed as a parameter
template <typename T>
void rocblas_init(vector<T>& A, rocblas_int M, rocblas_int N, rocblas_int lda, double value)
{
    for(rocblas_int i = 0; i < M; ++i)
    {
        for(rocblas_int j = 0; j < N; ++j)
        {
            A[i + j * lda] = value;
        }
    }
};

template <typename T>
void rocblas_init(vector<T>& A, rocblas_int M, rocblas_int N, rocblas_int lda)
{
    for(rocblas_int i = 0; i < M; ++i)
    {
        for(rocblas_int j = 0; j < N; ++j)
        {
            A[i + j * lda] = random_generator<T>();
        }
    }
};

// initialize strided_batched matrix
template <typename T>
void rocblas_init(vector<T>& A,
                  rocblas_int M,
                  rocblas_int N,
                  rocblas_int lda,
                  rocblas_int stride,
                  rocblas_int batch_count)
{
    for(rocblas_int i_batch = 0; i_batch < batch_count; i_batch++)
    {
        for(rocblas_int i = 0; i < M; ++i)
        {
            for(rocblas_int j = 0; j < N; ++j)
            {
                A[i + j * lda + i_batch * stride] = random_generator<T>();
            }
        }
    }
};

template <typename T>
void rocblas_init_alternating_sign(vector<T>& A, rocblas_int M, rocblas_int N, rocblas_int lda)
{
    // Initialize matrix so adjacent entries have alternating sign.
    // In gemm if either A or B are initialized with alernating
    // sign the reduction sum will be summing positive
    // and negative numbers, so it should not get too large.
    // This helps reduce floating point inaccuracies for 16bit
    // arithmetic where the exponent has only 5 bits, and the
    // mantissa 10 bits.
    for(rocblas_int i = 0; i < M; ++i)
    {
        for(rocblas_int j = 0; j < N; ++j)
        {
            if(j % 2 ^ i % 2)
            {
                A[i + j * lda] = random_generator<T>();
            }
            else
            {
                A[i + j * lda] = random_generator_negative<T>();
            }
        }
    }
};

template <typename T>
void rocblas_init_alternating_sign(vector<T>& A,
                                   rocblas_int M,
                                   rocblas_int N,
                                   rocblas_int lda,
                                   rocblas_int stride,
                                   rocblas_int batch_count)
{
    // Initialize matrix so adjacent entries have alternating sign.
    // In gemm if either A or B are initialized with alernating
    // sign the reduction sum will be summing positive
    // and negative numbers, so it should not get too large.
    // This helps reduce floating point inaccuracies for 16bit
    // arithmetic where the exponent has only 5 bits, and the
    // mantissa 10 bits.
    for(rocblas_int i_batch = 0; i_batch < batch_count; i_batch++)
    {
        for(rocblas_int i = 0; i < M; ++i)
        {
            for(rocblas_int j = 0; j < N; ++j)
            {
                if(j % 2 ^ i % 2)
                {
                    A[i + j * lda + i_batch * stride] = random_generator<T>();
                }
                else
                {
                    A[i + j * lda + i_batch * stride] = random_generator_negative<T>();
                }
            }
        }
    }
};

template <typename T>
void rocblas_init_alternating_sign(vector<T>& A,
                                   rocblas_int M,
                                   rocblas_int N,
                                   rocblas_int lda,
                                   rocblas_int stride,
                                   rocblas_int batch_count,
                                   double value)
{
    // Initialize matrix so adjacent entries have alternating sign.
    // In gemm if either A or B are initialized with alernating
    // sign the reduction sum will be summing positive
    // and negative numbers, so it should not get too large.
    // This helps reduce floating point inaccuracies for 16bit
    // arithmetic where the exponent has only 5 bits, and the
    // mantissa 10 bits.
    for(rocblas_int i_batch = 0; i_batch < batch_count; i_batch++)
    {
        for(rocblas_int i = 0; i < M; ++i)
        {
            for(rocblas_int j = 0; j < N; ++j)
            {
                if(j % 2 ^ i % 2)
                {
                    A[i + j * lda + i_batch * stride] = value;
                }
                else
                {
                    A[i + j * lda + i_batch * stride] = -value;
                }
            }
        }
    }
};

template <typename T>
void rocblas_init(vector<T>& A,
                  rocblas_int M,
                  rocblas_int N,
                  rocblas_int lda,
                  rocblas_int stride_a,
                  rocblas_int batch_count,
                  double value)
{
    for(rocblas_int k = 0; k < batch_count; ++k)
    {
        for(rocblas_int i = 0; i < M; ++i)
        {
            for(rocblas_int j = 0; j < N; ++j)
            {
                A[i + j * lda + k * stride_a] = value;
            }
        }
    }
};

template <>
inline void
rocblas_init(vector<rocblas_half>& A, rocblas_int M, rocblas_int N, rocblas_int lda, double value)
{
    for(rocblas_int i = 0; i < M; ++i)
    {
        for(rocblas_int j = 0; j < N; ++j)
        {
            A[i + j * lda] = float_to_half(static_cast<float>(value));
        }
    }
};

template <>
inline void rocblas_init(vector<rocblas_half>& A,
                         rocblas_int M,
                         rocblas_int N,
                         rocblas_int lda,
                         rocblas_int stride_a,
                         rocblas_int batch_count,
                         double value)
{
    for(rocblas_int k = 0; k < batch_count; ++k)
    {
        for(rocblas_int i = 0; i < M; ++i)
        {
            for(rocblas_int j = 0; j < N; ++j)
            {
                A[i + j * lda + k * stride_a] = float_to_half(static_cast<float>(value));
            }
        }
    }
};

/*! \brief  symmetric matrix initialization: */
// for real matrix only
template <typename T>
void rocblas_init_symmetric(vector<T>& A, rocblas_int N, rocblas_int lda)
{
    for(rocblas_int i = 0; i < N; ++i)
    {
        for(rocblas_int j = 0; j <= i; ++j)
        {
            A[j + i * lda] = A[i + j * lda] = random_generator<T>();
        }
    }
};

/*! \brief  hermitian matrix initialization: */
// for complex matrix only, the real/imag part would be initialized with the same value
// except the diagonal elment must be real
template <typename T>
void rocblas_init_hermitian(vector<T>& A, rocblas_int N, rocblas_int lda)
{
    for(rocblas_int i = 0; i < N; ++i)
    {
        for(rocblas_int j = 0; j <= i; ++j)
        {
            A[j + i * lda] = A[i + j * lda] = random_generator<T>();
            if(i == j)
                A[j + i * lda].y = 0.0;
        }
    }
};

/*! \brief  matrix/vector initialization: */
// for vector x (M=1, N=lengthX, lda=incx);
// initializing vector with a constant value passed as a parameter
template <typename T>
void rocblas_print_vector(vector<T>& A, rocblas_int M, rocblas_int N, rocblas_int lda)
{
    if(typeid(T) == typeid(float))
        std::cout << "vec[float]: ";
    else if(typeid(T) == typeid(double))
        std::cout << "vec[double]: ";
    else if(typeid(T) == typeid(rocblas_half))
        std::cout << "vec[rocblas_half]: ";

    for(rocblas_int i = 0; i < M; ++i)
    {
        for(rocblas_int j = 0; j < N; ++j)
        {
            if(typeid(T) == typeid(rocblas_half))
                printf("%04x,", A[i + j * lda]);
            else
                std::cout << A[i + j * lda] << ", ";
        }
    }
    std::cout << std::endl;
};

/* ============================================================================================ */
/*! \brief  turn float -> 's', double -> 'd', rocblas_float_complex -> 'c', rocblas_double_complex
 * -> 'z' */
template <typename T>
char type2char();

/* ============================================================================================ */
/*! \brief  Debugging purpose, print out CPU and GPU result matrix, not valid in complex number  */
template <typename T>
void print_matrix(
    vector<T> CPU_result, vector<T> GPU_result, rocblas_int m, rocblas_int n, rocblas_int lda)
{
    for(int i = 0; i < m; i++)
        for(int j = 0; j < n; j++)
        {
            printf("matrix  col %d, row %d, CPU result=%f, GPU result=%f\n",
                   i,
                   j,
                   CPU_result[j + i * lda],
                   GPU_result[j + i * lda]);
        }
}

#ifdef __cplusplus
extern "C" {
#endif

/* ============================================================================================ */
/*  device query and print out their ID and name */
rocblas_int query_device_property();

/*  set current device to device_id */
void set_device(rocblas_int device_id);

/* ============================================================================================ */
/*  timing: HIP only provides very limited timers function clock() and not general;
            rocblas sync CPU and device and use more accurate CPU timer*/

/*! \brief  CPU Timer(in microsecond): synchronize with the default device and return wall time */
double get_time_us(void);

/*! \brief  CPU Timer(in microsecond): synchronize with given queue/stream and return wall time */
double get_time_us_sync(hipStream_t stream);

/* ============================================================================================ */
/*  Convert rocblas constants to lapack char. */

char rocblas2char_operation(rocblas_operation value);

char rocblas2char_fill(rocblas_fill value);

char rocblas2char_diagonal(rocblas_diagonal value);

char rocblas2char_side(rocblas_side value);

char rocblas_datatype2char(rocblas_datatype value);

/* ============================================================================================ */
/*  Convert lapack char constants to rocblas type. */

rocblas_operation char2rocblas_operation(char value);

rocblas_fill char2rocblas_fill(char value);

rocblas_diagonal char2rocblas_diagonal(char value);

rocblas_side char2rocblas_side(char value);

rocblas_datatype char2rocblas_datatype(char value);

#ifdef __cplusplus
}
#endif

/* ============================================================================================ */

/*! \brief Class used to parse command arguments in both client & gtest   */
struct Arguments
{
    rocblas_int M = 128;
    rocblas_int N = 128;
    rocblas_int K = 128;

    rocblas_int lda = 128;
    rocblas_int ldb = 128;
    rocblas_int ldc = 128;
    rocblas_int ldd = 128;

    rocblas_datatype a_type       = rocblas_datatype_f32_r;
    rocblas_datatype b_type       = rocblas_datatype_f32_r;
    rocblas_datatype c_type       = rocblas_datatype_f32_r;
    rocblas_datatype d_type       = rocblas_datatype_f32_r;
    rocblas_datatype compute_type = rocblas_datatype_f32_r;

    rocblas_int incx = 1;
    rocblas_int incy = 1;
    rocblas_int incd = 1;
    rocblas_int incb = 1;

    double alpha = 1.0;
    double beta  = 0.0;

    char transA_option = 'N';
    char transB_option = 'N';
    char side_option   = 'L';
    char uplo_option   = 'L';
    char diag_option   = 'N';

    rocblas_int apiCallCount = 1;
    rocblas_int batch_count  = 10;

    rocblas_int stride_a = 128 * 128; //  stride_a > transA_option == 'N' ? lda * K : lda * M
    rocblas_int stride_b = 128 * 128; //  stride_b > transB_option == 'N' ? ldb * N : ldb * K
    rocblas_int stride_c = 128 * 128; //  stride_c > ldc * N
    rocblas_int stride_d = 128 * 128; //  stride_d > ldd * N

    rocblas_int norm_check = 0;
    rocblas_int unit_check = 1;
    rocblas_int timing     = 0;
    rocblas_int iters = 10;

<<<<<<< HEAD
    char function[32] = "";
    char namex[32] = "";
    char category[32] = "";

    // Function to read Structures data from stream
    friend istream& operator>>(istream& s, Arguments& arg)
    {
        s.read(reinterpret_cast<char*>(&arg), sizeof(arg));
        return s;
    }

    // Function to print Structures data out to stream (for debugging)
    friend ostream& operator<<(ostream& o, const Arguments &arg)
    {
        return
            o << "{ 'transA': '" << arg.transA_option << "', 'transB': '" <<
            arg.transB_option << "', 'M': '" << arg.M << "', 'N': '" <<
            arg.N << "', 'K': '" << arg.K << "', 'lda': '" << arg.lda <<
            "', 'ldb': '" << arg.ldb << "', 'ldc': '" << arg.ldc <<
            "', 'alpha': " << arg.alpha << ", 'beta': " << arg.beta << " }\n";
    }
};

enum rocblas_data_class { rocblas_test_data, rocblas_perf_data };

// Class used to read Arguments data into the tests
template<rocblas_data_class>
struct RocBLAS_Data
{
    // filter iterator
    typedef boost::filter_iterator<std::function<bool (const Arguments&)>,
        istream_iterator<Arguments>> iterator;

    // Initialize class
    static void init(const string &file)
    {
        get(file);
    }

    // begin() iterator which accepts an optional filter and file name.
    // Only the first call needs to specify file.
    static iterator begin(std::function<bool (const Arguments&)>
                          filter = [](const Arguments&){return true;})
    {
        auto &ifs = get().ifs;

        // We re-seek the file back to position 0
        ifs.clear();
        ifs.seekg(0);

        // We create a filter iterator which will choose only those test cases
        // we want right now. This is to preserve Gtest output structure while
        // not creating no-op tests which "always pass".
        return iterator(filter, istream_iterator<Arguments>(ifs));
    }

    // end() iterator
    static iterator end()
    {
        return iterator();
    }

  private:
    // We define this function to generate a single instance of the class on
    // first use so that we don't depend on the static initialization order.
    // Only the first call needs to specify file.
    static RocBLAS_Data& get(const string &file = "<unspecified file>") {
        static RocBLAS_Data singleton(file);
        return singleton;
=======
    uint32_t algo           = 0;
    uint32_t solution_index = 0;
    uint32_t flags          = 0;
    size_t workspace_size   = 0;

    Arguments& operator=(const Arguments& rhs)
    {
        M = rhs.M;
        N = rhs.N;
        K = rhs.K;

        lda = rhs.lda;
        ldb = rhs.ldb;
        ldc = rhs.ldc;
        ldd = rhs.ldd;

        a_type       = rhs.a_type;
        b_type       = rhs.b_type;
        c_type       = rhs.c_type;
        d_type       = rhs.d_type;
        compute_type = rhs.compute_type;

        incx = rhs.incx;
        incy = rhs.incy;
        incd = rhs.incd;
        incb = rhs.incb;

        start = rhs.start;
        end   = rhs.end;
        step  = rhs.step;

        alpha = rhs.alpha;
        beta  = rhs.beta;

        transA_option = rhs.transA_option;
        transB_option = rhs.transB_option;
        side_option   = rhs.side_option;
        uplo_option   = rhs.uplo_option;
        diag_option   = rhs.diag_option;

        apiCallCount = rhs.apiCallCount;
        batch_count  = rhs.batch_count;

        norm_check = rhs.norm_check;
        unit_check = rhs.unit_check;
        timing     = rhs.timing;

        algo           = rhs.algo;
        solution_index = rhs.solution_index;
        flags          = rhs.flags;
        workspace_size = rhs.workspace_size;

        return *this;
>>>>>>> a7cca004
    }

    // Constructor which opens file
    explicit RocBLAS_Data(const string &file)
    {
        ifs.open(file, ifstream::binary);
        if (ifs.fail()) {
            cerr << "Cannot open " << file << ": " << strerror(errno) << endl;
            throw ifstream::failure("Cannot open " + file);
        }
    }

    ifstream ifs;
};

typedef RocBLAS_Data<rocblas_test_data> RocBLAS_TestData;
typedef RocBLAS_Data<rocblas_perf_data> RocBLAS_PerfData;

#endif<|MERGE_RESOLUTION|>--- conflicted
+++ resolved
@@ -532,7 +532,11 @@
     rocblas_int timing     = 0;
     rocblas_int iters = 10;
 
-<<<<<<< HEAD
+    uint32_t algo           = 0;
+    uint32_t solution_index = 0;
+    uint32_t flags          = 0;
+    size_t workspace_size   = 0;
+
     char function[32] = "";
     char namex[32] = "";
     char category[32] = "";
@@ -572,8 +576,7 @@
         get(file);
     }
 
-    // begin() iterator which accepts an optional filter and file name.
-    // Only the first call needs to specify file.
+    // begin() iterator which accepts an optional filter.
     static iterator begin(std::function<bool (const Arguments&)>
                           filter = [](const Arguments&){return true;})
     {
@@ -602,61 +605,6 @@
     static RocBLAS_Data& get(const string &file = "<unspecified file>") {
         static RocBLAS_Data singleton(file);
         return singleton;
-=======
-    uint32_t algo           = 0;
-    uint32_t solution_index = 0;
-    uint32_t flags          = 0;
-    size_t workspace_size   = 0;
-
-    Arguments& operator=(const Arguments& rhs)
-    {
-        M = rhs.M;
-        N = rhs.N;
-        K = rhs.K;
-
-        lda = rhs.lda;
-        ldb = rhs.ldb;
-        ldc = rhs.ldc;
-        ldd = rhs.ldd;
-
-        a_type       = rhs.a_type;
-        b_type       = rhs.b_type;
-        c_type       = rhs.c_type;
-        d_type       = rhs.d_type;
-        compute_type = rhs.compute_type;
-
-        incx = rhs.incx;
-        incy = rhs.incy;
-        incd = rhs.incd;
-        incb = rhs.incb;
-
-        start = rhs.start;
-        end   = rhs.end;
-        step  = rhs.step;
-
-        alpha = rhs.alpha;
-        beta  = rhs.beta;
-
-        transA_option = rhs.transA_option;
-        transB_option = rhs.transB_option;
-        side_option   = rhs.side_option;
-        uplo_option   = rhs.uplo_option;
-        diag_option   = rhs.diag_option;
-
-        apiCallCount = rhs.apiCallCount;
-        batch_count  = rhs.batch_count;
-
-        norm_check = rhs.norm_check;
-        unit_check = rhs.unit_check;
-        timing     = rhs.timing;
-
-        algo           = rhs.algo;
-        solution_index = rhs.solution_index;
-        flags          = rhs.flags;
-        workspace_size = rhs.workspace_size;
-
-        return *this;
->>>>>>> a7cca004
     }
 
     // Constructor which opens file
