---
include: rocblas_common.yaml
include: known_bugs.yaml

Definitions:
  - &small_matrix_size_range
<<<<<<< HEAD
=======
    - { M:    -1, K:     1, lda:    1  }
    - { M:     0, K:     0, lda:    1 }
    - { M:     1, K:    -1, lda:    1  }
    - { M:     1, K:     1, lda:    0  }
>>>>>>> c45d799f
    - { M:     4, K:     2, lda:    10 }
    - { M:    10, K:     2, lda:    10 }
    # - { M:    10, K:     8, lda:    9  }
    - { M:     1, K:     0, lda:    1  }
    - { M:    10, K:    10, lda:    2  }
    - { M:     9, K:     9, lda:   20  }
    - { M:     9, K:    15, lda:   20  }
<<<<<<< HEAD
    - { M:     9, K:    10, lda:   11  }
    # - { M:   100, K:    60, lda:   65  }

  - &special_case_range
    - { M: 0, K: 0, lda: 1, incx: 1, batch_count: 1 }
    - { M: 1, K: 1, lda: 2, incx: 1, batch_count: 0 }

    - { M: -1, K:  0, lda: 1, incx: 1, batch_count:  0 }
    - { M:  0, K: -1, lda: 1, incx: 1, batch_count:  0 }
    - { M:  0, K:  0, lda: 0, incx: 1, batch_count:  0 }
    - { M:  0, K:  4, lda: 4, incx: 1, batch_count:  0 }
    - { M:  0, K:  0, lda: 1, incx: 0, batch_count:  0 }
    - { M:  0, K:  0, lda: 1, incx: 1, batch_count: -1 }

  - &manybatch_range
    # - { M:  10, K:   5, lda:   7 }
    # - { M: 150, K: 125, lda: 126 }
    - { M: 150, K: 125, lda: 150 }
=======
    - { M:     9, K:    10, lda:   10  }
    - { M:   100, K:    60, lda:  200  }
    - { M:    10, K:     7, lda:    8  }
>>>>>>> c45d799f

  - &medium_matrix_size_range
    - { M:   63,  K:   8,   lda:  128 }
    - { M:   65,  K:   8,   lda:   10 }
    - { M:   65,  K:   12,  lda:  128 }
    - { M:   65,  K:   32,  lda:  128 }
    - { M:   64,  K:   8,   lda:  128 }
    - { M:   64,  K:   45,  lda:  128 }
    - { M:   127, K:   8,   lda:  127 }
    - { M:   127, K:   100, lda:  101 }
    - { M:   128, K:   5,   lda:  128 }
    - { M:   128, K:   8,   lda:  128 }
    - { M:   128, K:   20,  lda:  128 }
    - { M:   128, K:   40,  lda:  128 }
    - { M:   128, K:   60,  lda:   63 }
    - { M:   128, K:   63,  lda:  128 }
    - { M:   128, K:   64,  lda:  128 }
    - { M:   128, K:   100, lda:  128 }
    - { M:   512, K:   256, lda:  512 }
    - { M:   512, K:   5,   lda:  512 }
    - { M:   512, K:   8,   lda:  512 }
    - { M:   512, K:   9,   lda:  512 }
    - { M:   512, K:   10,  lda:  512 }
    - { M:   512, K:   20,  lda:  511 }
    - { M:   300, K:   100, lda:  400 }
    - { M:   600, K:   500, lda:  601 }

  - &large_matrix_size_range
    - { M:  1000, K:  5,    lda: 1000 }
    - { M:  2000, K:  1999, lda: 2000 }
    - { M:  4011, K:  512,  lda: 550 }

  - &incx_range
    - { incx:  -5 }
    - { incx:   1 }
    - { incx:  10 }

  - &incx_range_small
    - { incx: 2 }


Tests:
- name: tbmv_bad_arg
  category: pre_checkin
  function: tbmv_bad_arg
  precision: *single_double_precisions
  uplo: U
  transA: N
  diag: N

- name: tbmv_batched_bad_arg
  category: pre_checkin
  function: tbmv_batched_bad_arg
  precision: *single_double_precisions
  uplo: U
  transA: N
  diag: N

- name: tbmv_strided_batched_bad_arg
  category: pre_checkin
  function: tbmv_strided_batched_bad_arg
  precision: *single_double_precisions
  uplo: U
  transA: N
  diag: N

- name: tbmv_arg_check
  category: quick
  function:
  - tbmv: *single_double_precisions
  - tbmv_batched: *single_double_precisions
  - tbmv_strided_batched: *single_double_precisions
  uplo: L
  transA: N
  diag: N
  matrix_size: *special_case_range

- name: tbmv_small
  category: quick
  function: tbmv
  precision: *single_double_precisions_complex_real
  uplo: [U, L]
  transA: [ N, T, C ]
  diag: [U, N]
  matrix_size: *small_matrix_size_range
  incx_incy: *incx_range

- name: tbmv_batched_small
  category: quick
  function: tbmv_batched
  precision: *single_double_precisions_complex_real
  uplo: [U, L]
  transA: [ N, T, C ]
  diag: [U, N]
  matrix_size: *small_matrix_size_range
  incx_incy: *incx_range
  batch_count: [ -1, 0, 1, 3 ]

- name: tbmv_strided_batched_small
  category: quick
  function: tbmv_strided_batched
  precision: *single_double_precisions_complex_real
  uplo: [U, L]
  transA: [ N, T, C ]
  diag: [U, N]
  matrix_size: *small_matrix_size_range
  incx_incy: *incx_range
  stride_scale: [ 1, 10, 100 ]
  batch_count: [ -1, 0, 1, 3 ]

- name: tbmv_medium
  category: pre_checkin
  function: tbmv
  precision: *single_double_precisions_complex_real
  uplo: [U, L]
  transA: [ N, T, C ]
  diag: [U, N]
  matrix_size: *medium_matrix_size_range
  incx_incy: *incx_range

- name: tbmv_batched_medium
  category: pre_checkin
  function: tbmv_batched
  precision: *single_double_precisions_complex_real
  uplo: [U, L]
  transA: [ N, T, C ]
  diag: [U, N]
  batch_count: [3]
  matrix_size: *medium_matrix_size_range
  incx_incy: *incx_range

- name: tbmv_strided_batched_medium
  category: pre_checkin
  function: tbmv_strided_batched
  precision: *single_double_precisions_complex_real
  uplo: [U, L]
  transA: [ N, T, C ]
  diag: [U, N]
  stride_scale: [ 1 ]
  batch_count: [3]
  matrix_size: *medium_matrix_size_range
  incx_incy: *incx_range

- name: tbmv_large
  category: nightly
  function: tbmv
  precision: *single_double_precisions_complex_real
  uplo: [U, L]
  transA: [ N, T, C ]
  diag: [U, N]
  matrix_size: *large_matrix_size_range
  incx_incy: *incx_range_small
  batch_count: [ 3 ]

- name: tbmv_batched_large
  category: nightly
  function: tbmv_batched
  precision: *single_double_precisions_complex_real
  uplo: [U, L]
  transA: [ N, T, C ]
  diag: [U, N]
  matrix_size: *large_matrix_size_range
  incx_incy: *incx_range_small
  batch_count: [ 3 ]

- name: tbmv_strided_batched_large
  category: nightly
  function: tbmv_strided_batched
  precision: *single_double_precisions_complex_real
  uplo: [U, L]
  transA: [ N, T, C ]
  diag: [U, N]
  matrix_size: *large_matrix_size_range
  incx_incy: *incx_range_small
  stride_scale: [ 1 ]
  batch_count: [ 3 ]

- name: tbmv_batched_manybatch
  category: nightly
  function: tbmv_batched
  precision: *single_double_precisions
  uplo: [U, L]
  transA: [ N, T, C ]
  diag: [U, N]
  matrix_size: *manybatch_range
  incx_incy: *incx_range_small
  batch_count: [256]

- name: tbmv_strided_batched_manybatch
  category: nightly
  function: tbmv_strided_batched
  precision: *single_double_precisions
  uplo: [U, L]
  transA: [ N, T, C ]
  diag: [U, N]
  matrix_size: *manybatch_range
  incx_incy: *incx_range_small
  stride_scale: [ 1.5 ]
  batch_count: [256]

...<|MERGE_RESOLUTION|>--- conflicted
+++ resolved
@@ -4,23 +4,15 @@
 
 Definitions:
   - &small_matrix_size_range
-<<<<<<< HEAD
-=======
-    - { M:    -1, K:     1, lda:    1  }
-    - { M:     0, K:     0, lda:    1 }
-    - { M:     1, K:    -1, lda:    1  }
-    - { M:     1, K:     1, lda:    0  }
->>>>>>> c45d799f
     - { M:     4, K:     2, lda:    10 }
     - { M:    10, K:     2, lda:    10 }
-    # - { M:    10, K:     8, lda:    9  }
+    - { M:    10, K:     8, lda:    9  }
     - { M:     1, K:     0, lda:    1  }
     - { M:    10, K:    10, lda:    2  }
     - { M:     9, K:     9, lda:   20  }
     - { M:     9, K:    15, lda:   20  }
-<<<<<<< HEAD
     - { M:     9, K:    10, lda:   11  }
-    # - { M:   100, K:    60, lda:   65  }
+    - { M:   100, K:    60, lda:   65  }
 
   - &special_case_range
     - { M: 0, K: 0, lda: 1, incx: 1, batch_count: 1 }
@@ -34,14 +26,9 @@
     - { M:  0, K:  0, lda: 1, incx: 1, batch_count: -1 }
 
   - &manybatch_range
-    # - { M:  10, K:   5, lda:   7 }
-    # - { M: 150, K: 125, lda: 126 }
+    - { M:  10, K:   5, lda:   7 }
+    - { M: 150, K: 125, lda: 126 }
     - { M: 150, K: 125, lda: 150 }
-=======
-    - { M:     9, K:    10, lda:   10  }
-    - { M:   100, K:    60, lda:  200  }
-    - { M:    10, K:     7, lda:    8  }
->>>>>>> c45d799f
 
   - &medium_matrix_size_range
     - { M:   63,  K:   8,   lda:  128 }
