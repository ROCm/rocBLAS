--- conflicted
+++ resolved
@@ -26,15 +26,10 @@
     // When the condition in the second argument is satisfied, the type combination
     // is valid. When the condition is false, this specialization does not apply.
     template <typename T>
-<<<<<<< HEAD
-    struct trtri_testing<
-        T,
-        typename std::enable_if<std::is_same<T, float>{} || std::is_same<T, double>{}
-                                || std::is_same<T, rocblas_float_complex>{}
-                                || std::is_same<T, rocblas_double_complex>{}>::type>
-=======
-    struct trtri_testing<T, std::enable_if_t<std::is_same<T, float>{} || std::is_same<T, double>{}>>
->>>>>>> 192b52cd
+    struct trtri_testing<T,
+                         std::enable_if_t<std::is_same<T, float>{} || std::is_same<T, double>{}
+                                          || std::is_same<T, rocblas_float_complex>{}
+                                          || std::is_same<T, rocblas_double_complex>{}>>
         : rocblas_test_valid
     {
         void operator()(const Arguments& arg)
