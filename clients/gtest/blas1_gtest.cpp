--- conflicted
+++ resolved
@@ -88,11 +88,12 @@
                 bool is_scal    = (BLAS1 == blas1::scal || BLAS1 == blas1::scal_batched
                                 || BLAS1 == blas1::scal_strided_batched);
                 bool is_batched = (BLAS1 == blas1::nrm2_batched || BLAS1 == blas1::asum_batched
-                                   || BLAS1 == blas1::scal_batched || BLAS1 == blas1::swap_batched);
+                                   || BLAS1 == blas1::scal_batched || BLAS1 == blas1::swap_batched
+                                   || BLAS1 == blas1::copy_batched);
                 bool is_strided
                     = (BLAS1 == blas1::nrm2_strided_batched || BLAS1 == blas1::asum_strided_batched
-                       || BLAS1 == blas1::scal_strided_batched
-                       || BLAS1 == blas1::swap_strided_batched);
+                       || BLAS1 == blas1::scal_strided_batched || BLAS1 == blas1::swap_strided_batched
+                       || BLAS1 == blas1::copy_strided_batched);
 
                 if((is_scal || BLAS1 == blas1::rot || BLAS1 == blas1::rotg)
                    && arg.a_type != arg.b_type)
@@ -106,31 +107,22 @@
                     name << '_' << arg.alpha << "_" << arg.alphai;
 
                 name << '_' << arg.incx;
+                
                 if(is_strided)
                 {
                     name << '_' << arg.stride_x;
                 }
 
-<<<<<<< HEAD
-                if(BLAS1 == blas1::copy_strided_batched)
-                    name << "_" << arg.stride_x;
-
-                if(BLAS1 == blas1::axpy || BLAS1 == blas1::copy || BLAS1 == blas1::copy_strided_batched || BLAS1 == blas1::copy_batched
-                    || BLAS1 == blas1::dot || BLAS1 == blas1::swap || BLAS1 == blas1::rot || BLAS1 == blas1::rotm)
-                    name << '_' << arg.incy;
-            
-                if(BLAS1 == blas1::copy_strided_batched)
-                    name << "_" << arg.stride_y;
-
-                if(BLAS1 == blas1::copy_batched || BLAS1 == blas1::copy_strided_batched)
-                    name << "_" << arg.batch_count;
-=======
-                if(BLAS1 == blas1::axpy || BLAS1 == blas1::copy || BLAS1 == blas1::dot
+                if(BLAS1 == blas1::axpy || BLAS1 == blas1::copy || BLAS1 == blas1::copy_strided_batched 
+                   || BLAS1 == blas1::copy_batched || BLAS1 == blas1::dot
                    || BLAS1 == blas1::swap || BLAS1 == blas1::swap_batched
                    || BLAS1 == blas1::swap_strided_batched || BLAS1 == blas1::rot
                    || BLAS1 == blas1::rotm)
+                {
                     name << '_' << arg.incy;
-                if(BLAS1 == blas1::swap_strided_batched)
+                }
+
+                if(BLAS1 == blas1::swap_strided_batched || BLAS1 == blas1::copy_strided_batched)
                 {
                     name << '_' << arg.stride_y;
                 }
@@ -139,7 +131,6 @@
                 {
                     name << "_" << arg.batch_count;
                 }
->>>>>>> d300cc1c
             }
 
             return std::move(name);
@@ -153,7 +144,6 @@
         ((BLAS1 == blas1::asum || BLAS1 == blas1::asum_batched
           || BLAS1 == blas1::asum_strided_batched)
          && std::is_same<Ti, To>{} && std::is_same<To, Tc>{}
-         && (std::is_same<Ti, rocblas_float_complex>{} || std::is_same<Ti, rocblas_double_complex>{}
              || std::is_same<Ti, float>{} || std::is_same<Ti, double>{}))
 
             || (BLAS1 == blas1::axpy && std::is_same<Ti, To>{} && std::is_same<To, Tc>{}
