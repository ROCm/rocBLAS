/* ************************************************************************
 * Copyright 2018-2019 Advanced Micro Devices, Inc.
 * ************************************************************************ */
#include "rocblas_data.hpp"
#include "rocblas_datatype2string.hpp"
#include "testing_asum.hpp"
#include "testing_axpy.hpp"
#include "testing_copy.hpp"
#include "testing_copy_batched.hpp"
#include "testing_copy_strided_batched.hpp"
#include "testing_dot.hpp"
#include "testing_iamax_iamin.hpp"
#include "testing_nrm2.hpp"
#include "testing_rot.hpp"
#include "testing_rotg.hpp"
#include "testing_rotm.hpp"
#include "testing_rotmg.hpp"
#include "testing_scal.hpp"
#include "testing_swap.hpp"
#include "type_dispatch.hpp"
#include "utility.hpp"

namespace
{
    enum class blas1
    {
        nrm2,
        asum,
        iamax,
        iamin,
        axpy,
        copy,
        copy_batched,
        copy_strided_batched,
        dot,
        dotc,
        scal,
        swap,
        rot,
        rotg,
        rotm,
        rotmg,
    };

    // ----------------------------------------------------------------------------
    // BLAS1 testing template
    // ----------------------------------------------------------------------------
    template <template <typename...> class FILTER, blas1 BLAS1>
    struct blas1_test_template : public RocBLAS_Test<blas1_test_template<FILTER, BLAS1>, FILTER>
    {
        // Filter for which types apply to this suite
        static bool type_filter(const Arguments& arg)
        {
            return rocblas_blas1_dispatch<blas1_test_template::template type_filter_functor>(arg);
        }

        // Filter for which functions apply to this suite
        static bool function_filter(const Arguments& arg);

        // Google Test name suffix based on parameters
        static std::string name_suffix(const Arguments& arg)
        {
            RocBLAS_TestName<blas1_test_template> name;
            name << rocblas_datatype2string(arg.a_type);

            if(strstr(arg.function, "_bad_arg") != nullptr)
            {
                name << "_bad_arg";
            }
            else
            {
                if((BLAS1 == blas1::scal || BLAS1 == blas1::rot || BLAS1 == blas1::rotg)
                   && arg.a_type != arg.b_type)
                    name << '_' << rocblas_datatype2string(arg.b_type);
                if(BLAS1 == blas1::rot && arg.compute_type != arg.a_type)
                    name << '_' << rocblas_datatype2string(arg.compute_type);

                name << '_' << arg.N;

                if(BLAS1 == blas1::axpy || BLAS1 == blas1::scal)
                    name << '_' << arg.alpha << "_" << arg.alphai;

                name << '_' << arg.incx;

<<<<<<< HEAD
            if(BLAS1 == blas1::copy_strided_batched)
                name << "_" << arg.stride_x;

            if(BLAS1 == blas1::axpy || BLAS1 == blas1::copy || BLAS1 == blas1::dot
               || BLAS1 == blas1::swap)
                name << '_' << arg.incy;
=======
                if(BLAS1 == blas1::axpy || BLAS1 == blas1::copy || BLAS1 == blas1::dot
                   || BLAS1 == blas1::swap || BLAS1 == blas1::rot || BLAS1 == blas1::rotm)
                    name << '_' << arg.incy;
            }
>>>>>>> 6269c1a5

            if(BLAS1 == blas1::copy_strided_batched)
                name << "_" << arg.stride_y;

            if(BLAS1 == blas1::copy_batched || BLAS1 == blas1::copy_strided_batched)
                name << "_" << arg.batch_count;

            return std::move(name);
        }
    };

    // This tells whether the BLAS1 tests are enabled
    template <blas1 BLAS1, typename Ti, typename To, typename Tc>
    using blas1_enabled = std::integral_constant<
        bool,
        (BLAS1 == blas1::asum && std::is_same<Ti, To>{} && std::is_same<To, Tc>{}
         && (std::is_same<Ti, rocblas_float_complex>{} || std::is_same<Ti, rocblas_double_complex>{}
             || std::is_same<Ti, float>{} || std::is_same<Ti, double>{}))

            || (BLAS1 == blas1::axpy && std::is_same<Ti, To>{} && std::is_same<To, Tc>{}
                && (std::is_same<Ti, rocblas_half>{} || std::is_same<Ti, rocblas_float_complex>{}
                    || std::is_same<Ti, rocblas_double_complex>{} || std::is_same<Ti, float>{}
                    || std::is_same<Ti, double>{}))

            || (BLAS1 == blas1::dot && std::is_same<Ti, To>{} && std::is_same<To, Tc>{}
                && (std::is_same<Ti, rocblas_half>{} || std::is_same<Ti, rocblas_bfloat16>{}
                    || std::is_same<Ti, rocblas_float_complex>{}
                    || std::is_same<Ti, rocblas_double_complex>{} || std::is_same<Ti, float>{}
                    || std::is_same<Ti, double>{}))

            || (BLAS1 == blas1::dotc && std::is_same<To, Ti>{} && std::is_same<To, Tc>{}
                && (std::is_same<Ti, rocblas_float_complex>{}
                    || std::is_same<Ti, rocblas_double_complex>{}))

            || (BLAS1 == blas1::nrm2 && std::is_same<Ti, To>{} && std::is_same<To, Tc>{}
                && (std::is_same<Ti, rocblas_float_complex>{}
                    || std::is_same<Ti, rocblas_double_complex>{} || std::is_same<Ti, float>{}
                    || std::is_same<Ti, double>{}))

            || (BLAS1 == blas1::scal && std::is_same<To, Tc>{}
                && ((std::is_same<Ti, rocblas_float_complex>{} && std::is_same<Ti, To>{})
                    || (std::is_same<Ti, rocblas_double_complex>{} && std::is_same<Ti, To>{})
                    || (std::is_same<Ti, float>{} && std::is_same<Ti, To>{})
                    || (std::is_same<Ti, double>{} && std::is_same<Ti, To>{})
                    || (std::is_same<Ti, rocblas_float_complex>{} && std::is_same<To, float>{})
                    || (std::is_same<Ti, rocblas_double_complex>{} && std::is_same<To, double>{})))

            || (BLAS1 == blas1::iamax && std::is_same<To, Ti>{} && std::is_same<To, Tc>{}
                && (std::is_same<Ti, rocblas_float_complex>{}
                    || std::is_same<Ti, rocblas_double_complex>{} || std::is_same<Ti, float>{}
                    || std::is_same<Ti, double>{}))

            || (BLAS1 == blas1::iamin && std::is_same<To, Ti>{} && std::is_same<To, Tc>{}
                && (std::is_same<Ti, rocblas_float_complex>{}
                    || std::is_same<Ti, rocblas_double_complex>{} || std::is_same<Ti, float>{}
                    || std::is_same<Ti, double>{}))

            || ((BLAS1 == blas1::copy || BLAS1 == blas1::copy_batched
                 || BLAS1 == blas1::copy_strided_batched)
                && std::is_same<To, Ti>{} && std::is_same<To, Tc>{}
                && (std::is_same<Ti, float>{} || std::is_same<Ti, double>{}
                    || std::is_same<Ti, rocblas_float_complex>{}
                    || std::is_same<Ti, rocblas_double_complex>{}))

            || (BLAS1 == blas1::swap && std::is_same<To, Ti>{} && std::is_same<To, Tc>{}
                && (std::is_same<Ti, float>{} || std::is_same<Ti, double>{}
                    || std::is_same<Ti, rocblas_float_complex>{}
                    || std::is_same<Ti, rocblas_double_complex>{}))

            || (BLAS1 == blas1::rot
                && ((std::is_same<Ti, float>{} && std::is_same<Ti, To>{} && std::is_same<To, Tc>{})
                    || (std::is_same<Ti, double>{} && std::is_same<Ti, To>{}
                        && std::is_same<To, Tc>{})
                    || (std::is_same<Ti, rocblas_float_complex>{} && std::is_same<To, float>{}
                        && std::is_same<Tc, rocblas_float_complex>{})
                    || (std::is_same<Ti, rocblas_float_complex>{} && std::is_same<To, float>{}
                        && std::is_same<Tc, float>{})
                    || (std::is_same<Ti, rocblas_double_complex>{} && std::is_same<To, double>{}
                        && std::is_same<Tc, rocblas_double_complex>{})
                    || (std::is_same<Ti, rocblas_double_complex>{} && std::is_same<To, double>{}
                        && std::is_same<Tc, double>{})))

            || (BLAS1 == blas1::rotg && std::is_same<To, Tc>{}
                && ((std::is_same<Ti, float>{} && std::is_same<Ti, To>{})
                    || (std::is_same<Ti, double>{} && std::is_same<Ti, To>{})
                    || (std::is_same<Ti, rocblas_float_complex>{} && std::is_same<To, float>{})
                    || (std::is_same<Ti, rocblas_double_complex>{} && std::is_same<To, double>{})))

            || (BLAS1 == blas1::rotm && std::is_same<To, Ti>{} && std::is_same<To, Tc>{}
                && (std::is_same<Ti, float>{} || std::is_same<Ti, double>{}))

            || (BLAS1 == blas1::rotmg && std::is_same<To, Ti>{} && std::is_same<To, Tc>{}
                && (std::is_same<Ti, float>{} || std::is_same<Ti, double>{}))>;

// Creates tests for one of the BLAS 1 functions
// ARG passes 1-3 template arguments to the testing_* function
// clang-format off
#define BLAS1_TESTING(NAME, ARG)                                               \
struct blas1_##NAME                                                            \
{                                                                              \
    template <typename Ti, typename To = Ti, typename Tc = To, typename = void>\
    struct testing : rocblas_test_invalid {};                                  \
                                                                               \
    template <typename Ti, typename To, typename Tc>                           \
    struct testing<Ti,                                                         \
                   To,                                                         \
                   Tc,                                                         \
                   typename std::enable_if<                                    \
                       blas1_enabled<blas1::NAME, Ti, To, Tc>{}>::type>        \
    {                                                                          \
        explicit operator bool() { return true; }                              \
        void operator()(const Arguments& arg)                                  \
        {                                                                      \
            if(!strcmp(arg.function, #NAME))                                   \
                testing_##NAME<ARG(Ti, To, Tc)>(arg);                          \
            else if(!strcmp(arg.function, #NAME "_bad_arg"))                   \
                testing_##NAME##_bad_arg<ARG(Ti, To, Tc)>(arg);                \
            else                                                               \
                FAIL() << "Internal error: Test called with unknown function: "\
                       << arg.function;                                        \
        }                                                                      \
    };                                                                         \
};                                                                             \
                                                                               \
using NAME = blas1_test_template<blas1_##NAME::template testing, blas1::NAME>; \
                                                                               \
template<>                                                                     \
inline bool NAME::function_filter(const Arguments& arg)                        \
{                                                                              \
    return !strcmp(arg.function, #NAME) ||                                     \
        !strcmp(arg.function, #NAME "_bad_arg");                               \
}                                                                              \
                                                                               \
TEST_P(NAME, blas1)                                                            \
{                                                                              \
    rocblas_blas1_dispatch<blas1_##NAME::template testing>(GetParam());        \
}                                                                              \
                                                                               \
INSTANTIATE_TEST_CATEGORIES(NAME)

#define ARG1(Ti, To, Tc) Ti
#define ARG2(Ti, To, Tc) Ti, To
#define ARG3(Ti, To, Tc) Ti, To, Tc

BLAS1_TESTING(asum,  ARG1)
BLAS1_TESTING(nrm2,  ARG1)
BLAS1_TESTING(iamax, ARG1)
BLAS1_TESTING(iamin, ARG1)
BLAS1_TESTING(axpy,  ARG1)
BLAS1_TESTING(copy,  ARG1)
BLAS1_TESTING(copy_batched,  ARG1)
BLAS1_TESTING(copy_strided_batched,  ARG1)
BLAS1_TESTING(dot,   ARG1)
BLAS1_TESTING(dotc,  ARG1)
BLAS1_TESTING(scal,  ARG2)
BLAS1_TESTING(swap,  ARG1)
BLAS1_TESTING(rot,   ARG3)
BLAS1_TESTING(rotg,  ARG2)
BLAS1_TESTING(rotm,  ARG1)
BLAS1_TESTING(rotmg, ARG1)

    // clang-format on

} // namespace<|MERGE_RESOLUTION|>--- conflicted
+++ resolved
@@ -82,25 +82,19 @@
 
                 name << '_' << arg.incx;
 
-<<<<<<< HEAD
-            if(BLAS1 == blas1::copy_strided_batched)
-                name << "_" << arg.stride_x;
-
-            if(BLAS1 == blas1::axpy || BLAS1 == blas1::copy || BLAS1 == blas1::dot
-               || BLAS1 == blas1::swap)
-                name << '_' << arg.incy;
-=======
-                if(BLAS1 == blas1::axpy || BLAS1 == blas1::copy || BLAS1 == blas1::dot
-                   || BLAS1 == blas1::swap || BLAS1 == blas1::rot || BLAS1 == blas1::rotm)
+                if(BLAS1 == blas1::copy_strided_batched)
+                    name << "_" << arg.stride_x;
+
+                if(BLAS1 == blas1::axpy || BLAS1 == blas1::copy || BLAS1 == blas1::copy_strided_batched || BLAS1 == blas1::copy_batched
+                    || BLAS1 == blas1::dot || BLAS1 == blas1::swap || BLAS1 == blas1::rot || BLAS1 == blas1::rotm)
                     name << '_' << arg.incy;
+            
+                if(BLAS1 == blas1::copy_strided_batched)
+                    name << "_" << arg.stride_y;
+
+                if(BLAS1 == blas1::copy_batched || BLAS1 == blas1::copy_strided_batched)
+                    name << "_" << arg.batch_count;
             }
->>>>>>> 6269c1a5
-
-            if(BLAS1 == blas1::copy_strided_batched)
-                name << "_" << arg.stride_y;
-
-            if(BLAS1 == blas1::copy_batched || BLAS1 == blas1::copy_strided_batched)
-                name << "_" << arg.batch_count;
 
             return std::move(name);
         }
