/* ************************************************************************
 * Copyright 2018-2019 Advanced Micro Devices, Inc.
 * ************************************************************************ */
#include "rocblas_data.hpp"
#include "rocblas_datatype2string.hpp"
#include "testing_asum.hpp"
#include "testing_asum_batched.hpp"
#include "testing_asum_strided_batched.hpp"
#include "testing_axpy.hpp"
#include "testing_copy.hpp"
#include "testing_copy_batched.hpp"
#include "testing_copy_strided_batched.hpp"
#include "testing_dot.hpp"
#include "testing_iamax_iamin.hpp"
#include "testing_iamax_iamin_batched.hpp"
#include "testing_iamax_iamin_strided_batched.hpp"
#include "testing_nrm2.hpp"
#include "testing_nrm2_batched.hpp"
#include "testing_nrm2_strided_batched.hpp"
#include "testing_rot.hpp"
#include "testing_rotg.hpp"
#include "testing_rotm.hpp"
#include "testing_rotmg.hpp"
#include "testing_scal.hpp"
#include "testing_scal_batched.hpp"
#include "testing_scal_strided_batched.hpp"
#include "testing_swap.hpp"
#include "testing_swap_batched.hpp"
#include "testing_swap_strided_batched.hpp"
#include "type_dispatch.hpp"
#include "utility.hpp"

namespace
{
    enum class blas1
    {
        nrm2,
        nrm2_batched,
        nrm2_strided_batched,
        asum,
        asum_batched,
        asum_strided_batched,
        iamax,
        iamin,
        iamax_batched,
        iamin_batched,
        iamax_strided_batched,
        iamin_strided_batched,
        axpy,
        copy,
        copy_batched,
        copy_strided_batched,
        dot,
        dotc,
        scal,
        scal_batched,
        scal_strided_batched,
        swap,
        swap_batched,
        swap_strided_batched,
        rot,
        rotg,
        rotm,
        rotmg,
    };

    // ----------------------------------------------------------------------------
    // BLAS1 testing template
    // ----------------------------------------------------------------------------
    template <template <typename...> class FILTER, blas1 BLAS1>
    struct blas1_test_template : public RocBLAS_Test<blas1_test_template<FILTER, BLAS1>, FILTER>
    {
        // Filter for which types apply to this suite
        static bool type_filter(const Arguments& arg)
        {
            return rocblas_blas1_dispatch<blas1_test_template::template type_filter_functor>(arg);
        }

        // Filter for which functions apply to this suite
        static bool function_filter(const Arguments& arg);

        // Google Test name suffix based on parameters
        static std::string name_suffix(const Arguments& arg)
        {
            RocBLAS_TestName<blas1_test_template> name;
            name << rocblas_datatype2string(arg.a_type);

            if(strstr(arg.function, "_bad_arg") != nullptr)
            {
                name << "_bad_arg";
            }
            else
            {
                bool is_scal    = (BLAS1 == blas1::scal || BLAS1 == blas1::scal_batched
                                || BLAS1 == blas1::scal_strided_batched);
<<<<<<< HEAD
                bool is_batched = (BLAS1 == blas1::nrm2_batched || BLAS1 == blas1::iamin_batched
                                   || BLAS1 == blas1::iamax_batched || BLAS1 == blas1::asum_batched
                                   || BLAS1 == blas1::scal_batched || BLAS1 == blas1::swap_batched);
=======
                bool is_batched = (BLAS1 == blas1::nrm2_batched || BLAS1 == blas1::asum_batched
                                   || BLAS1 == blas1::scal_batched || BLAS1 == blas1::swap_batched
                                   || BLAS1 == blas1::copy_batched);
>>>>>>> 37c69470
                bool is_strided
                    = (BLAS1 == blas1::nrm2_strided_batched || BLAS1 == blas1::iamin_strided_batched
                       || BLAS1 == blas1::iamax_strided_batched
                       || BLAS1 == blas1::asum_strided_batched
                       || BLAS1 == blas1::scal_strided_batched
                       || BLAS1 == blas1::swap_strided_batched
                       || BLAS1 == blas1::copy_strided_batched);

                if((is_scal || BLAS1 == blas1::rot || BLAS1 == blas1::rotg)
                   && arg.a_type != arg.b_type)
                    name << '_' << rocblas_datatype2string(arg.b_type);
                if(BLAS1 == blas1::rot && arg.compute_type != arg.a_type)
                    name << '_' << rocblas_datatype2string(arg.compute_type);

                name << '_' << arg.N;

                if(BLAS1 == blas1::axpy || is_scal)
                    name << '_' << arg.alpha << "_" << arg.alphai;

                name << '_' << arg.incx;

                if(is_strided)
                {
                    name << '_' << arg.stride_x;
                }

                if(BLAS1 == blas1::axpy || BLAS1 == blas1::copy
                   || BLAS1 == blas1::copy_strided_batched || BLAS1 == blas1::copy_batched
                   || BLAS1 == blas1::dot || BLAS1 == blas1::swap || BLAS1 == blas1::swap_batched
                   || BLAS1 == blas1::swap_strided_batched || BLAS1 == blas1::rot
                   || BLAS1 == blas1::rotm)
                {
                    name << '_' << arg.incy;
                }

                if(BLAS1 == blas1::swap_strided_batched || BLAS1 == blas1::copy_strided_batched)
                {
                    name << '_' << arg.stride_y;
                }

                if(is_batched || is_strided)
                {
                    name << "_" << arg.batch_count;
                }
            }

            return std::move(name);
        }
    };

    // This tells whether the BLAS1 tests are enabled
    template <blas1 BLAS1, typename Ti, typename To, typename Tc>
    using blas1_enabled = std::integral_constant<
        bool,
        ((BLAS1 == blas1::asum || BLAS1 == blas1::asum_batched
          || BLAS1 == blas1::asum_strided_batched)
         && std::is_same<Ti, To>{} && std::is_same<To, Tc>{}
         && (std::is_same<Ti, rocblas_float_complex>{} || std::is_same<Ti, rocblas_double_complex>{}
             || std::is_same<Ti, float>{} || std::is_same<Ti, double>{}))

            || (BLAS1 == blas1::axpy && std::is_same<Ti, To>{} && std::is_same<To, Tc>{}
                && (std::is_same<Ti, rocblas_half>{} || std::is_same<Ti, rocblas_float_complex>{}
                    || std::is_same<Ti, rocblas_double_complex>{} || std::is_same<Ti, float>{}
                    || std::is_same<Ti, double>{}))

            || (BLAS1 == blas1::dot && std::is_same<Ti, To>{} && std::is_same<To, Tc>{}
                && (std::is_same<Ti, rocblas_half>{} || std::is_same<Ti, rocblas_bfloat16>{}
                    || std::is_same<Ti, rocblas_float_complex>{}
                    || std::is_same<Ti, rocblas_double_complex>{} || std::is_same<Ti, float>{}
                    || std::is_same<Ti, double>{}))

            || (BLAS1 == blas1::dotc && std::is_same<To, Ti>{} && std::is_same<To, Tc>{}
                && (std::is_same<Ti, rocblas_float_complex>{}
                    || std::is_same<Ti, rocblas_double_complex>{}))

            || ((BLAS1 == blas1::nrm2 || BLAS1 == blas1::nrm2_batched
                 || BLAS1 == blas1::nrm2_strided_batched)
                && std::is_same<Ti, To>{} && std::is_same<To, Tc>{}
                && (std::is_same<Ti, rocblas_float_complex>{}
                    || std::is_same<Ti, rocblas_double_complex>{} || std::is_same<Ti, float>{}
                    || std::is_same<Ti, double>{}))

            || ((BLAS1 == blas1::scal || BLAS1 == blas1::scal_batched
                 || BLAS1 == blas1::scal_strided_batched)
                && std::is_same<To, Tc>{}
                && ((std::is_same<Ti, rocblas_float_complex>{} && std::is_same<Ti, To>{})
                    || (std::is_same<Ti, rocblas_double_complex>{} && std::is_same<Ti, To>{})
                    || (std::is_same<Ti, float>{} && std::is_same<Ti, To>{})
                    || (std::is_same<Ti, double>{} && std::is_same<Ti, To>{})
                    || (std::is_same<Ti, rocblas_float_complex>{} && std::is_same<To, float>{})
                    || (std::is_same<Ti, rocblas_double_complex>{} && std::is_same<To, double>{})))

            || ((BLAS1 == blas1::iamax || BLAS1 == blas1::iamax_batched
                 || BLAS1 == blas1::iamax_strided_batched)
                && std::is_same<To, Ti>{} && std::is_same<To, Tc>{}
                && (std::is_same<Ti, rocblas_float_complex>{}
                    || std::is_same<Ti, rocblas_double_complex>{} || std::is_same<Ti, float>{}
                    || std::is_same<Ti, double>{}))

            || ((BLAS1 == blas1::iamin || BLAS1 == blas1::iamin_batched
                 || BLAS1 == blas1::iamin_strided_batched)
                && std::is_same<To, Ti>{} && std::is_same<To, Tc>{}
                && (std::is_same<Ti, rocblas_float_complex>{}
                    || std::is_same<Ti, rocblas_double_complex>{} || std::is_same<Ti, float>{}
                    || std::is_same<Ti, double>{}))

            || ((BLAS1 == blas1::copy || BLAS1 == blas1::copy_batched
                 || BLAS1 == blas1::copy_strided_batched)
                && std::is_same<To, Ti>{} && std::is_same<To, Tc>{}
                && (std::is_same<Ti, float>{} || std::is_same<Ti, double>{}
                    || std::is_same<Ti, rocblas_float_complex>{}
                    || std::is_same<Ti, rocblas_double_complex>{}))

            || ((BLAS1 == blas1::swap || BLAS1 == blas1::swap_batched
                 || BLAS1 == blas1::swap_strided_batched)
                && std::is_same<To, Ti>{} && std::is_same<To, Tc>{}
                && (std::is_same<Ti, float>{} || std::is_same<Ti, double>{}
                    || std::is_same<Ti, rocblas_float_complex>{}
                    || std::is_same<Ti, rocblas_double_complex>{}))

            || (BLAS1 == blas1::rot
                && ((std::is_same<Ti, float>{} && std::is_same<Ti, To>{} && std::is_same<To, Tc>{})
                    || (std::is_same<Ti, double>{} && std::is_same<Ti, To>{}
                        && std::is_same<To, Tc>{})
                    || (std::is_same<Ti, rocblas_float_complex>{} && std::is_same<To, float>{}
                        && std::is_same<Tc, rocblas_float_complex>{})
                    || (std::is_same<Ti, rocblas_float_complex>{} && std::is_same<To, float>{}
                        && std::is_same<Tc, float>{})
                    || (std::is_same<Ti, rocblas_double_complex>{} && std::is_same<To, double>{}
                        && std::is_same<Tc, rocblas_double_complex>{})
                    || (std::is_same<Ti, rocblas_double_complex>{} && std::is_same<To, double>{}
                        && std::is_same<Tc, double>{})))

            || (BLAS1 == blas1::rotg && std::is_same<To, Tc>{}
                && ((std::is_same<Ti, float>{} && std::is_same<Ti, To>{})
                    || (std::is_same<Ti, double>{} && std::is_same<Ti, To>{})
                    || (std::is_same<Ti, rocblas_float_complex>{} && std::is_same<To, float>{})
                    || (std::is_same<Ti, rocblas_double_complex>{} && std::is_same<To, double>{})))

            || (BLAS1 == blas1::rotm && std::is_same<To, Ti>{} && std::is_same<To, Tc>{}
                && (std::is_same<Ti, float>{} || std::is_same<Ti, double>{}))

            || (BLAS1 == blas1::rotmg && std::is_same<To, Ti>{} && std::is_same<To, Tc>{}
                && (std::is_same<Ti, float>{} || std::is_same<Ti, double>{}))>;

// Creates tests for one of the BLAS 1 functions
// ARG passes 1-3 template arguments to the testing_* function
// clang-format off
#define BLAS1_TESTING(NAME, ARG)                                               \
struct blas1_##NAME                                                            \
{                                                                              \
    template <typename Ti, typename To = Ti, typename Tc = To, typename = void>\
    struct testing : rocblas_test_invalid {};                                  \
                                                                               \
    template <typename Ti, typename To, typename Tc>                           \
    struct testing<Ti,                                                         \
                   To,                                                         \
                   Tc,                                                         \
                   typename std::enable_if<                                    \
                       blas1_enabled<blas1::NAME, Ti, To, Tc>{}>::type>        \
    {                                                                          \
        explicit operator bool() { return true; }                              \
        void operator()(const Arguments& arg)                                  \
        {                                                                      \
            if(!strcmp(arg.function, #NAME))                                   \
                testing_##NAME<ARG(Ti, To, Tc)>(arg);                          \
            else if(!strcmp(arg.function, #NAME "_bad_arg"))                   \
                testing_##NAME##_bad_arg<ARG(Ti, To, Tc)>(arg);                \
            else                                                               \
                FAIL() << "Internal error: Test called with unknown function: "\
                       << arg.function;                                        \
        }                                                                      \
    };                                                                         \
};                                                                             \
                                                                               \
using NAME = blas1_test_template<blas1_##NAME::template testing, blas1::NAME>; \
                                                                               \
template<>                                                                     \
inline bool NAME::function_filter(const Arguments& arg)                        \
{                                                                              \
    return !strcmp(arg.function, #NAME) ||                                     \
           !strcmp(arg.function, #NAME "_bad_arg");                            \
}                                                                              \
                                                                               \
TEST_P(NAME, blas1)                                                            \
{                                                                              \
    rocblas_blas1_dispatch<blas1_##NAME::template testing>(GetParam());        \
}                                                                              \
                                                                               \
INSTANTIATE_TEST_CATEGORIES(NAME)

#define ARG1(Ti, To, Tc) Ti
#define ARG2(Ti, To, Tc) Ti, To
#define ARG3(Ti, To, Tc) Ti, To, Tc

BLAS1_TESTING(asum,  ARG1)
BLAS1_TESTING(asum_batched,  ARG1)
BLAS1_TESTING(asum_strided_batched,  ARG1)

BLAS1_TESTING(nrm2,  ARG1)
BLAS1_TESTING(nrm2_batched,  ARG1)
BLAS1_TESTING(nrm2_strided_batched,  ARG1)

BLAS1_TESTING(iamax, ARG1)
BLAS1_TESTING(iamax_batched, ARG1)
BLAS1_TESTING(iamax_strided_batched, ARG1)

BLAS1_TESTING(iamin, ARG1)
<<<<<<< HEAD
BLAS1_TESTING(iamin_batched, ARG1)
BLAS1_TESTING(iamin_strided_batched, ARG1)

=======
BLAS1_TESTING(axpy,  ARG1)
BLAS1_TESTING(copy,  ARG1)
BLAS1_TESTING(copy_batched,  ARG1)
BLAS1_TESTING(copy_strided_batched,  ARG1)
BLAS1_TESTING(dot,   ARG1)
BLAS1_TESTING(dotc,  ARG1)
>>>>>>> 37c69470
BLAS1_TESTING(scal,  ARG2)
BLAS1_TESTING(scal_batched, ARG2)
BLAS1_TESTING(scal_strided_batched, ARG2)

BLAS1_TESTING(swap,  ARG1)
BLAS1_TESTING(swap_batched, ARG1)
BLAS1_TESTING(swap_strided_batched, ARG1)


BLAS1_TESTING(axpy,  ARG1)
BLAS1_TESTING(copy,  ARG1)
BLAS1_TESTING(dot,   ARG1)
BLAS1_TESTING(dotc,  ARG1)
BLAS1_TESTING(rot,   ARG3)
BLAS1_TESTING(rotg,  ARG2)
BLAS1_TESTING(rotm,  ARG1)
BLAS1_TESTING(rotmg, ARG1)

    // clang-format on

} // namespace<|MERGE_RESOLUTION|>--- conflicted
+++ resolved
@@ -93,15 +93,12 @@
             {
                 bool is_scal    = (BLAS1 == blas1::scal || BLAS1 == blas1::scal_batched
                                 || BLAS1 == blas1::scal_strided_batched);
-<<<<<<< HEAD
+
                 bool is_batched = (BLAS1 == blas1::nrm2_batched || BLAS1 == blas1::iamin_batched
                                    || BLAS1 == blas1::iamax_batched || BLAS1 == blas1::asum_batched
-                                   || BLAS1 == blas1::scal_batched || BLAS1 == blas1::swap_batched);
-=======
-                bool is_batched = (BLAS1 == blas1::nrm2_batched || BLAS1 == blas1::asum_batched
                                    || BLAS1 == blas1::scal_batched || BLAS1 == blas1::swap_batched
-                                   || BLAS1 == blas1::copy_batched);
->>>>>>> 37c69470
+				   || BLAS1 == blas1::copy_batched);
+
                 bool is_strided
                     = (BLAS1 == blas1::nrm2_strided_batched || BLAS1 == blas1::iamin_strided_batched
                        || BLAS1 == blas1::iamax_strided_batched
@@ -310,18 +307,16 @@
 BLAS1_TESTING(iamax_strided_batched, ARG1)
 
 BLAS1_TESTING(iamin, ARG1)
-<<<<<<< HEAD
 BLAS1_TESTING(iamin_batched, ARG1)
 BLAS1_TESTING(iamin_strided_batched, ARG1)
 
-=======
 BLAS1_TESTING(axpy,  ARG1)
 BLAS1_TESTING(copy,  ARG1)
 BLAS1_TESTING(copy_batched,  ARG1)
 BLAS1_TESTING(copy_strided_batched,  ARG1)
 BLAS1_TESTING(dot,   ARG1)
 BLAS1_TESTING(dotc,  ARG1)
->>>>>>> 37c69470
+
 BLAS1_TESTING(scal,  ARG2)
 BLAS1_TESTING(scal_batched, ARG2)
 BLAS1_TESTING(scal_strided_batched, ARG2)
