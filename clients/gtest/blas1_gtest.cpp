--- conflicted
+++ resolved
@@ -113,34 +113,24 @@
                                 || BLAS1 == blas1::rotg_strided_batched);
                 bool is_batched = (BLAS1 == blas1::nrm2_batched || BLAS1 == blas1::asum_batched
                                    || BLAS1 == blas1::scal_batched || BLAS1 == blas1::swap_batched
-<<<<<<< HEAD
-                                   || BLAS1 == blas1::copy_batched || BLAS1 == blas1::rot_batched
+                                   || BLAS1 == blas1::copy_batched || BLAS1 == blas1::dot_batched
+                                   || BLAS1 == blas1::dotc_batched || BLAS1 == blas1::rot_batched
                                    || BLAS1 == blas1::rotm_batched || BLAS1 == blas1::rotg_batched
                                    || BLAS1 == blas1::rotmg_batched);
-=======
-                                   || BLAS1 == blas1::copy_batched || BLAS1 == blas1::dot_batched
-                                   || BLAS1 == blas1::dotc_batched);
->>>>>>> 53b1271e
                 bool is_strided
                     = (BLAS1 == blas1::nrm2_strided_batched || BLAS1 == blas1::asum_strided_batched
                        || BLAS1 == blas1::scal_strided_batched
                        || BLAS1 == blas1::swap_strided_batched
                        || BLAS1 == blas1::copy_strided_batched
-<<<<<<< HEAD
+                       || BLAS1 == blas1::dot_strided_batched
+                       || BLAS1 == blas1::dotc_strided_batched
                        || BLAS1 == blas1::rot_strided_batched
                        || BLAS1 == blas1::rotm_strided_batched
                        || BLAS1 == blas1::rotg_strided_batched
                        || BLAS1 == blas1::rotmg_strided_batched);
 
                 if((is_scal || is_rotg || BLAS1 == blas1::rot || BLAS1 == blas1::rot_batched
-                    || BLAS1 == blas1::rot_strided_batched)
-=======
-                       || BLAS1 == blas1::dot_strided_batched
-                       || BLAS1 == blas1::dotc_strided_batched);
-
-                if((is_scal || BLAS1 == blas1::rot || BLAS1 == blas1::rotg)
->>>>>>> 53b1271e
-                   && arg.a_type != arg.b_type)
+                    || BLAS1 == blas1::rot_strided_batched) && arg.a_type != arg.b_type)
                     name << '_' << rocblas_datatype2string(arg.b_type);
                 if((BLAS1 == blas1::rot || BLAS1 == blas1::rot_batched
                     || BLAS1 == blas1::rot_strided_batched)
@@ -163,29 +153,19 @@
 
                 if(BLAS1 == blas1::axpy || BLAS1 == blas1::copy
                    || BLAS1 == blas1::copy_strided_batched || BLAS1 == blas1::copy_batched
-<<<<<<< HEAD
-                   || BLAS1 == blas1::dot || BLAS1 == blas1::swap || BLAS1 == blas1::swap_batched
-                   || BLAS1 == blas1::swap_strided_batched || BLAS1 == blas1::rot
-                   || BLAS1 == blas1::rot_batched || BLAS1 == blas1::rot_strided_batched
-                   || BLAS1 == blas1::rotm || BLAS1 == blas1::rotm_batched
-                   || BLAS1 == blas1::rotm_strided_batched)
-=======
                    || BLAS1 == blas1::dot || BLAS1 == blas1::dotc || BLAS1 == blas1::dot_batched
                    || BLAS1 == blas1::dotc_batched || BLAS1 == blas1::dot_strided_batched
                    || BLAS1 == blas1::dotc_strided_batched || BLAS1 == blas1::swap
                    || BLAS1 == blas1::swap_batched || BLAS1 == blas1::swap_strided_batched
-                   || BLAS1 == blas1::rot || BLAS1 == blas1::rotm)
->>>>>>> 53b1271e
+                   || BLAS1 == blas1::rot || BLAS1 == blas1::rot_batched || BLAS1 == blas1::rot_strided_batched
+                   || BLAS1 == blas1::rotm || BLAS1 == blas1::rotm_batched || BLAS1 == blas1::rotm_strided_batched)
                 {
                     name << '_' << arg.incy;
                 }
 
                 if(BLAS1 == blas1::swap_strided_batched || BLAS1 == blas1::copy_strided_batched
-<<<<<<< HEAD
+                   || BLAS1 == blas1::dot_strided_batched || BLAS1 == blas1::dotc_strided_batched
                    || BLAS1 == blas1::rot_strided_batched || BLAS1 == blas1::rotm_strided_batched)
-=======
-                   || BLAS1 == blas1::dot_strided_batched || BLAS1 == blas1::dotc_strided_batched)
->>>>>>> 53b1271e
                 {
                     name << '_' << arg.stride_y;
                 }
