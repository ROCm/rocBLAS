# To add new data-driven tests to the ROCblas Google Test Framework:

**I**. Create a C++ header file with the name `testing_<function>.hpp` in the
`include` subdirectory, with templated functions for a specific rocBLAS
routine. Examples:
```
testing_gemm.hpp
testing_gemm_ex.hpp
```
In this `testing_*.hpp` file, create a templated function which returns `void`
and accepts a `const Arguments&` parameter. For example:
```
template<typename Ti, typename To, typename Tc>
void testing_gemm_ex(const Arguments& arg)
{
// ...
}
```
This function should be generalized with template parameters as much as possible,
to avoid copy-and-paste code.

In this function, use the following macros to check results:
```
HIP_CHECK_ERROR             Verifies that a HIP call returns success
ROCBLAS_CHECK_ERROR         Verifies that a rocBLAS call returns success
EXPECT_ROCBLAS_STATUS       Verifies that a rocBLAS call returns a certain status
UNIT_CHECK                  Check that two answers agree (see unit.hpp)
NEAR_CHECK                  Check that two answers are close (see near.hpp)
```
In addition, you can use Google Test Macros such as the below, as long as they are
guarded by `#ifdef GOOGLE_TEST`:
```
EXPECT_EQ
ASSERT_EQ
EXPECT_TRUE
ASSERT_TRUE
...
```
Note: The `device_vector` template allocates memory on the device. You must check whether
converting the `device_vector` to `bool` returns `false`, and if so, report a HIP memory
error and then exit the current function. For example:
```
// allocate memory on device
device_vector<T> dx(size_x);
device_vector<T> dy(size_y);
if(!dx || !dy)
{
    CHECK_HIP_ERROR(hipErrorOutOfMemory);
    return;
}
```

The general outline of the function should be:
1. Adjust any arguments (e.g. use `float_to_half` when the data type is `rocblas_half`).
2. If the problem size arguments are invalid, use a `safe_size` to allocate arrays,
call the rocBLAS routine with the original arguments, and verify that it returns
`rocblas_status_invalid_size`. Return.
3. Set up host and device arrays (see `rocblas_vector.hpp` and `rocblas_init.hpp`).
4. Call a CBLAS or other reference implementation on the host arrays.
5. Call rocBLAS using both device pointer mode and host pointer mode, verifying that
every rocBLAS call is successful by wrapping it in `ROCBLAS_CHECK_ERROR()`.
6. If `arg.unit_check` is enabled, use `UNIT_CHECK` to validate results.
7. (Deprecated) If `arg.norm_check` is enabled, calculate and print out norms.
8. If `arg.timing` is enabled, perform benchmarking (currently under refactoring).

**II**. Create a C++ file with the name `<function>_gtest.cpp` in the `gtest`
subdirectory, where `<function>` is a non-type-specific shorthand for the
function(s) being tested. Examples:
```
gemm_gtest.cpp
trsm_gtest.cpp
blas1_gtest.cpp
```
In the C++ file, perform these steps:

A. Include the header files related to the tests, as well as `type_dispatch.hpp`.
For example:
```c++
#include "testing_syr.hpp"
#include "type_dispatch.hpp"
```
B. Wrap the body with an anonymous namespace, to minimize namespace collisions:
```c++
namespace {
```
C. Create a templated class which accepts any number of type parameters followed by one anonymous trailing type parameter defaulted to `void` (to be used with `enable_if`).

Choose the number of type parameters based on how likely in the future that
the function will support a mixture of that many different types, e.g. Input
type (`Ti`), Output type (`To`), Compute type (`Tc`). If the function will
never support more than 1-2 type parameters, then that many can be used. But
if the function may be expanded later to support mixed types, then those
should be planned for ahead of time and placed in the template parameters.

Unless the number of type parameters is greater than one and is always
fixed, then later type parameters should default to earlier ones, so that
a subset of type arguments can used, and so that code which works for
functions which take one type parameter may be used for functions which
take one or more type parameters. For example:
```c++
template< typename Ti, typename To = Ti, typename Tc = To, typename = void>
```
Make the primary definition of this class template derive from the `rocblas_test_invalid` class. For example:
```c++
 template <typename T, typename = void>
 struct syr_testing : rocblas_test_invalid
 {
 };
```
D. Create one or more partial specializations of the class template conditionally enabled by the type parameters matching legal combinations of types.

If the first type argument is `void`, then these partial specializations must
not apply, so that the default based on `rocblas_test_invalid` can perform the correct behavior when `void` is passed to indicate failure.

In the partial specialzation(s), create an explicit conversion to `bool` which returns `true` in the specialization. (By contrast, `rocblas_test_invalid` returns `false` when converted to `bool`.)

In the partial specialization(s), create a functional `operator()` which takes a `const Arguments&` parameter and calls templated test functions (usually in `include/testing_*.hpp`) with the specialization's template arguments when the `arg.function` string matches the function name. If `arg.function` does not match any function related to this test, mark it as a test failure. For example:
```c++
 template <typename T>
 struct syr_testing<T,
                    typename std::enable_if<
                    std::is_same<T, float>::value ||
                    std::is_same<T, double>::value
                   >::type>
{
    explicit operator bool() { return true; }

    void operator()(const Arguments& arg)
    {
        if(!strcmp(arg.function, "syr"))
            testing_syr<T>(arg);
        else
            FAIL() << "Internal error: Test called with unknown function: "
                   << arg.function;
    }
};
```
E. If necessary, create a type dispatch function for this function (or group of functions it belongs to) in `include/type_dispatch.hpp`. If possible, use one of the existing dispatch functions, even if it covers a superset of allowable types. The purpose of `type_dispatch.hpp` is to perform runtime type dispatch in a single place, rather than copying it across several test files.

The type dispatch function takes a `template` template parameter of `template<typename...> class` and a function parameter of type `const Arguments&`. It looks at the runtime type values in `Arguments`, and instantiates the template with one or more static type arguments, corresponding to the dynamic runtime type arguments.

It treats the passed template as a functor, passing the Arguments argument to a particular instantiation of it.

The combinations of types handled by this "runtime type to template type instantiation mapping" function can be general, because the type combinations which do not apply to a particular test case will have the template argument set to derive from `rocblas_test_invalid`, which will not create any unresolved instantiations. If unresolved instantiation compile or link errors occur, then the `enable_if<>` condition in step D needs to be refined to be `false` for type combinations which do not apply.

The return type of this function needs to be `auto`, picking up the return type of the functor.

If the runtime type combinations do not apply, then this function should return `TEST<void>{}(arg)`, where `TEST` is the template parameter. However, this is less important than step D above in excluding invalid type
combinations with `enable_if`, since this only excludes them at run-time, and they need to be excluded by step D at compile-time in order to avoid unresolved references or invalid instantiations. For example:
```c++
template <template <typename...> class TEST>
auto rocblas_simple_dispatch(const Arguments& arg)
{
    switch(arg.a_type)
    {
      case rocblas_datatype_f16_r: return TEST<rocblas_half>{}(arg);
      case rocblas_datatype_f32_r: return TEST<float>{}(arg);
      case rocblas_datatype_f64_r: return TEST<double>{}(arg);
      case rocblas_datatype_bf16_r: return TEST<rocblas_bfloat16>{}(arg);
      case rocblas_datatype_f16_c: return TEST<rocblas_half_complex>{}(arg);
      case rocblas_datatype_f32_c: return TEST<rocblas_float_complex>{}(arg);
      case rocblas_datatype_f64_c: return TEST<rocblas_double_complex>{}(arg);
      default: return TEST<void>{}(arg);
    }
}
```
F. Create a (possibly-templated) test implementation class which derives from the `RocBLAS_Test` template class, passing itself to `RocBLAS_Test` (the CRTP pattern) as well as the template class defined above. Example:
```c++
struct syr : RocBLAS_Test<syr, syr_testing>
{
    // ...
};
```
In this class, implement three static functions:

 `static bool type_filter(const Arguments& arg)` returns `true` if the types described by `*_type` in the `Arguments` structure, match a valid type combination.

This is usually implemented simply by calling the dispatch function in step E, passing it the helper `type_filter_functor` template class defined in `RocBLAS_Test`. This functor uses the same runtime type checks as are used to instantiate test functions with particular type arguments, but instead, this returns `true` or `false` depending on whether a function would have been called. It is used to filter out tests whose runtime parameters do not match a valid test.

Since `RocBLAS_Test` is a dependent base class if this test implementation class is templated, you may need to use a fully-qualified name (`A::B`) to resolve `type_filter_functor`, and in the last part of this name, the keyword `template` needs to precede `type_filter_functor`. The first half of the fully-qualified name can be this class itself, or the full instantation of `RocBLAS_Test<...>`. For example:
```c++
static bool type_filter(const Arguments& arg)
{
    return rocblas_blas1_dispatch<
        blas1_test_template::template type_filter_functor>(arg);
}
```
`static bool function_filter(const Arguments& arg)` returns `true` if the function name in `Arguments` matches one of the functions handled by this test. For example:
```c++
// Filter for which functions apply to this suite
static bool function_filter(const Arguments& arg)
{
  return !strcmp(arg.function, "ger") || !strcmp(arg.function, "ger_bad_arg");
}
```
 `static std::string name_suffix(const Arguments& arg)` returns a string which will be used as the Google Test name's suffix. It will provide an alphanumeric representation of the test's arguments.

The `RocBLAS_TestName` helper class template should be used to create the name. It accepts ostream output (like `std::cout`), and can be automatically converted to `std::string` after all of the text of the name has been streamed to it.

The `RocBLAS_TestName` helper class template should be passed the name of this test implementation class (including any implicit template arguments) as a template argument, so that every instantiation of this test implementation class creates a unique instantiation of `RocBLAS_TestName`. `RocBLAS_TestName` has some static data which needs to be kept local to each test.

 `RocBLAS_TestName` converts non-alphanumeric characters into suitable replacements, and disambiguates test names when the same arguments appear more than once.

 Since the conversion of the stream into a `std::string` is a destructive one-time operation, the `RocBLAS_TestName` value converted to `std::string` needs to be an rvalue. For example:
```c++
static std::string name_suffix(const Arguments& arg)
{
    // Okay: rvalue RocBLAS_TestName object streamed to and returned
    return RocBLAS_TestName<syr>() << rocblas_datatype2string(arg.a_type)
        << '_' << (char) std::toupper(arg.uplo) << '_' << arg.N
        << '_' << arg.alpha << '_' << arg.incx << '_' << arg.lda;
}

static std::string name_suffix(const Arguments& arg)
{
    RocBLAS_TestName<gemm_test_template> name;
    name << rocblas_datatype2string(arg.a_type);
    if(GEMM_TYPE == GEMM_EX || GEMM_TYPE == GEMM_STRIDED_BATCHED_EX)
        name << rocblas_datatype2string(arg.b_type)
             << rocblas_datatype2string(arg.c_type)
             << rocblas_datatype2string(arg.d_type)
             << rocblas_datatype2string(arg.compute_type);
    name << '_' << (char) std::toupper(arg.transA)
                << (char) std::toupper(arg.transB) << '_' << arg.M
                << '_' << arg.N << '_' << arg.K << '_' << arg.alpha << '_'
                << arg.lda << '_' << arg.ldb << '_' << arg.beta << '_'
                << arg.ldc;
    // name is an lvalue: Must use std::move to convert it to rvalue.
    // name cannot be used after it's converted to a string, which is
    // why it must be "moved" to a string.
    return std::move(name);
}
```
G. Choose a non-type-specific shorthand name for the test, which will be displayed as part of the test name in the Google Tests output (and hence will be stringified). Create a type alias for this name, unless the name is already the name of the class defined in step F, and it is not templated. For example, for a templated class defined in step F, create an alias for one of its instantiations:
```c++
using gemm = gemm_test_template<gemm_testing, GEMM>;
```
H. Pass the name created in step G to the `TEST_P` macro, along with a broad test category name that this test belongs to (so that Google Test filtering can be used to select all tests in a category).

In the body following this `TEST_P` macro, call the dispatch function from step E, passing it the class from step C as a template template argument, and passing the result of `GetParam()` as an `Arguments` structure. For example:
```c++
TEST_P(gemm, blas3) { rocblas_gemm_dispatch<gemm_testing>(GetParam()); }
```
I. Call the `INSTANTIATE_TEST_CATEGORIES` macro which instantiates the Google Tests across all test categories (`quick`, `pre_checkin`, `nightly`, `known_bug`), passing it the same test name as in steps G and H. For example:
```c++
INSTANTIATE_TEST_CATEGORIES(gemm);
```
J. Don't forget to close the anonymous namespace:
```c++
} // namespace
```
**III.** Create a `<function>.yaml` file with the same name as the C++ file, just with
   a `.yaml` extension.

   In the YAML file, define tests with combinations of parameters.

   The YAML files are organized as files which `include:` each other (an extension to YAML), define anchors for data types and data structures, list of test parameters or subsets thereof, and `Tests` which describe a combination of parameters including `category` and `function`.

   `category` must be one of `quick`, `pre_checkin`, `nightly`, or `disabled`. The category is automatically changed to `known_bug` if the test matches a test in `known_bugs.yaml`.

   `function` must be one of the functions tested for and recognized in steps D-F.

   The syntax and idioms of the YAML files is best described by looking at the
   existing `*_gtest.yaml` files as examples.

**IV.** Add the YAML file to `rocblas_gtest.yaml`, to be included. For examnple:
```yaml
include: blas1_gtest.yaml
```
**V.** Add the YAML file to the list of dependencies for `rocblas_gtest.data` in `CMakeLists.txt`.  For example:
```cmake
add_custom_command( OUTPUT "${ROCBLAS_TEST_DATA}"
                    COMMAND ../common/rocblas_gentest.py -I ../include rocblas_gtest.yaml -o "${ROCBLAS_TEST_DATA}"
<<<<<<< HEAD
                    DEPENDS ../common/rocblas_gentest.py rocblas_gtest.yaml ../include/rocblas_common.yaml known_bugs.yaml blas1_gtest.yaml gemm_gtest.yaml gemm_strided_batched_gtest.yaml gemv_gtest.yaml symv_gtest.yaml syr_gtest.yaml ger_gtest.yaml trsm_gtest.yaml trsm_batched_gtest.yaml trsm_strided_batched_gtest.yaml trtri_gtest.yaml geam_gtest.yaml set_get_vector_gtest.yaml set_get_matrix_gtest.yaml
=======
                    DEPENDS ../common/rocblas_gentest.py rocblas_gtest.yaml ../include/rocblas_common.yaml known_bugs.yaml blas1_gtest.yaml gemm_gtest.yaml gemm_batched_gtest.yaml gemm_strided_batched_gtest.yaml gemv_gtest.yaml symv_gtest.yaml syr_gtest.yaml ger_gtest.yaml trsm_gtest.yaml trtri_gtest.yaml geam_gtest.yaml set_get_vector_gtest.yaml set_get_matrix_gtest.yaml
>>>>>>> 025264ee
                    WORKING_DIRECTORY "${CMAKE_CURRENT_SOURCE_DIR}" )
```
**VI.** Add the `.cpp` file to the list of sources for `rocblas-test` in `CMakeLists.txt`. For example:
```c++
set(rocblas_test_source
    rocblas_gtest_main.cpp
    ${Tensile_TEST_SRC}
    set_get_pointer_mode_gtest.cpp
    logging_mode_gtest.cpp
    set_get_vector_gtest.cpp
    set_get_matrix_gtest.cpp
    blas1_gtest.cpp
    gemv_gtest.cpp
    ger_gtest.cpp
    syr_gtest.cpp
    symv_gtest.cpp
    geam_gtest.cpp
    trtri_gtest.cpp
   )
```
### Many examples are available in `gtest/*_gtest.{cpp,yaml}`<|MERGE_RESOLUTION|>--- conflicted
+++ resolved
@@ -271,11 +271,7 @@
 ```cmake
 add_custom_command( OUTPUT "${ROCBLAS_TEST_DATA}"
                     COMMAND ../common/rocblas_gentest.py -I ../include rocblas_gtest.yaml -o "${ROCBLAS_TEST_DATA}"
-<<<<<<< HEAD
-                    DEPENDS ../common/rocblas_gentest.py rocblas_gtest.yaml ../include/rocblas_common.yaml known_bugs.yaml blas1_gtest.yaml gemm_gtest.yaml gemm_strided_batched_gtest.yaml gemv_gtest.yaml symv_gtest.yaml syr_gtest.yaml ger_gtest.yaml trsm_gtest.yaml trsm_batched_gtest.yaml trsm_strided_batched_gtest.yaml trtri_gtest.yaml geam_gtest.yaml set_get_vector_gtest.yaml set_get_matrix_gtest.yaml
-=======
-                    DEPENDS ../common/rocblas_gentest.py rocblas_gtest.yaml ../include/rocblas_common.yaml known_bugs.yaml blas1_gtest.yaml gemm_gtest.yaml gemm_batched_gtest.yaml gemm_strided_batched_gtest.yaml gemv_gtest.yaml symv_gtest.yaml syr_gtest.yaml ger_gtest.yaml trsm_gtest.yaml trtri_gtest.yaml geam_gtest.yaml set_get_vector_gtest.yaml set_get_matrix_gtest.yaml
->>>>>>> 025264ee
+                    DEPENDS ../common/rocblas_gentest.py rocblas_gtest.yaml ../include/rocblas_common.yaml known_bugs.yaml blas1_gtest.yaml gemm_gtest.yaml gemm_batched_gtest.yaml gemm_strided_batched_gtest.yaml gemv_gtest.yaml symv_gtest.yaml syr_gtest.yaml ger_gtest.yaml trsm_gtest.yaml trsm_batched_gtest.yaml trsm_strided_batched_gtest.yaml trtri_gtest.yaml geam_gtest.yaml set_get_vector_gtest.yaml set_get_matrix_gtest.yaml
                     WORKING_DIRECTORY "${CMAKE_CURRENT_SOURCE_DIR}" )
 ```
 **VI.** Add the `.cpp` file to the list of sources for `rocblas-test` in `CMakeLists.txt`. For example:
