--- conflicted
+++ resolved
@@ -2769,7 +2769,6 @@
   alpha_beta: *alpha_beta_range
   transA_transB: *transA_transB_range
 
-<<<<<<< HEAD
 - name: gemm_ldd
   category: quick
   function:
@@ -2778,7 +2777,6 @@
   transA_transB: *ldd_transA_transB_range
   alpha_beta: *alpha_beta_range
 
-=======
 - name: gemm_384
   category: nightly
   function: testing_gemm
@@ -2794,5 +2792,4 @@
     - { M: 1536, N: 1536 }
     - { M: 3072, N: 3072 }
     - { M: 6144, N: 6144 }
->>>>>>> 213ee7d5
 ...