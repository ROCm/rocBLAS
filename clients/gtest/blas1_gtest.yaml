---
include: rocblas_common.yaml
include: known_bugs.yaml

Definitions:
  - &incx_incy_range
    - { incx:  1, incy:  1 }
    - { incx:  1, incy:  2 }
    - { incx:  2, incy:  1 }
    - { incx:  1, incy: -1 }
    - { incx: -1, incy:  1 }
    - { incx: -1, incy: -1 }

  - &alpha_beta_range
    - { alpha:  1.0, beta:  0.0 }
    - { alpha:  2.0, beta: -1.0 }

  - &alphai_betai_range
    - { alphai: 0.0 }
    - { alphai: 1.0}
    - { alphai: 2.0 }

Tests:

- name: blas1
  category: quick
  N: [ -1, 0, 5, 10, 500, 1000, 1024, 1025, 7111, 10000, 33792 ]
  incx_incy: *incx_incy_range
  alpha_beta: *alpha_beta_range
  alphai_betai: *alphai_betai_range
  function:
    - nrm2:  *single_double_precisions_complex_real
    - asum:  *single_double_precisions_complex_real
    - iamax: *single_double_precisions_complex_real
<<<<<<< HEAD
    - iamin: *single_double_precisions_complex_real # broken for now -- cause unknown
=======
    - iamin: *single_double_precisions_complex_real
>>>>>>> ba31b867
    - axpy:  *half_single_precisions_complex_real
    - copy:  *single_double_precisions_complex_real
    - dot:   *half_bfloat_single_double_complex_real_precisions
    - dotc:  *single_double_precisions_complex
    - scal:  *single_double_precisions_complex_real
    - scal:  *single_double_complex_real_in_complex_out
    - swap:  *single_double_precisions_complex_real
    - rot:   *rot_precisions
    - rotm:   *single_double_precisions_complex_real


- name: blas1_batched
  category: quick
  N: [-1, 0, 5, 10, 1025, 7111, 10000, 33792]
  incx_incy: *incx_incy_range
  alpha_beta: *alpha_beta_range
  alphai_betai: *alphai_betai_range
  batch_count: [1, 25]
  function:
    - iamax_batched: *single_double_precisions_complex_real
    - iamin_batched: *single_double_precisions_complex_real


- name: blas1_batched
  category: pre_checkin
  N: [1048576, 4000000]
  incx_incy: *incx_incy_range
  alpha_beta: *alpha_beta_range
  alphai_betai: *alphai_betai_range
  batch_count: [-1, 0, 1, 5]
  function:
    - iamax_batched: *single_double_precisions_complex_real
    - iamin_batched: *single_double_precisions_complex_real


- name: blas1_strided_batched
  category: quick
  N: [-1, 0, 5, 10, 1025, 7111, 10000, 33792]
  incx_incy: *incx_incy_range
  alpha_beta: *alpha_beta_range
  alphai_betai: *alphai_betai_range
  batch_count: [1, 25]
  function:
    - iamax_strided_batched: *single_double_precisions_complex_real
    - iamin_strided_batched: *single_double_precisions_complex_real


- name: blas1_strided_batched
  category: pre_checkin
  N: [1048576, 4000000]
  incx_incy: *incx_incy_range
  alpha_beta: *alpha_beta_range
  alphai_betai: *alphai_betai_range
  batch_count: [-1, 0, 1, 5]
  function:
    - iamax_strided_batched: *single_double_precisions_complex_real
    - iamin_strided_batched: *single_double_precisions_complex_real


- name: blas1
  category: pre_checkin
  N: [1048576, 7048576, 6048576, 5048576, 4048576, 3048576, 2048576, 4000000, 8000000, 5048576, 4048576, 3048576, 2048576, 4000000, 8000000]
#  N: [ 1048576, 1049600, 4000000, 8000000 ]
  incx_incy: *incx_incy_range
  alpha_beta: *alpha_beta_range
  alphai_betai: *alphai_betai_range
  function:
    - nrm2:  *double_precision_complex_real
    - asum:  *double_precision_complex_real
    - iamax: *single_double_precisions_complex_real
<<<<<<< HEAD
    - iamin: *single_double_precisions_complex_real # broken for now -- cause unknown
=======
    - iamin: *single_double_precisions_complex_real
>>>>>>> ba31b867
    - axpy:  *half_single_precisions_complex_real
    - copy:  *single_double_precisions_complex_real
    - dot:   *double_precision_complex_real
    - dotc:  *double_precision_complex_real
    - scal:  *single_double_precisions_complex_real
    - scal:  *single_double_complex_real_in_complex_out
    - swap:  *single_double_precisions_complex_real
    - rot:   *rot_precisions
    - rotm:   *single_double_precisions_complex_real

- name: blas1_bad_arg
  category: pre_checkin
  function:
    - nrm2_bad_arg:  *single_double_precisions_complex_real
    - asum_bad_arg:  *single_double_precisions_complex_real
    - iamax_bad_arg: *single_double_precisions_complex_real
    - iamin_bad_arg: *single_double_precisions_complex_real
    - axpy_bad_arg:  *half_single_precisions_complex_real
    - copy_bad_arg:  *single_double_precisions_complex_real
    - dot_bad_arg:   *half_bfloat_single_double_complex_real_precisions
    - dotc_bad_arg:  *single_double_precisions_complex
    - scal_bad_arg:  *single_double_precisions_complex_real
    - scal_bad_arg:  *single_double_complex_real_in_complex_out
    - swap_bad_arg:  *single_double_precisions_complex_real
    - rot_bad_arg:   *rot_precisions
    - rotg_bad_arg:  *rotg_precisions
    - rotm_bad_arg:  *single_double_precisions_complex_real
    - rotmg_bad_arg: *single_double_precisions_complex_real

- name: blas1
  category: quick
  function:
    - rotg:  *rotg_precisions
    - rotmg: *single_double_precisions_complex_real
...<|MERGE_RESOLUTION|>--- conflicted
+++ resolved
@@ -32,11 +32,7 @@
     - nrm2:  *single_double_precisions_complex_real
     - asum:  *single_double_precisions_complex_real
     - iamax: *single_double_precisions_complex_real
-<<<<<<< HEAD
-    - iamin: *single_double_precisions_complex_real # broken for now -- cause unknown
-=======
     - iamin: *single_double_precisions_complex_real
->>>>>>> ba31b867
     - axpy:  *half_single_precisions_complex_real
     - copy:  *single_double_precisions_complex_real
     - dot:   *half_bfloat_single_double_complex_real_precisions
@@ -107,11 +103,7 @@
     - nrm2:  *double_precision_complex_real
     - asum:  *double_precision_complex_real
     - iamax: *single_double_precisions_complex_real
-<<<<<<< HEAD
-    - iamin: *single_double_precisions_complex_real # broken for now -- cause unknown
-=======
     - iamin: *single_double_precisions_complex_real
->>>>>>> ba31b867
     - axpy:  *half_single_precisions_complex_real
     - copy:  *single_double_precisions_complex_real
     - dot:   *double_precision_complex_real
