---
include: rocblas_common.yaml
include: known_bugs.yaml

Definitions:
  - &incx_incy_range
    - { incx:  1, incy:  1 }
    - { incx:  1, incy:  2 }
    - { incx:  2, incy:  1 }
    - { incx:  1, incy: -1 }
    - { incx: -1, incy:  1 }
    - { incx: -1, incy: -1 }

  - &incx_incy_range_small
    - { incx: 2, incy: 2 }
    - { incx: -2, incy: -2 }

  - &alpha_beta_range
    - { alpha:  1.0, beta:  0.0 }
    - { alpha:  2.0, beta: -1.0 }

  - &alphai_betai_range
    - { alphai: 0.0 }
    - { alphai: 1.0}
    - { alphai: 2.0 }

Tests:
<<<<<<< HEAD
  - name: blas1
    category: quick
    N: [ -1, 0, 5, 10, 500, 1000, 1024, 1025, 7111, 10000, 33792 ]
    incx_incy: *incx_incy_range
    alpha_beta: *alpha_beta_range
    alphai_betai: *alphai_betai_range
    function:
      - nrm2:  *single_double_precisions_complex_real
      - asum:  *single_double_precisions_complex_real
      - iamax: *single_double_precisions_complex_real
  #   - iamin: *single_double_precisions_complex_real # broken for now -- cause unknown
      - axpy:  *half_single_precisions_complex_real
      - copy:  *single_double_precisions_complex_real
      - dot:   *half_bfloat_single_double_complex_real_precisions
      - dotc:  *single_double_precisions_complex
      - scal:  *single_double_precisions_complex_real
      - scal:  *single_double_complex_real_in_complex_out
      - swap:  *single_double_precisions_complex_real
      - rot:   *rot_precisions
      - rotm:   *single_double_precisions_complex_real

  - name: blas1_batched
    category: quick
    N: [ -1, 0, 5, 33792 ]
    incx_incy: *incx_incy_range
    alpha_beta: *alpha_beta_range
    alphai_betai: *alphai_betai_range
    batch_count: [-1, 0, 5]
    function:
      - scal_batched: *single_double_precisions_complex_real
      - scal_batched: *single_double_complex_real_in_complex_out
      - copy_batched:  *single_double_precisions_complex_real

  - name: blas1_strided_batched
    category: quick
    N: [ -1, 0, 5, 33792 ]
    incx_incy: *incx_incy_range
    alpha_beta: *alpha_beta_range
    alphai_betai: *alphai_betai_range
    batch_count: [-1, 0, 5]
    strideScale: [ 0.5, 1.5 ]
    function:
      - scal_strided_batched: *single_double_precisions_complex_real
      - scal_strided_batched: *single_double_complex_real_in_complex_out
      - copy_strided_batched:  *single_double_precisions_complex_real


  - name: blas1
    category: pre_checkin
    N: [ 50000, 1049600 ]
    incx_incy: *incx_incy_range
    alpha_beta: *alpha_beta_range
    alphai_betai: *alphai_betai_range
    function:
      - nrm2:  *double_precision_complex_real
      - asum:  *double_precision_complex_real
      - iamax: *single_double_precisions_complex_real
  #   - iamin: *single_double_precisions_complex_real # broken for now -- cause unknown
      - axpy:  *half_single_precisions_complex_real
      - copy:  *single_double_precisions_complex_real
      - dot:   *double_precision_complex_real
      - dotc:  *double_precision_complex_real
      - scal:  *single_double_precisions_complex_real
      - scal:  *single_double_complex_real_in_complex_out
      - swap:  *single_double_precisions_complex_real
      - rot:   *rot_precisions
      - rotm:   *single_double_precisions_complex_real

  - name: blas1_batched
    category: pre_checkin
    N: [ 1048576 ]
    incx_incy: *incx_incy_range
    alpha_beta: *alpha_beta_range
    alphai_betai: *alphai_betai_range
    batch_count: [2]
    function:
      - scal_batched: *single_double_precisions_complex_real
      - scal_batched:  *single_double_complex_real_in_complex_out
      - copy_batched:  *single_double_precisions_complex_real

  - name: blas1_strided_batched
    category: pre_checkin
    N: [ 1048576 ]
    incx_incy: *incx_incy_range
    alpha_beta: *alpha_beta_range
    alphai_betai: *alphai_betai_range
    batch_count: [2]
    strideScale: [ 1.5 ]
    function:
      - scal_strided_batched: *single_double_precisions_complex_real
      - scal_strided_batched:  *single_double_complex_real_in_complex_out
      - copy_strided_batched:  *single_double_precisions_complex_real

  - name: blas1
    category: nightly
    N: [ 4000000 ]
    incx_incy: *incx_incy_range
    alpha_beta: *alpha_beta_range
    alphai_betai: *alphai_betai_range
    function:
      - nrm2:  *double_precision_complex_real
      - asum:  *double_precision_complex_real
      - iamax: *single_double_precisions_complex_real
  #   - iamin: *single_double_precisions_complex_real # broken for now -- cause unknown
      - axpy:  *half_single_precisions_complex_real
      - copy:  *single_double_precisions_complex_real
      - dot:   *double_precision_complex_real
      - dotc:  *double_precision_complex_real
      - scal:  *single_double_precisions_complex_real
      - scal:  *single_double_complex_real_in_complex_out
      - swap:  *single_double_precisions_complex_real
      - rot:   *rot_precisions
      - rotm:   *single_double_precisions_complex_real

  - name: blas1_batched
    category: nightly
    N: [ 4000000 ]
    incx_incy: *incx_incy_range_small
    alpha_beta: *alpha_beta_range
    alphai_betai: *alphai_betai_range
    batch_count: [ 2 ]
    function:
      - scal_batched: *single_double_precisions_complex_real
      - scal_batched:  *single_double_complex_real_in_complex_out
      - copy_batched:  *single_double_precisions_complex_real

  - name: blas1_batched
    category: nightly
    N: [ 10 ]
    incx_incy: *incx_incy_range_small
    alpha_beta: *alpha_beta_range
    alphai_betai: *alphai_betai_range
    batch_count: [ 5000 ]
    function:
      - scal_batched: *single_double_precisions_complex_real
      - scal_batched:  *single_double_complex_real_in_complex_out
      - copy_batched:  *single_double_precisions_complex_real

  - name: blas1_strided_batched
    category: nightly
    N: [ 4000000 ]
    incx_incy: *incx_incy_range_small
    alpha_beta: *alpha_beta_range
    alphai_betai: *alphai_betai_range
    batch_count: [ 2 ]
    strideScale: [ 1.2 ]
    function:
      - scal_batched: *single_double_precisions_complex_real
      - scal_batched:  *single_double_complex_real_in_complex_out
      - copy_strided_batched:  *single_double_precisions_complex_real

  - name: blas1_strided_batched
    category: nightly
    N: [ 10 ]
    incx_incy: *incx_incy_range_small
    alpha_beta: *alpha_beta_range
    alphai_betai: *alphai_betai_range
    batch_count: [ 5000 ]
    strideScale: [ 2 ]
    function:
      - scal_batched: *single_double_precisions_complex_real
      - scal_batched:  *single_double_complex_real_in_complex_out
      - copy_strided_batched:  *single_double_precisions_complex_real

  - name: blas1_bad_arg
    category: pre_checkin
    function:
      - nrm2_bad_arg:  *single_double_precisions_complex_real
      - asum_bad_arg:  *single_double_precisions_complex_real
      - iamax_bad_arg: *single_double_precisions_complex_real
      - iamin_bad_arg: *single_double_precisions_complex_real
      - axpy_bad_arg:  *half_single_precisions_complex_real
      - copy_bad_arg:  *single_double_precisions_complex_real
      - dot_bad_arg:   *half_bfloat_single_double_complex_real_precisions
      - dotc_bad_arg:  *single_double_precisions_complex
      - scal_bad_arg:  *single_double_precisions_complex_real
      - scal_bad_arg:  *single_double_complex_real_in_complex_out
      - swap_bad_arg:  *single_double_precisions_complex_real
      - rotm_bad_arg:  *single_double_precisions_complex_real
      - rotmg_bad_arg: *single_double_precisions_complex_real

  - name: blas1_batched_bad_arg
    category: pre_checkin
    batch_count: [1, 10]
    function:
      - scal_batched_bad_arg:  *single_double_precisions_complex_real
      - scal_batched_bad_arg:  *single_double_complex_real_in_complex_out
      - copy_batched_bad_arg:  *single_double_precisions_complex_real

  - name: blas1_strided_batched_bad_arg
    category: pre_checkin
    batch_count: [1, 10]
    stride_x: [1, 100000]
    function:
      - scal_strided_batched_bad_arg:  *single_double_precisions_complex_real
      - scal_strided_batched_bad_arg:  *single_double_complex_real_in_complex_out
      - copy_strided_batched_bad_arg:  *single_double_precisions_complex_real

=======
- name: blas1
  category: quick
  N: [ -1, 0, 5, 10, 500, 1000, 1024, 1025, 7111, 10000, 33792 ]
  incx_incy: *incx_incy_range
  alpha_beta: *alpha_beta_range
  alphai_betai: *alphai_betai_range
  function:
    - nrm2:  *single_double_precisions_complex_real
    - asum:  *single_double_precisions_complex_real
    - iamax: *single_double_precisions_complex_real
    - iamin: *single_double_precisions_complex_real
    - axpy:  *half_single_precisions_complex_real
    - copy:  *single_double_precisions_complex_real
    - dot:   *half_bfloat_single_double_complex_real_precisions
    - dotc:  *single_double_precisions_complex
    - scal:  *single_double_precisions_complex_real
    - scal:  *single_double_complex_real_in_complex_out
    - swap:  *single_double_precisions_complex_real
    - rot:   *rot_precisions
    - rotm:   *single_double_precisions_complex_real

- name: blas1
  category: pre_checkin
  N: [ 1048576, 1049600, 4000000, 8000000 ]
  incx_incy: *incx_incy_range
  alpha_beta: *alpha_beta_range
  alphai_betai: *alphai_betai_range
  function:
    - nrm2:  *double_precision_complex_real
    - asum:  *double_precision_complex_real
    - iamax: *single_double_precisions_complex_real
    - iamin: *single_double_precisions_complex_real
    - axpy:  *half_single_precisions_complex_real
    - copy:  *single_double_precisions_complex_real
    - dot:   *double_precision_complex_real
    - dotc:  *double_precision_complex_real
    - scal:  *single_double_precisions_complex_real
    - scal:  *single_double_complex_real_in_complex_out
    - swap:  *single_double_precisions_complex_real
    - rot:   *rot_precisions
    - rotm:   *single_double_precisions_complex_real

- name: blas1_bad_arg
  category: pre_checkin
  function:
    - nrm2_bad_arg:  *single_double_precisions_complex_real
    - asum_bad_arg:  *single_double_precisions_complex_real
    - iamax_bad_arg: *single_double_precisions_complex_real
    - iamin_bad_arg: *single_double_precisions_complex_real
    - axpy_bad_arg:  *half_single_precisions_complex_real
    - copy_bad_arg:  *single_double_precisions_complex_real
    - dot_bad_arg:   *half_bfloat_single_double_complex_real_precisions
    - dotc_bad_arg:  *single_double_precisions_complex
    - scal_bad_arg:  *single_double_precisions_complex_real
    - scal_bad_arg:  *single_double_complex_real_in_complex_out
    - swap_bad_arg:  *single_double_precisions_complex_real
    - rot_bad_arg:   *rot_precisions
    - rotg_bad_arg:  *rotg_precisions
    - rotm_bad_arg:  *single_double_precisions_complex_real
    - rotmg_bad_arg: *single_double_precisions_complex_real

- name: blas1
  category: quick
  function:
    - rotg:  *rotg_precisions
    - rotmg: *single_double_precisions_complex_real
>>>>>>> 6269c1a5
...<|MERGE_RESOLUTION|>--- conflicted
+++ resolved
@@ -25,7 +25,6 @@
     - { alphai: 2.0 }
 
 Tests:
-<<<<<<< HEAD
   - name: blas1
     category: quick
     N: [ -1, 0, 5, 10, 500, 1000, 1024, 1025, 7111, 10000, 33792 ]
@@ -36,7 +35,7 @@
       - nrm2:  *single_double_precisions_complex_real
       - asum:  *single_double_precisions_complex_real
       - iamax: *single_double_precisions_complex_real
-  #   - iamin: *single_double_precisions_complex_real # broken for now -- cause unknown
+      - iamin: *single_double_precisions_complex_real
       - axpy:  *half_single_precisions_complex_real
       - copy:  *single_double_precisions_complex_real
       - dot:   *half_bfloat_single_double_complex_real_precisions
@@ -55,8 +54,6 @@
     alphai_betai: *alphai_betai_range
     batch_count: [-1, 0, 5]
     function:
-      - scal_batched: *single_double_precisions_complex_real
-      - scal_batched: *single_double_complex_real_in_complex_out
       - copy_batched:  *single_double_precisions_complex_real
 
   - name: blas1_strided_batched
@@ -68,8 +65,6 @@
     batch_count: [-1, 0, 5]
     strideScale: [ 0.5, 1.5 ]
     function:
-      - scal_strided_batched: *single_double_precisions_complex_real
-      - scal_strided_batched: *single_double_complex_real_in_complex_out
       - copy_strided_batched:  *single_double_precisions_complex_real
 
 
@@ -83,7 +78,7 @@
       - nrm2:  *double_precision_complex_real
       - asum:  *double_precision_complex_real
       - iamax: *single_double_precisions_complex_real
-  #   - iamin: *single_double_precisions_complex_real # broken for now -- cause unknown
+      - iamin: *single_double_precisions_complex_real
       - axpy:  *half_single_precisions_complex_real
       - copy:  *single_double_precisions_complex_real
       - dot:   *double_precision_complex_real
@@ -102,8 +97,6 @@
     alphai_betai: *alphai_betai_range
     batch_count: [2]
     function:
-      - scal_batched: *single_double_precisions_complex_real
-      - scal_batched:  *single_double_complex_real_in_complex_out
       - copy_batched:  *single_double_precisions_complex_real
 
   - name: blas1_strided_batched
@@ -115,8 +108,6 @@
     batch_count: [2]
     strideScale: [ 1.5 ]
     function:
-      - scal_strided_batched: *single_double_precisions_complex_real
-      - scal_strided_batched:  *single_double_complex_real_in_complex_out
       - copy_strided_batched:  *single_double_precisions_complex_real
 
   - name: blas1
@@ -129,7 +120,7 @@
       - nrm2:  *double_precision_complex_real
       - asum:  *double_precision_complex_real
       - iamax: *single_double_precisions_complex_real
-  #   - iamin: *single_double_precisions_complex_real # broken for now -- cause unknown
+      - iamin: *single_double_precisions_complex_real 
       - axpy:  *half_single_precisions_complex_real
       - copy:  *single_double_precisions_complex_real
       - dot:   *double_precision_complex_real
@@ -148,8 +139,6 @@
     alphai_betai: *alphai_betai_range
     batch_count: [ 2 ]
     function:
-      - scal_batched: *single_double_precisions_complex_real
-      - scal_batched:  *single_double_complex_real_in_complex_out
       - copy_batched:  *single_double_precisions_complex_real
 
   - name: blas1_batched
@@ -160,8 +149,6 @@
     alphai_betai: *alphai_betai_range
     batch_count: [ 5000 ]
     function:
-      - scal_batched: *single_double_precisions_complex_real
-      - scal_batched:  *single_double_complex_real_in_complex_out
       - copy_batched:  *single_double_precisions_complex_real
 
   - name: blas1_strided_batched
@@ -173,8 +160,6 @@
     batch_count: [ 2 ]
     strideScale: [ 1.2 ]
     function:
-      - scal_batched: *single_double_precisions_complex_real
-      - scal_batched:  *single_double_complex_real_in_complex_out
       - copy_strided_batched:  *single_double_precisions_complex_real
 
   - name: blas1_strided_batched
@@ -186,8 +171,6 @@
     batch_count: [ 5000 ]
     strideScale: [ 2 ]
     function:
-      - scal_batched: *single_double_precisions_complex_real
-      - scal_batched:  *single_double_complex_real_in_complex_out
       - copy_strided_batched:  *single_double_precisions_complex_real
 
   - name: blas1_bad_arg
@@ -204,6 +187,8 @@
       - scal_bad_arg:  *single_double_precisions_complex_real
       - scal_bad_arg:  *single_double_complex_real_in_complex_out
       - swap_bad_arg:  *single_double_precisions_complex_real
+      - rot_bad_arg:   *rot_precisions
+      - rotg_bad_arg:  *rotg_precisions
       - rotm_bad_arg:  *single_double_precisions_complex_real
       - rotmg_bad_arg: *single_double_precisions_complex_real
 
@@ -211,8 +196,6 @@
     category: pre_checkin
     batch_count: [1, 10]
     function:
-      - scal_batched_bad_arg:  *single_double_precisions_complex_real
-      - scal_batched_bad_arg:  *single_double_complex_real_in_complex_out
       - copy_batched_bad_arg:  *single_double_precisions_complex_real
 
   - name: blas1_strided_batched_bad_arg
@@ -220,76 +203,12 @@
     batch_count: [1, 10]
     stride_x: [1, 100000]
     function:
-      - scal_strided_batched_bad_arg:  *single_double_precisions_complex_real
-      - scal_strided_batched_bad_arg:  *single_double_complex_real_in_complex_out
       - copy_strided_batched_bad_arg:  *single_double_precisions_complex_real
 
-=======
-- name: blas1
-  category: quick
-  N: [ -1, 0, 5, 10, 500, 1000, 1024, 1025, 7111, 10000, 33792 ]
-  incx_incy: *incx_incy_range
-  alpha_beta: *alpha_beta_range
-  alphai_betai: *alphai_betai_range
-  function:
-    - nrm2:  *single_double_precisions_complex_real
-    - asum:  *single_double_precisions_complex_real
-    - iamax: *single_double_precisions_complex_real
-    - iamin: *single_double_precisions_complex_real
-    - axpy:  *half_single_precisions_complex_real
-    - copy:  *single_double_precisions_complex_real
-    - dot:   *half_bfloat_single_double_complex_real_precisions
-    - dotc:  *single_double_precisions_complex
-    - scal:  *single_double_precisions_complex_real
-    - scal:  *single_double_complex_real_in_complex_out
-    - swap:  *single_double_precisions_complex_real
-    - rot:   *rot_precisions
-    - rotm:   *single_double_precisions_complex_real
-
-- name: blas1
-  category: pre_checkin
-  N: [ 1048576, 1049600, 4000000, 8000000 ]
-  incx_incy: *incx_incy_range
-  alpha_beta: *alpha_beta_range
-  alphai_betai: *alphai_betai_range
-  function:
-    - nrm2:  *double_precision_complex_real
-    - asum:  *double_precision_complex_real
-    - iamax: *single_double_precisions_complex_real
-    - iamin: *single_double_precisions_complex_real
-    - axpy:  *half_single_precisions_complex_real
-    - copy:  *single_double_precisions_complex_real
-    - dot:   *double_precision_complex_real
-    - dotc:  *double_precision_complex_real
-    - scal:  *single_double_precisions_complex_real
-    - scal:  *single_double_complex_real_in_complex_out
-    - swap:  *single_double_precisions_complex_real
-    - rot:   *rot_precisions
-    - rotm:   *single_double_precisions_complex_real
-
-- name: blas1_bad_arg
-  category: pre_checkin
-  function:
-    - nrm2_bad_arg:  *single_double_precisions_complex_real
-    - asum_bad_arg:  *single_double_precisions_complex_real
-    - iamax_bad_arg: *single_double_precisions_complex_real
-    - iamin_bad_arg: *single_double_precisions_complex_real
-    - axpy_bad_arg:  *half_single_precisions_complex_real
-    - copy_bad_arg:  *single_double_precisions_complex_real
-    - dot_bad_arg:   *half_bfloat_single_double_complex_real_precisions
-    - dotc_bad_arg:  *single_double_precisions_complex
-    - scal_bad_arg:  *single_double_precisions_complex_real
-    - scal_bad_arg:  *single_double_complex_real_in_complex_out
-    - swap_bad_arg:  *single_double_precisions_complex_real
-    - rot_bad_arg:   *rot_precisions
-    - rotg_bad_arg:  *rotg_precisions
-    - rotm_bad_arg:  *single_double_precisions_complex_real
-    - rotmg_bad_arg: *single_double_precisions_complex_real
-
-- name: blas1
-  category: quick
-  function:
-    - rotg:  *rotg_precisions
-    - rotmg: *single_double_precisions_complex_real
->>>>>>> 6269c1a5
+  - name: blas1
+    category: quick
+    function:
+      - rotg:  *rotg_precisions
+      - rotmg: *single_double_precisions_complex_real
+
 ...