--- conflicted
+++ resolved
@@ -165,13 +165,6 @@
     function:
       - scal_batched: *single_double_precisions_complex_real
       - scal_batched: *single_double_complex_real_in_complex_out
-<<<<<<< HEAD
-      - asum_batched: *single_double_precisions_complex_real
-      - nrm2_batched: *single_double_precisions_complex_real
-      - iamin_batched: *single_double_precisions_complex_real
-      - iamax_batched: *single_double_precisions_complex_real
-=======
->>>>>>> 3cce16d5
 
   - name: blas1_batched
     category: nightly
@@ -195,13 +188,6 @@
     function:
       - scal_strided_batched: *single_double_precisions_complex_real
       - scal_strided_batched: *single_double_complex_real_in_complex_out
-<<<<<<< HEAD
-      - asum_strided_batched: *single_double_precisions_complex_real
-      - nrm2_strided_batched: *single_double_precisions_complex_real
-      - iamin_strided_batched: *single_double_precisions_complex_real
-      - iamax_strided_batched: *single_double_precisions_complex_real
-=======
->>>>>>> 3cce16d5
 
   - name: blas1_strided_batched
     category: nightly
@@ -215,6 +201,31 @@
       - scal_strided_batched: *single_double_precisions_complex_real
       - scal_strided_batched:  *single_double_complex_real_in_complex_out
 
+
+
+  - name: blas1_strided_batched
+    category: nightly
+    N: [ 4000000 ]
+    incx_incy: *incx_incy_range_small
+    batch_count: [ 2 ]
+    stride_scale: [ 1.2 ]
+    function:
+      - iamax_strided_batched: *single_double_precisions_complex_real
+      - iamin_strided_batched: *single_double_precisions_complex_real
+
+  - name: blas1_strided_batched
+    category: nightly
+    N: [ 10 ]
+    incx_incy: *incx_incy_range_small
+    batch_count: [ 5000 ]
+    stride_x: [ -20, 0, 20 ]
+    function:
+      - iamax_strided_batched: *single_double_precisions_complex_real
+      - iamin_strided_batched: *single_double_precisions_complex_real
+      - nrm2_strided_batched: *single_double_precisions_complex_real
+      - scal_strided_batched: *single_double_precisions_complex_real
+      - asum_strided_batched: *single_double_precisions_complex_real
+
   
   - name: blas1
     category: nightly
@@ -242,6 +253,8 @@
     function:
       - asum_strided_batched: *double_precision_complex_real
       - nrm2_strided_batched: *double_precision_complex_real
+      - iamax_strided_batched: *double_precision_complex_real
+      - iamin_strided_batched: *double_precision_complex_real
 
 
   # blas1 swap variants
