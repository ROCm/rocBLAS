---
include: rocblas_common.yaml
include: known_bugs.yaml

Definitions:
  - &N_range
    - [ -1, 0, 5, 10, 500, 1000, 1024, 1025, 7111, 10000, 33792 ]

  - &incx_range
    - [1, 2]

  - &incx_quick_range
    - [-1, 1]

  - &incx_incy_range
    - { incx:  1, incy:  1 }
    - { incx:  1, incy:  2 }
    - { incx:  2, incy:  1 }
    - { incx:  1, incy: -1 }
    - { incx: -1, incy:  1 }
    - { incx: -1, incy: -1 }

  - &incx_incy_range_small
    - { incx: 2, incy: 2 }
    - { incx: -2, incy: -2 }

  - &alpha_beta_range
    - { alpha:  1.0, beta:  0.0 }
    - { alpha:  2.0, beta: -1.0 }

  - &alphai_betai_range
    - { alphai: 0.0 }
    - { alphai: 1.0}
    - { alphai: 2.0 }

Tests:

# ** quick **

<<<<<<< HEAD


  - name: blas1_xyinc
    category: quick
    N: *N_range
    incx_incy: *incx_incy_range
    function:
=======
  - name: blas1
    category: quick
    N: *N_range
    incx: *incx_quick_range
    function:
      - nrm2:  *single_double_precisions_complex_real
      - asum:  *single_double_precisions_complex_real
      - iamax: *single_double_precisions_complex_real
      - iamin: *single_double_precisions_complex_real

  - name: blas1_xyinc
    category: quick
    N: *N_range
    incx_incy: *incx_incy_range
    function:
      - copy:  *single_double_precisions_complex_real
>>>>>>> 56a91525
      - dot:   *half_bfloat_single_double_complex_real_precisions
      - dotc:  *single_double_precisions_complex
      - rot:   *rot_precisions
      - rotm:  *single_double_precisions_complex_real

  - name: blas1_with_alpha
    category: quick
    N: *N_range
    incx: *incx_quick_range
    alpha_beta: *alpha_beta_range
    alphai_betai: *alphai_betai_range
    function:
      - scal:  *single_double_precisions_complex_real
      - scal:  *single_double_complex_real_in_complex_out

  - name: blas1_with_alpha
    category: quick
    N: *N_range
    incx_incy: *incx_incy_range
    alpha_beta: *alpha_beta_range
    alphai_betai: *alphai_betai_range
    function:
<<<<<<< HEAD
      - scal_batched: *single_double_precisions_complex_real
      - scal_batched: *single_double_complex_real_in_complex_out
      - axpy:  *half_single_precisions_complex_real
=======
      - axpy:  *half_single_precisions_complex_real
      - copy_batched:  *single_double_precisions_complex_real
>>>>>>> 56a91525

  - name: blas1
    category: quick
    function:
      - rotg:  *rotg_precisions
      - rotmg: *single_double_precisions_complex_real

# ** pre_checkin **

<<<<<<< HEAD
=======
# ** pre_checkin **

>>>>>>> 56a91525
  - name: blas1_with_alpha
    category: pre_checkin
    N: [ 50000, 1049600 ]
    incx_incy: *incx_incy_range
    alpha_beta: *alpha_beta_range
    alphai_betai: *alphai_betai_range
    function:
      - axpy:  *half_single_precisions_complex_real
      - scal:  *single_double_precisions_complex_real
      - scal:  *single_double_complex_real_in_complex_out

  - name: blas1_with_incxy
    category: pre_checkin
    N: [ 50000, 1049600 ]
    incx_incy: *incx_incy_range
    function:
      - copy:  *single_double_precisions_complex_real
      - dot:   *double_precision_complex_real
      - dotc:  *double_precision_complex_real
      - rot:   *rot_precisions
      - rotm:   *single_double_precisions_complex_real

  - name: blas1_without_incy
    category: pre_checkin
    N: [ 50000, 1049600 ]
    incx: *incx_range
    function:
      - nrm2:  *double_precision_complex_real
      - asum:  *double_precision_complex_real
      - iamax: *single_double_precisions_complex_real
      - iamin: *single_double_precisions_complex_real


# ** nightly **

  - name: blas1_with_alpha
    category: nightly
    N: [ 4000000 ]
    incx_incy: *incx_incy_range
    alpha_beta: *alpha_beta_range
    alphai_betai: *alphai_betai_range
    function:
      - axpy:  *half_single_precisions_complex_real
      - scal:  *single_double_precisions_complex_real
      - scal:  *single_double_complex_real_in_complex_out

  - name: blas1_with_incxy
    category: nightly
    N: [ 4000000 ]
    incx_incy: *incx_incy_range
    function:
      - iamax: *single_double_precisions_complex_real
      - iamin: *single_double_precisions_complex_real
      - copy:  *single_double_precisions_complex_real
      - dot:   *double_precision_complex_real
      - dotc:  *double_precision_complex_real
      - swap:  *single_double_precisions_complex_real
      - rot:   *rot_precisions
      - rotm:   *single_double_precisions_complex_real

  - name: blas1
    category: nightly
    N: [ 4000000 ]
    incx: *incx_range
    function:
      - iamax: *single_double_precisions_complex_real
      - iamin: *single_double_precisions_complex_real

<<<<<<< HEAD
# alpha and incx incy
=======

>>>>>>> 56a91525
# scal batched and strided variants (uses alpha)

  - name: blas1_batched
    category: quick
    N: [ -1, 0, 5, 33792 ]
    incx_incy: *incx_incy_range
    alpha_beta: *alpha_beta_range
    alphai_betai: *alphai_betai_range
    batch_count: [-1, 0, 5]
    function:
      - scal_batched: *single_double_precisions_complex_real
      - scal_batched: *single_double_complex_real_in_complex_out

  - name: blas1_strided_batched
    category: quick
    N: [ -1, 0, 5, 33792 ]
    incx_incy: *incx_incy_range
    alpha_beta: *alpha_beta_range
    alphai_betai: *alphai_betai_range
    batch_count: [-1, 0, 5]
    stride_scale: [ 1.5 ]
    function:
      - scal_strided_batched: *single_double_precisions_complex_real
      - scal_strided_batched: *single_double_complex_real_in_complex_out

  - name: blas1_batched
    category: pre_checkin
    N: [ 1048576 ]
    incx_incy: *incx_incy_range
    alpha_beta: *alpha_beta_range
    alphai_betai: *alphai_betai_range
    batch_count: [2]
    function:
      - scal_batched: *single_double_precisions_complex_real
      - scal_batched: *single_double_complex_real_in_complex_out

  - name: blas1_strided_batched
    category: pre_checkin
    N: [ 1048576 ]
    incx_incy: *incx_incy_range
    alpha_beta: *alpha_beta_range
    alphai_betai: *alphai_betai_range
    batch_count: [2]
    stride_scale: [ 1.5 ]
    function:
      - scal_strided_batched: *single_double_precisions_complex_real
      - scal_strided_batched: *single_double_complex_real_in_complex_out

  - name: blas1_batched
    category: nightly
    N: [ 4000000 ]
    incx_incy: *incx_incy_range_small
    alpha_beta: *alpha_beta_range
    alphai_betai: *alphai_betai_range
    batch_count: [ 2 ]
    function:
      - scal_batched: *single_double_precisions_complex_real
      - scal_batched: *single_double_complex_real_in_complex_out

  - name: blas1_batched
    category: nightly
    N: [ 10 ]
    incx_incy: *incx_incy_range_small
    alpha_beta: *alpha_beta_range
    alphai_betai: *alphai_betai_range
    batch_count: [ 5000 ]
    function:
      - scal_batched: *single_double_precisions_complex_real
      - scal_batched:  *single_double_complex_real_in_complex_out

  - name: blas1_strided_batched
    category: nightly
    N: [ 4000000 ]
    incx_incy: *incx_incy_range_small
    alpha_beta: *alpha_beta_range
    alphai_betai: *alphai_betai_range
    batch_count: [ 2 ]
    stride_scale: [ 1.2 ]
    function:
      - scal_strided_batched: *single_double_precisions_complex_real
      - scal_strided_batched: *single_double_complex_real_in_complex_out
<<<<<<< HEAD
 
=======

>>>>>>> 56a91525
  - name: blas1_strided_batched
    category: nightly
    N: [ 10 ]
    incx_incy: *incx_incy_range_small
    alpha_beta: *alpha_beta_range
    alphai_betai: *alphai_betai_range
    batch_count: [ 5000 ]
    stride_scale: [ 2 ]
    function:
      - scal_strided_batched: *single_double_precisions_complex_real
      - scal_strided_batched:  *single_double_complex_real_in_complex_out

<<<<<<< HEAD
# incx no alpha
# nrm2,asum,iamax,iamin all variants

  - name: blas1
    category: quick
    N: *N_range
    incx: *incx_quick_range
    function:
      - nrm2:  *single_double_precisions_complex_real
      - asum:  *single_double_precisions_complex_real
      - iamax: *single_double_precisions_complex_real
      - iamin: *single_double_precisions_complex_real
=======
    # nrm2,asum batched and strided variants
>>>>>>> 56a91525

  - name: blas1_batched
    category: quick
    N: [ -1, 0, 5, 33792 ]
    incx: *incx_range
    batch_count: [-1, 0, 257]
    function:
      - asum_batched: *single_double_precisions_complex_real
      - nrm2_batched: *single_double_precisions_complex_real

  - name: blas1_strided_batched
    category: quick
    N: [ -1, 0, 5, 33792 ]
    incx: *incx_range
    batch_count: [-1, 0, 257]
    stride_scale: [ 1.5 ]
    function:
      - asum_strided_batched: *single_double_precisions_complex_real
      - nrm2_strided_batched: *single_double_precisions_complex_real

  - name: blas1_batched
    category: pre_checkin
    N: [ 1048576 ]
    incx: *incx_range
    batch_count: [2]
    function:
      - asum_batched: *double_precision_complex_real
      - nrm2_batched: *double_precision_complex_real

  - name: blas1_strided_batched
    category: pre_checkin
    N: [ 1048576 ]
    incx: *incx_range
    batch_count: [2]
    stride_scale: [ 1.5 ]
    function:
      - asum_strided_batched: *double_precision_complex_real
      - nrm2_strided_batched: *double_precision_complex_real

  - name: blas1
    category: nightly
    N: [ 300001 ]
    incx: *incx_range
    function:
      - nrm2:  *double_precision_complex_real
      - asum:  *double_precision_complex_real

  - name: blas1_batched
    category: nightly
    N: [ 300001 ]
    incx: *incx_range
    batch_count: [ 65 ]
    function:
      - asum_batched: *double_precision_complex_real
      - nrm2_batched: *double_precision_complex_real

  - name: blas1_strided_batched
    category: nightly
    N: [ 300001 ]
    incx: *incx_range
    batch_count: [ 65 ]
    stride_scale: [ 1 ]
    function:
      - asum_strided_batched: *double_precision_complex_real
      - nrm2_strided_batched: *double_precision_complex_real


  # blas1 swap and copy variants
  - name: blas1_swap
    category: quick
    N: [ -1, 0, 1025] 
    incx: [ 1 ]
    incy: [ 1 ]
    function: 
      - swap: *single_double_precisions_complex_real
      - copy: *single_double_precisions_complex_real

  - name: blas1_swap
    category: pre_checkin
    N: [ 5000, 800000 ]
    incx_incy: *incx_incy_range
    function: 
      - swap: *single_double_precisions_complex_real
      - copy: *single_double_precisions_complex_real

  - name: blas1_swap_batched
    category: quick
    N: [ -1, 0, 1025] 
    incx: [ 1 ]
    incy: [ 1 ]
    batch_count: [-1, 0, 257]
    function: 
      - swap_batched: *single_double_precisions_complex_real
      - copy_batched: *single_double_precisions_complex_real
<<<<<<< HEAD

=======
            
>>>>>>> 56a91525
  - name: blas1_swap_batched
    category: pre_checkin
    N: [ 5000, 800000 ]
    incx_incy: *incx_incy_range
    batch_count: [1, 7]
    function: 
      - swap_batched: *single_double_precisions_complex_real
      - copy_batched: *single_double_precisions_complex_real

  - name: blas1_swap_strided_batched
    category: quick
    N: [ -1, 0, 1025] 
    incx: [ 1 ]
    incy: [ 1 ]
    batch_count: [-1, 0, 257]
    stride_scale: [ 1 ]
    function:
      - swap_strided_batched: *single_double_precisions_complex_real
      - copy_strided_batched:  *single_double_precisions_complex_real

  - name: blas1_swap_strided_batched
    category: pre_checkin
    N: [ 5000, 800000 ]
    incx_incy: *incx_incy_range
    batch_count: [1, 7] 
    stride_scale: [ 1 ]
    function:
      - swap_strided_batched: *single_double_precisions_complex_real
      - copy_strided_batched:  *single_double_precisions_complex_real

# bad args
  - name: blas1_bad_arg
    category: pre_checkin
    function:
      - nrm2_bad_arg:  *single_double_precisions_complex_real
      - nrm2_batched_bad_arg:  *single_double_precisions_complex_real
      - nrm2_strided_batched_bad_arg:  *single_double_precisions_complex_real
      - asum_bad_arg:  *single_double_precisions_complex_real
      - asum_batched_bad_arg:  *single_double_precisions_complex_real
      - asum_strided_batched_bad_arg:  *single_double_precisions_complex_real
      - iamax_bad_arg: *single_double_precisions_complex_real
      - iamin_bad_arg: *single_double_precisions_complex_real
      - axpy_bad_arg:  *half_single_precisions_complex_real
      - copy_bad_arg:  *single_double_precisions_complex_real
      - dot_bad_arg:   *half_bfloat_single_double_complex_real_precisions
      - dotc_bad_arg:  *single_double_precisions_complex
      - scal_bad_arg:  *single_double_precisions_complex_real
      - scal_bad_arg:  *single_double_complex_real_in_complex_out
      - swap_bad_arg:  *single_double_precisions_complex_real
      - swap_batched_bad_arg:  *single_double_precisions_complex_real
      - swap_strided_batched_bad_arg:  *single_double_precisions_complex_real
      - rot_bad_arg:   *rot_precisions
      - rotg_bad_arg:  *rotg_precisions
      - rotm_bad_arg:  *single_double_precisions_complex_real
      - rotmg_bad_arg: *single_double_precisions_complex_real

  - name: blas1_batched_bad_arg
    category: pre_checkin
    batch_count: [1, 10]
    function:
      - scal_batched_bad_arg:  *single_double_precisions_complex_real
      - scal_batched_bad_arg:  *single_double_complex_real_in_complex_out
      - copy_batched_bad_arg:  *single_double_precisions_complex_real

  - name: blas1_strided_batched_bad_arg
    category: pre_checkin
    batch_count: [1, 10]
    strideScale: [ 1 ]
    function:
      - scal_strided_batched_bad_arg:  *single_double_precisions_complex_real
      - scal_strided_batched_bad_arg:  *single_double_complex_real_in_complex_out
      - copy_strided_batched_bad_arg:  *single_double_precisions_complex_real

...<|MERGE_RESOLUTION|>--- conflicted
+++ resolved
@@ -37,7 +37,6 @@
 
 # ** quick **
 
-<<<<<<< HEAD
 
 
   - name: blas1_xyinc
@@ -45,24 +44,7 @@
     N: *N_range
     incx_incy: *incx_incy_range
     function:
-=======
-  - name: blas1
-    category: quick
-    N: *N_range
-    incx: *incx_quick_range
-    function:
-      - nrm2:  *single_double_precisions_complex_real
-      - asum:  *single_double_precisions_complex_real
-      - iamax: *single_double_precisions_complex_real
-      - iamin: *single_double_precisions_complex_real
-
-  - name: blas1_xyinc
-    category: quick
-    N: *N_range
-    incx_incy: *incx_incy_range
-    function:
       - copy:  *single_double_precisions_complex_real
->>>>>>> 56a91525
       - dot:   *half_bfloat_single_double_complex_real_precisions
       - dotc:  *single_double_precisions_complex
       - rot:   *rot_precisions
@@ -85,14 +67,9 @@
     alpha_beta: *alpha_beta_range
     alphai_betai: *alphai_betai_range
     function:
-<<<<<<< HEAD
       - scal_batched: *single_double_precisions_complex_real
       - scal_batched: *single_double_complex_real_in_complex_out
       - axpy:  *half_single_precisions_complex_real
-=======
-      - axpy:  *half_single_precisions_complex_real
-      - copy_batched:  *single_double_precisions_complex_real
->>>>>>> 56a91525
 
   - name: blas1
     category: quick
@@ -102,11 +79,6 @@
 
 # ** pre_checkin **
 
-<<<<<<< HEAD
-=======
-# ** pre_checkin **
-
->>>>>>> 56a91525
   - name: blas1_with_alpha
     category: pre_checkin
     N: [ 50000, 1049600 ]
@@ -175,11 +147,8 @@
       - iamax: *single_double_precisions_complex_real
       - iamin: *single_double_precisions_complex_real
 
-<<<<<<< HEAD
 # alpha and incx incy
-=======
-
->>>>>>> 56a91525
+
 # scal batched and strided variants (uses alpha)
 
   - name: blas1_batched
@@ -261,11 +230,7 @@
     function:
       - scal_strided_batched: *single_double_precisions_complex_real
       - scal_strided_batched: *single_double_complex_real_in_complex_out
-<<<<<<< HEAD
  
-=======
-
->>>>>>> 56a91525
   - name: blas1_strided_batched
     category: nightly
     N: [ 10 ]
@@ -278,7 +243,6 @@
       - scal_strided_batched: *single_double_precisions_complex_real
       - scal_strided_batched:  *single_double_complex_real_in_complex_out
 
-<<<<<<< HEAD
 # incx no alpha
 # nrm2,asum,iamax,iamin all variants
 
@@ -291,9 +255,6 @@
       - asum:  *single_double_precisions_complex_real
       - iamax: *single_double_precisions_complex_real
       - iamin: *single_double_precisions_complex_real
-=======
-    # nrm2,asum batched and strided variants
->>>>>>> 56a91525
 
   - name: blas1_batched
     category: quick
@@ -388,11 +349,8 @@
     function: 
       - swap_batched: *single_double_precisions_complex_real
       - copy_batched: *single_double_precisions_complex_real
-<<<<<<< HEAD
-
-=======
+
             
->>>>>>> 56a91525
   - name: blas1_swap_batched
     category: pre_checkin
     N: [ 5000, 800000 ]
