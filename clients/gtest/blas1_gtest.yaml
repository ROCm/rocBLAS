---
include: rocblas_common.yaml
include: known_bugs.yaml

Definitions:
  - &N_range
    - [ -1, 0, 5, 10, 500, 1000, 1024, 1025, 7111, 10000, 33792 ]

  - &incx_range
    - [1, 2]

  - &incx_quick_range
    - [-1, 1]

  - &incx_incy_range
    - { incx:  1, incy:  1 }
    - { incx:  1, incy:  2 }
    - { incx:  2, incy:  1 }
    - { incx:  1, incy: -1 }
    - { incx: -1, incy:  1 }
    - { incx: -1, incy: -1 }

  - &incx_incy_range_small
    - { incx: 2, incy: 2 }
    - { incx: -2, incy: -2 }

  - &alpha_beta_range
    - { alpha:  1.0, beta:  0.0 }
    - { alpha:  2.0, beta: -1.0 }

  - &alphai_betai_range
    - { alphai: 0.0 }
    - { alphai: 1.0}
    - { alphai: 2.0 }

Tests:

# ** quick **

  - name: blas1
    category: quick
    N: *N_range
    incx: *incx_quick_range
    function:
      - nrm2:  *single_double_precisions_complex_real
      - asum:  *single_double_precisions_complex_real
      - iamax: *single_double_precisions_complex_real
      - iamin: *single_double_precisions_complex_real

  - name: blas1_xyinc
    category: quick
    N: *N_range
    incx_incy: *incx_incy_range
    function:
      - copy:  *single_double_precisions_complex_real
      - dot:   *half_bfloat_single_double_complex_real_precisions
      - dotc:  *single_double_precisions_complex
      - rot:   *rot_precisions
      - rotm:  *single_double_precisions_complex_real

  - name: blas1_with_alpha
    category: quick
    N: *N_range
    incx: *incx_quick_range
    alpha_beta: *alpha_beta_range
    alphai_betai: *alphai_betai_range
    function:
      - scal:  *single_double_precisions_complex_real
      - scal:  *single_double_complex_real_in_complex_out

  - name: blas1_with_alpha
    category: quick
    N: *N_range
    incx_incy: *incx_incy_range
    alpha_beta: *alpha_beta_range
    alphai_betai: *alphai_betai_range
    function:
<<<<<<< HEAD
      - axpy:  *half_single_precisions_complex_real
=======
      - scal_batched: *single_double_precisions_complex_real
      - scal_batched: *single_double_complex_real_in_complex_out
      - asum_batched: *single_double_precisions_complex_real
      - nrm2_batched: *single_double_precisions_complex_real
      - copy_batched:  *single_double_precisions_complex_real
>>>>>>> de009764

  - name: blas1
    category: quick
    function:
<<<<<<< HEAD
      - rotg:  *rotg_precisions
      - rotmg: *single_double_precisions_complex_real
=======
      - scal_strided_batched: *single_double_precisions_complex_real
      - scal_strided_batched: *single_double_complex_real_in_complex_out
      - asum_strided_batched: *single_double_precisions_complex_real
      - nrm2_strided_batched: *single_double_precisions_complex_real
      - copy_strided_batched:  *single_double_precisions_complex_real
>>>>>>> de009764

# ** pre_checkin **

  - name: blas1_with_alpha
    category: pre_checkin
    N: [ 50000, 1049600 ]
    incx_incy: *incx_incy_range
    alpha_beta: *alpha_beta_range
    alphai_betai: *alphai_betai_range
    function:
      - axpy:  *half_single_precisions_complex_real
      - scal:  *single_double_precisions_complex_real
      - scal:  *single_double_complex_real_in_complex_out

  - name: blas1_with_incxy
    category: pre_checkin
    N: [ 50000, 1049600 ]
    incx_incy: *incx_incy_range
    function:
      - copy:  *single_double_precisions_complex_real
      - dot:   *double_precision_complex_real
      - dotc:  *double_precision_complex_real
      - rot:   *rot_precisions
      - rotm:   *single_double_precisions_complex_real

  - name: blas1_without_incy
    category: pre_checkin
    N: [ 50000, 1049600 ]
    incx: *incx_range
    function:
      - nrm2:  *double_precision_complex_real
      - asum:  *double_precision_complex_real
      - iamax: *single_double_precisions_complex_real
      - iamin: *single_double_precisions_complex_real


# ** nightly **

  - name: blas1_with_alpha
    category: nightly
    N: [ 4000000 ]
    incx_incy: *incx_incy_range
    alpha_beta: *alpha_beta_range
    alphai_betai: *alphai_betai_range
    function:
      - axpy:  *half_single_precisions_complex_real
      - scal:  *single_double_precisions_complex_real
      - scal:  *single_double_complex_real_in_complex_out

  - name: blas1_with_incxy
    category: nightly
    N: [ 4000000 ]
    incx_incy: *incx_incy_range
    function:
      - iamax: *single_double_precisions_complex_real
      - iamin: *single_double_precisions_complex_real
      - copy:  *single_double_precisions_complex_real
      - dot:   *double_precision_complex_real
      - dotc:  *double_precision_complex_real
      - swap:  *single_double_precisions_complex_real
      - rot:   *rot_precisions
      - rotm:   *single_double_precisions_complex_real

  - name: blas1
    category: nightly
    N: [ 4000000 ]
    incx: *incx_range
    function:
      - iamax: *single_double_precisions_complex_real
      - iamin: *single_double_precisions_complex_real


# scal batched and strided variants (uses alpha)

  - name: blas1_batched
    category: quick
    N: [ -1, 0, 5, 33792 ]
    incx_incy: *incx_incy_range
    alpha_beta: *alpha_beta_range
    alphai_betai: *alphai_betai_range
    batch_count: [-1, 0, 5]
    function:
      - scal_batched: *single_double_precisions_complex_real
      - scal_batched: *single_double_complex_real_in_complex_out
<<<<<<< HEAD
=======
      - asum_batched: *double_precision_complex_real
      - nrm2_batched: *double_precision_complex_real
      - copy_batched:  *single_double_precisions_complex_real
>>>>>>> de009764

  - name: blas1_strided_batched
    category: quick
    N: [ -1, 0, 5, 33792 ]
    incx_incy: *incx_incy_range
    alpha_beta: *alpha_beta_range
    alphai_betai: *alphai_betai_range
    batch_count: [-1, 0, 5]
    stride_scale: [ 1.5 ]
    function:
      - scal_strided_batched: *single_double_precisions_complex_real
      - scal_strided_batched: *single_double_complex_real_in_complex_out
<<<<<<< HEAD
=======
      - asum_strided_batched: *double_precision_complex_real
      - nrm2_strided_batched: *double_precision_complex_real
      - copy_strided_batched:  *single_double_precisions_complex_real
>>>>>>> de009764

  - name: blas1_batched
    category: pre_checkin
    N: [ 1048576 ]
    incx_incy: *incx_incy_range
    alpha_beta: *alpha_beta_range
    alphai_betai: *alphai_betai_range
    batch_count: [2]
    function:
      - scal_batched: *single_double_precisions_complex_real
      - scal_batched: *single_double_complex_real_in_complex_out

  - name: blas1_strided_batched
    category: pre_checkin
    N: [ 1048576 ]
    incx_incy: *incx_incy_range
    alpha_beta: *alpha_beta_range
    alphai_betai: *alphai_betai_range
    batch_count: [2]
    stride_scale: [ 1.5 ]
    function:
      - scal_strided_batched: *single_double_precisions_complex_real
      - scal_strided_batched: *single_double_complex_real_in_complex_out

  - name: blas1_batched
    category: nightly
    N: [ 4000000 ]
    incx_incy: *incx_incy_range_small
    alpha_beta: *alpha_beta_range
    alphai_betai: *alphai_betai_range
    batch_count: [ 2 ]
    function:
      - scal_batched: *single_double_precisions_complex_real
      - scal_batched: *single_double_complex_real_in_complex_out
      - copy_batched:  *single_double_precisions_complex_real

  - name: blas1_batched
    category: nightly
    N: [ 10 ]
    incx_incy: *incx_incy_range_small
    alpha_beta: *alpha_beta_range
    alphai_betai: *alphai_betai_range
    batch_count: [ 5000 ]
    function:
      - scal_batched: *single_double_precisions_complex_real
      - scal_batched:  *single_double_complex_real_in_complex_out
      - copy_batched:  *single_double_precisions_complex_real

  - name: blas1_strided_batched
    category: nightly
    N: [ 4000000 ]
    incx_incy: *incx_incy_range_small
    alpha_beta: *alpha_beta_range
    alphai_betai: *alphai_betai_range
    batch_count: [ 2 ]
    stride_scale: [ 1.2 ]
    function:
      - scal_strided_batched: *single_double_precisions_complex_real
      - scal_strided_batched: *single_double_complex_real_in_complex_out
      - copy_strided_batched:  *single_double_precisions_complex_real

  - name: blas1_strided_batched
    category: nightly
    N: [ 10 ]
    incx_incy: *incx_incy_range_small
    alpha_beta: *alpha_beta_range
    alphai_betai: *alphai_betai_range
    batch_count: [ 5000 ]
    stride_scale: [ 2 ]
    function:
      - scal_strided_batched: *single_double_precisions_complex_real
      - scal_strided_batched:  *single_double_complex_real_in_complex_out
      - copy_strided_batched:  *single_double_precisions_complex_real

    # nrm2,asum batched and strided variants

  - name: blas1_batched
    category: quick
    N: [ -1, 0, 5, 33792 ]
    incx: *incx_range
    batch_count: [-1, 0, 257]
    function:
      - asum_batched: *single_double_precisions_complex_real
      - nrm2_batched: *single_double_precisions_complex_real

  - name: blas1_strided_batched
    category: quick
    N: [ -1, 0, 5, 33792 ]
    incx: *incx_range
    batch_count: [-1, 0, 257]
    stride_scale: [ 1.5 ]
    function:
      - asum_strided_batched: *single_double_precisions_complex_real
      - nrm2_strided_batched: *single_double_precisions_complex_real

  - name: blas1_batched
    category: pre_checkin
    N: [ 1048576 ]
    incx: *incx_range
    batch_count: [2]
    function:
      - asum_batched: *double_precision_complex_real
      - nrm2_batched: *double_precision_complex_real

  - name: blas1_strided_batched
    category: pre_checkin
    N: [ 1048576 ]
    incx: *incx_range
    batch_count: [2]
    stride_scale: [ 1.5 ]
    function:
      - asum_strided_batched: *double_precision_complex_real
      - nrm2_strided_batched: *double_precision_complex_real

  - name: blas1
    category: nightly
    N: [ 300001 ]
    incx: *incx_range
    function:
      - nrm2:  *double_precision_complex_real
      - asum:  *double_precision_complex_real

  - name: blas1_batched
    category: nightly
    N: [ 300001 ]
    incx: *incx_range
    batch_count: [ 65 ]
    function:
      - asum_batched: *double_precision_complex_real
      - nrm2_batched: *double_precision_complex_real

  - name: blas1_strided_batched
    category: nightly
    N: [ 300001 ]
    incx: *incx_range
    batch_count: [ 65 ]
    stride_scale: [ 1 ]
    function:
      - asum_strided_batched: *double_precision_complex_real
      - nrm2_strided_batched: *double_precision_complex_real


  # blas1 swap variants
  - name: blas1_swap
    category: quick
    N: [ -1, 0, 1025] 
    incx: [ 1 ]
    incy: [ 1 ]
    function: 
      - swap: *single_double_precisions_complex_real

  - name: blas1_swap
    category: pre_checkin
    N: [ 5000, 800000 ]
    incx_incy: *incx_incy_range
    function: 
      - swap: *single_double_precisions_complex_real

  - name: blas1_swap_batched
    category: quick
    N: [ -1, 0, 1025] 
    incx: [ 1 ]
    incy: [ 1 ]
    batch_count: [-1, 0, 257]
    function: 
      - swap_batched: *single_double_precisions_complex_real

  - name: blas1_swap_batched
    category: pre_checkin
    N: [ 5000, 800000 ]
    incx_incy: *incx_incy_range
    batch_count: [1, 7]
    function: 
      - swap_batched: *single_double_precisions_complex_real

  - name: blas1_swap_strided_batched
    category: quick
    N: [ -1, 0, 1025] 
    incx: [ 1 ]
    incy: [ 1 ]
    batch_count: [-1, 0, 257]
    stride_scale: [ 1 ]
    function:
      - swap_strided_batched: *single_double_precisions_complex_real

  - name: blas1_swap_strided_batched
    category: pre_checkin
    N: [ 5000, 800000 ]
    incx_incy: *incx_incy_range
    batch_count: [1, 7] 
    stride_scale: [ 1 ]
    function:
      - swap_strided_batched: *single_double_precisions_complex_real

# bad args
  - name: blas1_bad_arg
    category: pre_checkin
    function:
      - nrm2_bad_arg:  *single_double_precisions_complex_real
      - nrm2_batched_bad_arg:  *single_double_precisions_complex_real
      - nrm2_strided_batched_bad_arg:  *single_double_precisions_complex_real
      - asum_bad_arg:  *single_double_precisions_complex_real
      - asum_batched_bad_arg:  *single_double_precisions_complex_real
      - asum_strided_batched_bad_arg:  *single_double_precisions_complex_real
      - iamax_bad_arg: *single_double_precisions_complex_real
      - iamin_bad_arg: *single_double_precisions_complex_real
      - axpy_bad_arg:  *half_single_precisions_complex_real
      - copy_bad_arg:  *single_double_precisions_complex_real
      - dot_bad_arg:   *half_bfloat_single_double_complex_real_precisions
      - dotc_bad_arg:  *single_double_precisions_complex
      - scal_bad_arg:  *single_double_precisions_complex_real
      - scal_bad_arg:  *single_double_complex_real_in_complex_out
      - swap_bad_arg:  *single_double_precisions_complex_real
      - swap_batched_bad_arg:  *single_double_precisions_complex_real
      - swap_strided_batched_bad_arg:  *single_double_precisions_complex_real
      - rot_bad_arg:   *rot_precisions
      - rotg_bad_arg:  *rotg_precisions
      - rotm_bad_arg:  *single_double_precisions_complex_real
      - rotmg_bad_arg: *single_double_precisions_complex_real

  - name: blas1_batched_bad_arg
    category: pre_checkin
    batch_count: [1, 10]
    function:
      - scal_batched_bad_arg:  *single_double_precisions_complex_real
      - scal_batched_bad_arg:  *single_double_complex_real_in_complex_out
      - copy_batched_bad_arg:  *single_double_precisions_complex_real

  - name: blas1_strided_batched_bad_arg
    category: pre_checkin
    batch_count: [1, 10]
    strideScale: [ 1 ]
    function:
      - scal_strided_batched_bad_arg:  *single_double_precisions_complex_real
      - scal_strided_batched_bad_arg:  *single_double_complex_real_in_complex_out
      - copy_strided_batched_bad_arg:  *single_double_precisions_complex_real

...<|MERGE_RESOLUTION|>--- conflicted
+++ resolved
@@ -75,29 +75,15 @@
     alpha_beta: *alpha_beta_range
     alphai_betai: *alphai_betai_range
     function:
-<<<<<<< HEAD
       - axpy:  *half_single_precisions_complex_real
-=======
-      - scal_batched: *single_double_precisions_complex_real
-      - scal_batched: *single_double_complex_real_in_complex_out
-      - asum_batched: *single_double_precisions_complex_real
-      - nrm2_batched: *single_double_precisions_complex_real
       - copy_batched:  *single_double_precisions_complex_real
->>>>>>> de009764
 
   - name: blas1
     category: quick
     function:
-<<<<<<< HEAD
       - rotg:  *rotg_precisions
       - rotmg: *single_double_precisions_complex_real
-=======
-      - scal_strided_batched: *single_double_precisions_complex_real
-      - scal_strided_batched: *single_double_complex_real_in_complex_out
-      - asum_strided_batched: *single_double_precisions_complex_real
-      - nrm2_strided_batched: *single_double_precisions_complex_real
-      - copy_strided_batched:  *single_double_precisions_complex_real
->>>>>>> de009764
+
 
 # ** pre_checkin **
 
@@ -182,12 +168,6 @@
     function:
       - scal_batched: *single_double_precisions_complex_real
       - scal_batched: *single_double_complex_real_in_complex_out
-<<<<<<< HEAD
-=======
-      - asum_batched: *double_precision_complex_real
-      - nrm2_batched: *double_precision_complex_real
-      - copy_batched:  *single_double_precisions_complex_real
->>>>>>> de009764
 
   - name: blas1_strided_batched
     category: quick
@@ -200,12 +180,6 @@
     function:
       - scal_strided_batched: *single_double_precisions_complex_real
       - scal_strided_batched: *single_double_complex_real_in_complex_out
-<<<<<<< HEAD
-=======
-      - asum_strided_batched: *double_precision_complex_real
-      - nrm2_strided_batched: *double_precision_complex_real
-      - copy_strided_batched:  *single_double_precisions_complex_real
->>>>>>> de009764
 
   - name: blas1_batched
     category: pre_checkin
@@ -240,7 +214,6 @@
     function:
       - scal_batched: *single_double_precisions_complex_real
       - scal_batched: *single_double_complex_real_in_complex_out
-      - copy_batched:  *single_double_precisions_complex_real
 
   - name: blas1_batched
     category: nightly
@@ -265,7 +238,6 @@
     function:
       - scal_strided_batched: *single_double_precisions_complex_real
       - scal_strided_batched: *single_double_complex_real_in_complex_out
-      - copy_strided_batched:  *single_double_precisions_complex_real
 
   - name: blas1_strided_batched
     category: nightly
@@ -278,7 +250,6 @@
     function:
       - scal_strided_batched: *single_double_precisions_complex_real
       - scal_strided_batched:  *single_double_complex_real_in_complex_out
-      - copy_strided_batched:  *single_double_precisions_complex_real
 
     # nrm2,asum batched and strided variants
 
@@ -348,7 +319,7 @@
       - nrm2_strided_batched: *double_precision_complex_real
 
 
-  # blas1 swap variants
+  # blas1 swap and copy variants
   - name: blas1_swap
     category: quick
     N: [ -1, 0, 1025] 
@@ -372,7 +343,8 @@
     batch_count: [-1, 0, 257]
     function: 
       - swap_batched: *single_double_precisions_complex_real
-
+      - copy_batched: *single_double_precisions_complex_real
+            
   - name: blas1_swap_batched
     category: pre_checkin
     N: [ 5000, 800000 ]
@@ -380,6 +352,7 @@
     batch_count: [1, 7]
     function: 
       - swap_batched: *single_double_precisions_complex_real
+      - copy_batched: *single_double_precisions_complex_real
 
   - name: blas1_swap_strided_batched
     category: quick
@@ -390,6 +363,7 @@
     stride_scale: [ 1 ]
     function:
       - swap_strided_batched: *single_double_precisions_complex_real
+      - copy_strided_batched:  *single_double_precisions_complex_real
 
   - name: blas1_swap_strided_batched
     category: pre_checkin
@@ -399,6 +373,7 @@
     stride_scale: [ 1 ]
     function:
       - swap_strided_batched: *single_double_precisions_complex_real
+      - copy_strided_batched:  *single_double_precisions_complex_real
 
 # bad args
   - name: blas1_bad_arg
