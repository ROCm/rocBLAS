---
include: rocblas_common.yaml
include: known_bugs.yaml

Definitions:
  - &incx_incy_range
    - { incx:  1, incy:  1 }
    - { incx:  1, incy:  2 }
    - { incx:  2, incy:  1 }
    - { incx:  1, incy: -1 }
    - { incx: -1, incy:  1 }
    - { incx: -1, incy: -1 }

  - &incx_incy_range_small
    - { incx: 2, incy: 2 }
    - { incx: -2, incy: -2 }

  - &alpha_beta_range
    - { alpha:  1.0, beta:  0.0 }
    - { alpha:  2.0, beta: -1.0 }

  - &alphai_betai_range
    - { alphai: 0.0 }
    - { alphai: 1.0}
    - { alphai: 2.0 }

Tests:
  - name: blas1
    category: quick
    N: [ -1, 0, 5, 10, 500, 1000, 1024, 1025, 7111, 10000, 33792 ]
    incx_incy: *incx_incy_range
    alpha_beta: *alpha_beta_range
    alphai_betai: *alphai_betai_range
    function:
      - nrm2:  *single_double_precisions_complex_real
      - asum:  *single_double_precisions_complex_real
      - iamax: *single_double_precisions_complex_real
      - iamin: *single_double_precisions_complex_real
      - axpy:  *half_single_precisions_complex_real
      - copy:  *single_double_precisions_complex_real
      - dot:   *half_bfloat_single_double_complex_real_precisions
      - dotc:  *single_double_precisions_complex
      - scal:  *single_double_precisions_complex_real
      - scal:  *single_double_complex_real_in_complex_out
      - rot:   *rot_precisions
      - rotm:  *single_double_precisions_complex_real

  - name: blas1
    category: quick
    function:
      - rotg:  *rotg_precisions
      - rotmg: *single_double_precisions_complex_real

  - name: blas1_batched
    category: quick
    N: [ -1, 0, 5, 33792 ]
    incx_incy: *incx_incy_range
    alpha_beta: *alpha_beta_range
    alphai_betai: *alphai_betai_range
    batch_count: [-1, 0, 5]
    function:
      - scal_batched: *single_double_precisions_complex_real
      - scal_batched: *single_double_complex_real_in_complex_out
      - asum_batched: *single_double_precisions_complex_real
      - nrm2_batched: *single_double_precisions_complex_real
      - dot_batched:   *half_bfloat_single_double_complex_real_precisions
      - dotc_batched:  *single_double_precisions_complex

  - name: blas1_strided_batched
    category: quick
    N: [ -1, 0, 5, 33792 ]
    incx_incy: *incx_incy_range
    alpha_beta: *alpha_beta_range
    alphai_betai: *alphai_betai_range
    batch_count: [-1, 0, 5]
    stride_scale: [ 1.5 ]
    function:
      - scal_strided_batched: *single_double_precisions_complex_real
      - scal_strided_batched: *single_double_complex_real_in_complex_out
      - asum_strided_batched: *single_double_precisions_complex_real
      - nrm2_strided_batched: *single_double_precisions_complex_real
      - dot_strided_batched:   *half_bfloat_single_double_complex_real_precisions
      - dotc_strided_batched:  *single_double_precisions_complex


  - name: blas1
    category: pre_checkin
    N: [ 50000, 1049600 ]
    incx_incy: *incx_incy_range
    alpha_beta: *alpha_beta_range
    alphai_betai: *alphai_betai_range
    function:
      - nrm2:  *double_precision_complex_real
      - asum:  *double_precision_complex_real
      - iamax: *single_double_precisions_complex_real
      - iamin: *single_double_precisions_complex_real
      - axpy:  *half_single_precisions_complex_real
      - copy:  *single_double_precisions_complex_real
      - dot:   *double_precision_complex_real
      - dotc:  *double_precision_complex_real
      - scal:  *single_double_precisions_complex_real
      - scal:  *single_double_complex_real_in_complex_out
      - rot:   *rot_precisions
      - rotm:   *single_double_precisions_complex_real

  - name: blas1_batched
    category: pre_checkin
    N: [ 1048576 ]
    incx_incy: *incx_incy_range
    alpha_beta: *alpha_beta_range
    alphai_betai: *alphai_betai_range
    batch_count: [2]
    function:
      - scal_batched: *single_double_precisions_complex_real
      - scal_batched: *single_double_complex_real_in_complex_out
      - asum_batched: *single_double_precisions_complex_real
      - nrm2_batched: *single_double_precisions_complex_real
      - dot_batched:   *double_precision_complex_real
      - dotc_batched:  *double_precision_complex_real

  - name: blas1_strided_batched
    category: pre_checkin
    N: [ 1048576 ]
    incx_incy: *incx_incy_range
    alpha_beta: *alpha_beta_range
    alphai_betai: *alphai_betai_range
    batch_count: [2]
    stride_scale: [ 1.5 ]
    function:
      - scal_strided_batched: *single_double_precisions_complex_real
      - scal_strided_batched: *single_double_complex_real_in_complex_out
      - asum_strided_batched: *single_double_precisions_complex_real
      - nrm2_strided_batched: *single_double_precisions_complex_real
      - dot_strided_batched:   *double_precision_complex_real
      - dotc_strided_batched:  *double_precision_complex_real

  - name: blas1
    category: nightly
    N: [ 4000000 ]
    incx_incy: *incx_incy_range
    alpha_beta: *alpha_beta_range
    alphai_betai: *alphai_betai_range
    function:
      - iamax: *single_double_precisions_complex_real
      - iamin: *single_double_precisions_complex_real
      - axpy:  *half_single_precisions_complex_real
      - copy:  *single_double_precisions_complex_real
      - dot:   *double_precision_complex_real
      - dotc:  *double_precision_complex_real
      - scal:  *single_double_precisions_complex_real
      - scal:  *single_double_complex_real_in_complex_out
      - swap:  *single_double_precisions_complex_real
      - rot:   *rot_precisions
      - rotm:   *single_double_precisions_complex_real


  - name: blas1_batched
    category: nightly
    N: [ 4000000 ]
    incx_incy: *incx_incy_range_small
    alpha_beta: *alpha_beta_range
    alphai_betai: *alphai_betai_range
    batch_count: [ 2 ]
    function:
      - scal_batched: *single_double_precisions_complex_real
      - scal_batched: *single_double_complex_real_in_complex_out
<<<<<<< HEAD
      - asum_batched: *single_double_precisions_complex_real
      - nrm2_batched: *single_double_precisions_complex_real
      - dot_batched:   *double_precision_complex_real
      - dotc_batched:  *double_precision_complex_real
=======
>>>>>>> 3cce16d5

  - name: blas1_batched
    category: nightly
    N: [ 10 ]
    incx_incy: *incx_incy_range_small
    alpha_beta: *alpha_beta_range
    alphai_betai: *alphai_betai_range
    batch_count: [ 5000 ]
    function:
      - scal_batched: *single_double_precisions_complex_real
      - scal_batched:  *single_double_complex_real_in_complex_out
      - dot_batched:   *double_precision_complex_real
      - dotc_batched:  *double_precision_complex_real

  - name: blas1_strided_batched
    category: nightly
    N: [ 4000000 ]
    incx_incy: *incx_incy_range_small
    alpha_beta: *alpha_beta_range
    alphai_betai: *alphai_betai_range
    batch_count: [ 2 ]
    stride_scale: [ 1.2 ]
    function:
      - scal_strided_batched: *single_double_precisions_complex_real
      - scal_strided_batched: *single_double_complex_real_in_complex_out
<<<<<<< HEAD
      - asum_strided_batched: *single_double_precisions_complex_real
      - nrm2_strided_batched: *single_double_precisions_complex_real
      - dot_strided_batched:   *double_precision_complex_real
=======
>>>>>>> 3cce16d5

  - name: blas1_strided_batched
    category: nightly
    N: [ 10 ]
    incx_incy: *incx_incy_range_small
    alpha_beta: *alpha_beta_range
    alphai_betai: *alphai_betai_range
    batch_count: [ 5000 ]
    stride_scale: [ 2 ]
    function:
      - scal_strided_batched: *single_double_precisions_complex_real
      - scal_strided_batched:  *single_double_complex_real_in_complex_out
      - dot_strided_batched:   *double_precision_complex_real
      - dotc_strided_batched:  *double_precision_complex_real

  
  - name: blas1
    category: nightly
    N: [ 300001 ]
    incx_incy: *incx_incy_range
    function:
      - nrm2:  *double_precision_complex_real
      - asum:  *double_precision_complex_real

  - name: blas1_batched
    category: nightly
    N: [ 300001 ]
    incx_incy: *incx_incy_range
    batch_count: [ 65 ]
    function:
      - asum_batched: *double_precision_complex_real
      - nrm2_batched: *double_precision_complex_real

  - name: blas1_strided_batched
    category: nightly
    N: [ 300001 ]
    incx_incy: *incx_incy_range_small
    batch_count: [ 65 ]
    stride_scale: [ 1 ]
    function:
      - asum_strided_batched: *double_precision_complex_real
      - nrm2_strided_batched: *double_precision_complex_real


  # blas1 swap variants
  - name: blas1_swap
    category: quick
    N: [ -1, 0, 1025] 
    incx: [ 1 ]
    incy: [ 1 ]
    function: 
      - swap: *single_double_precisions_complex_real

  - name: blas1_swap
    category: pre_checkin
    N: [ 5000, 800000 ]
    incx_incy: *incx_incy_range
    function: 
      - swap: *single_double_precisions_complex_real

  - name: blas1_swap_batched
    category: quick
    N: [ -1, 0, 1025] 
    incx: [ 1 ]
    incy: [ 1 ]
    batch_count: [-1, 0, 1]
    function: 
      - swap_batched: *single_double_precisions_complex_real

  - name: blas1_swap_batched
    category: pre_checkin
    N: [ 5000, 800000 ]
    incx_incy: *incx_incy_range
    batch_count: [1, 7]
    function: 
      - swap_batched: *single_double_precisions_complex_real

  - name: blas1_swap_strided_batched
    category: quick
    N: [ -1, 0, 1025] 
    incx: [ 1 ]
    incy: [ 1 ]
    batch_count: [-1, 0, 1]
    stride_scale: [ 1 ]
    function:
      - swap_strided_batched: *single_double_precisions_complex_real

  - name: blas1_swap_strided_batched
    category: pre_checkin
    N: [ 5000, 800000 ]
    incx_incy: *incx_incy_range
    batch_count: [1, 7] 
    stride_scale: [ 1 ]
    function:
      - swap_strided_batched: *single_double_precisions_complex_real


  - name: blas1_bad_arg
    category: pre_checkin
    function:
      - nrm2_bad_arg:  *single_double_precisions_complex_real
      - nrm2_batched_bad_arg:  *single_double_precisions_complex_real
      - nrm2_strided_batched_bad_arg:  *single_double_precisions_complex_real
      - asum_bad_arg:  *single_double_precisions_complex_real
      - asum_batched_bad_arg:  *single_double_precisions_complex_real
      - asum_strided_batched_bad_arg:  *single_double_precisions_complex_real
      - iamax_bad_arg: *single_double_precisions_complex_real
      - iamin_bad_arg: *single_double_precisions_complex_real
      - axpy_bad_arg:  *half_single_precisions_complex_real
      - copy_bad_arg:  *single_double_precisions_complex_real
      - dot_bad_arg:   *half_bfloat_single_double_complex_real_precisions
      - dotc_bad_arg:  *single_double_precisions_complex
      - scal_bad_arg:  *single_double_precisions_complex_real
      - scal_bad_arg:  *single_double_complex_real_in_complex_out
      - swap_bad_arg:  *single_double_precisions_complex_real
      - swap_batched_bad_arg:  *single_double_precisions_complex_real
      - swap_strided_batched_bad_arg:  *single_double_precisions_complex_real
      - rot_bad_arg:   *rot_precisions
      - rotg_bad_arg:  *rotg_precisions
      - rotm_bad_arg:  *single_double_precisions_complex_real
      - rotmg_bad_arg: *single_double_precisions_complex_real

  - name: blas1_batched_bad_arg
    category: pre_checkin
    batch_count: [1, 10]
    function:
      - scal_batched_bad_arg:  *single_double_precisions_complex_real
      - scal_batched_bad_arg:  *single_double_complex_real_in_complex_out
      - dot_batched_bad_arg:   *half_bfloat_single_double_complex_real_precisions
      - dotc_batched_bad_arg:  *single_double_precisions_complex

  - name: blas1_strided_batched_bad_arg
    category: pre_checkin
    batch_count: [1, 10]
    stride_scale: [ 1 ]
    function:
      - scal_strided_batched_bad_arg:  *single_double_precisions_complex_real
      - scal_strided_batched_bad_arg:  *single_double_complex_real_in_complex_out
      - dot_strided_batched_bad_arg:   *half_bfloat_single_double_complex_real_precisions
      - dotc_strided_batched_bad_arg:  *single_double_precisions_complex

...<|MERGE_RESOLUTION|>--- conflicted
+++ resolved
@@ -164,13 +164,8 @@
     function:
       - scal_batched: *single_double_precisions_complex_real
       - scal_batched: *single_double_complex_real_in_complex_out
-<<<<<<< HEAD
-      - asum_batched: *single_double_precisions_complex_real
-      - nrm2_batched: *single_double_precisions_complex_real
       - dot_batched:   *double_precision_complex_real
       - dotc_batched:  *double_precision_complex_real
-=======
->>>>>>> 3cce16d5
 
   - name: blas1_batched
     category: nightly
@@ -196,12 +191,7 @@
     function:
       - scal_strided_batched: *single_double_precisions_complex_real
       - scal_strided_batched: *single_double_complex_real_in_complex_out
-<<<<<<< HEAD
-      - asum_strided_batched: *single_double_precisions_complex_real
-      - nrm2_strided_batched: *single_double_precisions_complex_real
       - dot_strided_batched:   *double_precision_complex_real
-=======
->>>>>>> 3cce16d5
 
   - name: blas1_strided_batched
     category: nightly
