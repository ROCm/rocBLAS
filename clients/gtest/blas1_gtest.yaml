--- conflicted
+++ resolved
@@ -111,14 +111,9 @@
     function:
       - scal_batched: *single_double_precisions_complex_real
       - scal_batched: *single_double_complex_real_in_complex_out
-<<<<<<< HEAD
-      - asum_batched: *single_double_precisions_complex_real
-      - nrm2_batched: *single_double_precisions_complex_real
-      - copy_batched:  *single_double_precisions_complex_real
-=======
       - asum_batched: *double_precision_complex_real
       - nrm2_batched: *double_precision_complex_real
->>>>>>> e5cec694
+      - copy_batched:  *single_double_precisions_complex_real
 
   - name: blas1_strided_batched
     category: pre_checkin
@@ -131,14 +126,9 @@
     function:
       - scal_strided_batched: *single_double_precisions_complex_real
       - scal_strided_batched: *single_double_complex_real_in_complex_out
-<<<<<<< HEAD
-      - asum_strided_batched: *single_double_precisions_complex_real
-      - nrm2_strided_batched: *single_double_precisions_complex_real
-      - copy_strided_batched:  *single_double_precisions_complex_real
-=======
       - asum_strided_batched: *double_precision_complex_real
       - nrm2_strided_batched: *double_precision_complex_real
->>>>>>> e5cec694
+      - copy_strided_batched:  *single_double_precisions_complex_real
 
   - name: blas1
     category: nightly
