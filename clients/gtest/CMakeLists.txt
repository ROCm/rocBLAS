# ########################################################################
# Copyright 2018-2019 Advanced Micro Devices, Inc.
# ########################################################################

# For debugging, uncomment this
# set( CMAKE_CXX_FLAGS_RELEASE "${CMAKE_CXX_FLAGS_RELEASE} -g -O0" )
set(CMAKE_CXX_FLAGS "${CMAKE_CXX_FLAGS} -fopenmp")

# set( Boost_DEBUG ON )
set( Boost_USE_MULTITHREADED ON )
set( Boost_DETAILED_FAILURE_MSG ON )
set( Boost_ADDITIONAL_VERSIONS 1.65.1 1.65 )
set( Boost_USE_STATIC_LIBS OFF )

find_package( Boost COMPONENTS program_options )

if( NOT Boost_FOUND )
  message( STATUS "Dynamic boost libraries not found. Attempting to find static libraries " )
  set( Boost_USE_STATIC_LIBS ON )
  find_package( Boost COMPONENTS program_options )

  if( NOT Boost_FOUND )
    message( FATAL_ERROR "boost is a required dependency and is not found;  try adding boost path to CMAKE_PREFIX_PATH" )
  endif( )
endif( )

# Linking lapack library requires fortran flags
enable_language( Fortran )
find_package( cblas CONFIG REQUIRED )
if( NOT cblas_FOUND )
  message( FATAL_ERROR "cblas is a required dependency and is not found;  try adding cblas path to CMAKE_PREFIX_PATH" )
endif( )

find_package( GTest REQUIRED )

set( THREADS_PREFER_PTHREAD_FLAG ON )
find_package( Threads REQUIRED )

if( BUILD_WITH_TENSILE )
  set(Tensile_TEST_SRC
      gemm_gtest.cpp
      trmm_gtest.cpp
      trsm_gtest.cpp
      trsv_gtest.cpp
      )

  set(rocblas_test_source
    ${Tensile_TEST_SRC}
    geam_gtest.cpp
    trtri_gtest.cpp
    )
endif( )

set(rocblas_no_tensile_test_source
    rocblas_gtest_main.cpp
    set_get_pointer_mode_gtest.cpp
    logging_mode_gtest.cpp
    set_get_vector_gtest.cpp
    set_get_matrix_gtest.cpp
    blas1_gtest.cpp
    # blas2
    gemv_gtest.cpp
<<<<<<< HEAD
    hemv_gtest.cpp
=======
    trmv_gtest.cpp
>>>>>>> f39d847f
    tbmv_gtest.cpp
    ger_gtest.cpp
    syr_gtest.cpp
    symv_gtest.cpp
    )

if(LINK_BLIS)
  set( BLIS_CPP ../common/blis_interface.cpp )
endif()

set( rocblas_benchmark_common
      ../common/utility.cpp
      ../common/cblas_interface.cpp
      ${BLIS_CPP}
      ../common/rocblas_parse_data.cpp
    )

add_executable( rocblas-test ${rocblas_no_tensile_test_source} ${rocblas_test_source} ${rocblas_benchmark_common} )

if( BUILD_WITH_TENSILE )
    target_compile_definitions( rocblas-test PRIVATE BUILD_WITH_TENSILE=1 GOOGLE_TEST )
else()
    target_compile_definitions( rocblas-test PRIVATE BUILD_WITH_TENSILE=0 GOOGLE_TEST )
endif()

# Internal header includes
target_include_directories( rocblas-test
  PRIVATE
    $<BUILD_INTERFACE:${CMAKE_CURRENT_SOURCE_DIR}/../include>
    $<BUILD_INTERFACE:${CMAKE_CURRENT_SOURCE_DIR}/../../library/include>
)

# External header includes included as system files
target_include_directories( rocblas-test
  SYSTEM PRIVATE
    $<BUILD_INTERFACE:${HIP_INCLUDE_DIRS}>
    $<BUILD_INTERFACE:${HCC_INCLUDE_DIRS}>
    $<BUILD_INTERFACE:${Boost_INCLUDE_DIRS}>
    $<BUILD_INTERFACE:${GTEST_INCLUDE_DIRS}>
    $<BUILD_INTERFACE:${CBLAS_INCLUDE_DIRS}>
    $<BUILD_INTERFACE:${BLIS_INCLUDE_DIR}>
    )

set( BLIS_INCLUDE_DIR ${CMAKE_SOURCE_DIR}/build/deps/blis/include/blis )
set( BLIS_LIBRARY ${CMAKE_SOURCE_DIR}/build/deps/blis/lib/libblis.so )

if( OS_ID_rhel OR OS_ID_centos OR OS_ID_sles)
    if( OS_ID_rhel OR OS_ID_centos)
        # defer OpenMP include as search order must come after clang
        set( XXX_OPENMP_INCLUDE_DIR /opt/rh/devtoolset-7/root/usr/lib/gcc/x86_64-redhat-linux/7/include )
        set( OPENMP_LIBRARY /opt/rh/devtoolset-7/root/usr/lib/gcc/x86_64-redhat-linux/7/libgomp.so )
    else()
    #SLES
        set( OPENMP_INCLUDE_DIR /usr/lib64/gcc/x86_64-suse-linux/7/include/ )
        set( OPENMP_LIBRARY /usr/lib64/gcc/x86_64-suse-linux/7/libgomp.so )
    endif()

    message(STATUS "RocmPath: ${ROCM_PATH}")
    if(EXISTS "${ROCM_PATH}/hcc/lib/clang/10.0.0/include/immintrin.h")
        set( CLANG_INCLUDE_DIR ${ROCM_PATH}/hcc/lib/clang/10.0.0/include )
    elseif (EXISTS "${ROCM_PATH}/hcc/lib/clang/9.0.0/include/immintrin.h")
        set( CLANG_INCLUDE_DIR ${ROCM_PATH}/hcc/lib/clang/9.0.0/include )
    else()
        error("cannot find immintrin.h")
    endif()

    # External header includes included as system files
    target_include_directories( rocblas-test
      SYSTEM PRIVATE
        $<BUILD_INTERFACE:${CLANG_INCLUDE_DIR}>
        $<BUILD_INTERFACE:${BLIS_INCLUDE_DIR}>
        $<BUILD_INTERFACE:${HIP_INCLUDE_DIRS}>
        $<BUILD_INTERFACE:${HCC_INCLUDE_DIRS}>
        $<BUILD_INTERFACE:${Boost_INCLUDE_DIRS}>
        $<BUILD_INTERFACE:${GTEST_INCLUDE_DIRS}>
        $<BUILD_INTERFACE:${CBLAS_INCLUDE_DIRS}>
        $<BUILD_INTERFACE:${OPENMP_INCLUDE_DIR}>
        )

    if(LINK_BLIS)
      target_link_libraries( rocblas-test PRIVATE ${GTEST_LIBRARIES} ${Boost_LIBRARIES} ${BLIS_LIBRARY} ${OPENMP_LIBRARY} cblas lapack roc::rocblas )
    else()
      target_link_libraries( rocblas-test PRIVATE ${GTEST_LIBRARIES} ${Boost_LIBRARIES} ${OPENMP_LIBRARY} cblas lapack roc::rocblas )
    endif()
else()
    # External header includes included as system files
    target_include_directories( rocblas-test
      SYSTEM PRIVATE
        $<BUILD_INTERFACE:${HIP_INCLUDE_DIRS}>
        $<BUILD_INTERFACE:${HCC_INCLUDE_DIRS}>
        $<BUILD_INTERFACE:${Boost_INCLUDE_DIRS}>
        $<BUILD_INTERFACE:${GTEST_INCLUDE_DIRS}>
        $<BUILD_INTERFACE:${CBLAS_INCLUDE_DIRS}>
        $<BUILD_INTERFACE:${BLIS_INCLUDE_DIR}>
    )

    if(LINK_BLIS)
      target_link_libraries( rocblas-test PRIVATE ${GTEST_LIBRARIES} ${Boost_LIBRARIES} ${BLIS_LIBRARY} cblas lapack roc::rocblas )
    else()
      target_link_libraries( rocblas-test PRIVATE ${GTEST_LIBRARIES} ${Boost_LIBRARIES} cblas lapack roc::rocblas )
    endif()
endif()

get_target_property( HIPHCC_LOCATION hip::hip_hcc IMPORTED_LOCATION_RELEASE )

if( CUDA_FOUND )
  target_include_directories( rocblas-test
    PRIVATE
      $<BUILD_INTERFACE:${CUDA_INCLUDE_DIRS}>
      $<BUILD_INTERFACE:${hip_INCLUDE_DIRS}>
    )
  target_compile_definitions( rocblas-test PRIVATE __HIP_PLATFORM_NVCC__ )
  target_link_libraries( rocblas-test PRIVATE ${CUDA_LIBRARIES} )
else( )
  # auto set in hip_common.h
  #target_compile_definitions( rocblas-test PRIVATE __HIP_PLATFORM_HCC__ )
  target_link_libraries( rocblas-test PRIVATE ${HIPHCC_LOCATION} )
endif( )

set( ROCBLAS_TEST_DATA "${PROJECT_BINARY_DIR}/staging/rocblas_gtest.data")
add_custom_command( OUTPUT "${ROCBLAS_TEST_DATA}"
                    COMMAND ../common/rocblas_gentest.py -I ../include rocblas_gtest.yaml -o "${ROCBLAS_TEST_DATA}"
<<<<<<< HEAD
                    DEPENDS ../common/rocblas_gentest.py rocblas_gtest.yaml ../include/rocblas_common.yaml known_bugs.yaml blas1_gtest.yaml gemm_gtest.yaml gemm_batched_gtest.yaml gemm_strided_batched_gtest.yaml gemv_gtest.yaml hemv_gtest.yaml tbmv_gtest.yaml symv_gtest.yaml syr_gtest.yaml ger_gtest.yaml trsm_gtest.yaml trtri_gtest.yaml geam_gtest.yaml set_get_vector_gtest.yaml set_get_matrix_gtest.yaml trmm_gtest.yaml trsv_gtest.yaml logging_mode_gtest.yaml set_get_pointer_mode_gtest.yaml
=======
                    DEPENDS ../common/rocblas_gentest.py rocblas_gtest.yaml ../include/rocblas_common.yaml known_bugs.yaml blas1_gtest.yaml gemm_gtest.yaml gemm_batched_gtest.yaml gemm_strided_batched_gtest.yaml trmv_gtest.yaml gemv_gtest.yaml tbmv_gtest.yaml symv_gtest.yaml syr_gtest.yaml ger_gtest.yaml trsm_gtest.yaml trtri_gtest.yaml geam_gtest.yaml set_get_vector_gtest.yaml set_get_matrix_gtest.yaml trmm_gtest.yaml trsv_gtest.yaml logging_mode_gtest.yaml set_get_pointer_mode_gtest.yaml
>>>>>>> f39d847f
                    WORKING_DIRECTORY "${CMAKE_CURRENT_SOURCE_DIR}" )
add_custom_target( rocblas-test-data
                   DEPENDS "${ROCBLAS_TEST_DATA}" )

add_dependencies( rocblas-test rocblas-test-data rocblas-common )

if( CMAKE_CXX_COMPILER MATCHES ".*/hcc$" )
  # Remove following when hcc is fixed; hcc emits following spurious warning ROCm v1.6.1
  # "clang-5.0: warning: argument unused during compilation: '-isystem ${ROCM_PATH}/include'"
  target_compile_options( rocblas-test PRIVATE -Wno-unused-command-line-argument -mf16c )
  target_include_directories( rocblas-test PRIVATE ${ROCM_PATH}/hsa/include)

elseif( CMAKE_COMPILER_IS_GNUCXX OR CXX_VERSION_STRING MATCHES "clang" )
  # GCC or hip-clang needs specific flag to turn on f16c intrinsics
  target_compile_options( rocblas-test PRIVATE -mf16c )
endif( )

if( OS_ID_rhel OR OS_ID_centos)
    # force clang includes to take precedence over devtoolset-7 which we only want for OpenMP
    set(CMAKE_CXX_FLAGS "-isystem ${CLANG_INCLUDE_DIR} -isystem ${XXX_OPENMP_INCLUDE_DIR} ${CMAKE_CXX_FLAGS}")
endif()

# include order workaround to force /opt/rocm/include later in order to ignore installed rocblas
set(CMAKE_CXX_FLAGS "-isystem /opt/rocm/include ${CMAKE_CXX_FLAGS}")

if( CXX_VERSION_STRING MATCHES "clang" )
  target_link_libraries( rocblas-test PRIVATE -lpthread -lm )
endif( )

set_target_properties( rocblas-test PROPERTIES CXX_EXTENSIONS NO )
set_target_properties( rocblas-test PROPERTIES RUNTIME_OUTPUT_DIRECTORY "${PROJECT_BINARY_DIR}/staging" )<|MERGE_RESOLUTION|>--- conflicted
+++ resolved
@@ -60,11 +60,8 @@
     blas1_gtest.cpp
     # blas2
     gemv_gtest.cpp
-<<<<<<< HEAD
     hemv_gtest.cpp
-=======
     trmv_gtest.cpp
->>>>>>> f39d847f
     tbmv_gtest.cpp
     ger_gtest.cpp
     syr_gtest.cpp
@@ -187,11 +184,7 @@
 set( ROCBLAS_TEST_DATA "${PROJECT_BINARY_DIR}/staging/rocblas_gtest.data")
 add_custom_command( OUTPUT "${ROCBLAS_TEST_DATA}"
                     COMMAND ../common/rocblas_gentest.py -I ../include rocblas_gtest.yaml -o "${ROCBLAS_TEST_DATA}"
-<<<<<<< HEAD
-                    DEPENDS ../common/rocblas_gentest.py rocblas_gtest.yaml ../include/rocblas_common.yaml known_bugs.yaml blas1_gtest.yaml gemm_gtest.yaml gemm_batched_gtest.yaml gemm_strided_batched_gtest.yaml gemv_gtest.yaml hemv_gtest.yaml tbmv_gtest.yaml symv_gtest.yaml syr_gtest.yaml ger_gtest.yaml trsm_gtest.yaml trtri_gtest.yaml geam_gtest.yaml set_get_vector_gtest.yaml set_get_matrix_gtest.yaml trmm_gtest.yaml trsv_gtest.yaml logging_mode_gtest.yaml set_get_pointer_mode_gtest.yaml
-=======
-                    DEPENDS ../common/rocblas_gentest.py rocblas_gtest.yaml ../include/rocblas_common.yaml known_bugs.yaml blas1_gtest.yaml gemm_gtest.yaml gemm_batched_gtest.yaml gemm_strided_batched_gtest.yaml trmv_gtest.yaml gemv_gtest.yaml tbmv_gtest.yaml symv_gtest.yaml syr_gtest.yaml ger_gtest.yaml trsm_gtest.yaml trtri_gtest.yaml geam_gtest.yaml set_get_vector_gtest.yaml set_get_matrix_gtest.yaml trmm_gtest.yaml trsv_gtest.yaml logging_mode_gtest.yaml set_get_pointer_mode_gtest.yaml
->>>>>>> f39d847f
+                    DEPENDS ../common/rocblas_gentest.py rocblas_gtest.yaml ../include/rocblas_common.yaml known_bugs.yaml blas1_gtest.yaml gemm_gtest.yaml gemm_batched_gtest.yaml gemm_strided_batched_gtest.yaml trmv_gtest.yaml gemv_gtest.yaml hemv_gtest.yaml tbmv_gtest.yaml symv_gtest.yaml syr_gtest.yaml ger_gtest.yaml trsm_gtest.yaml trtri_gtest.yaml geam_gtest.yaml set_get_vector_gtest.yaml set_get_matrix_gtest.yaml trmm_gtest.yaml trsv_gtest.yaml logging_mode_gtest.yaml set_get_pointer_mode_gtest.yaml
                     WORKING_DIRECTORY "${CMAKE_CURRENT_SOURCE_DIR}" )
 add_custom_target( rocblas-test-data
                    DEPENDS "${ROCBLAS_TEST_DATA}" )
