--- conflicted
+++ resolved
@@ -167,11 +167,7 @@
 set( ROCBLAS_TEST_DATA "${PROJECT_BINARY_DIR}/staging/rocblas_gtest.data")
 add_custom_command( OUTPUT "${ROCBLAS_TEST_DATA}"
                     COMMAND ../common/rocblas_gentest.py -I ../include rocblas_gtest.yaml -o "${ROCBLAS_TEST_DATA}"
-<<<<<<< HEAD
                     DEPENDS ../common/rocblas_gentest.py rocblas_gtest.yaml ../include/rocblas_common.yaml known_bugs.yaml blas1_gtest.yaml gemm_gtest.yaml gemm_batched_gtest.yaml gemm_strided_batched_gtest.yaml gemv_gtest.yaml gemv_batched_gtest.yaml gemv_strided_batched_gtest.yaml symv_gtest.yaml syr_gtest.yaml ger_gtest.yaml trsm_gtest.yaml trsm_batched_gtest.yaml trsm_strided_batched_gtest.yaml trtri_gtest.yaml geam_gtest.yaml set_get_vector_gtest.yaml set_get_matrix_gtest.yaml trsv_gtest.yaml logging_mode_gtest.yaml set_get_pointer_mode_gtest.yaml
-=======
-                    DEPENDS ../common/rocblas_gentest.py rocblas_gtest.yaml ../include/rocblas_common.yaml known_bugs.yaml blas1_gtest.yaml gemm_gtest.yaml gemm_batched_gtest.yaml gemm_strided_batched_gtest.yaml gemv_gtest.yaml gemv_batched_gtest.yaml gemv_strided_batched_gtest.yaml symv_gtest.yaml syr_gtest.yaml ger_gtest.yaml trsm_gtest.yaml trtri_gtest.yaml geam_gtest.yaml set_get_vector_gtest.yaml set_get_matrix_gtest.yaml trsv_gtest.yaml logging_mode_gtest.yaml set_get_pointer_mode_gtest.yaml
->>>>>>> f773fc1c
                     WORKING_DIRECTORY "${CMAKE_CURRENT_SOURCE_DIR}" )
 add_custom_target( rocblas-test-data
                    DEPENDS "${ROCBLAS_TEST_DATA}" )
