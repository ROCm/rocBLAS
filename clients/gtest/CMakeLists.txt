# ########################################################################
# Copyright 2018-2020 Advanced Micro Devices, Inc.
# ########################################################################

# For debugging, uncomment this
# set( CMAKE_CXX_FLAGS_RELEASE "${CMAKE_CXX_FLAGS_RELEASE} -g -O0" )
if(EXISTS /etc/redhat-release)
    if(CXX_VERSION_STRING MATCHES "clang")
        set(CMAKE_CXX_FLAGS "${CMAKE_CXX_FLAGS} -fopenmp=libgomp -pthread -stdlib=libstdc++ -std=c++14")
    else()
        set(CMAKE_CXX_FLAGS "-isystem /opt/rocm/include ${CMAKE_CXX_FLAGS} -fopenmp=libgomp -pthread")
    endif()
else()
    set(CMAKE_CXX_FLAGS "-isystem /opt/rocm/include ${CMAKE_CXX_FLAGS} -fopenmp -pthread")
endif()

# set( Boost_DEBUG ON )
set( Boost_USE_MULTITHREADED ON )
set( Boost_DETAILED_FAILURE_MSG ON )
set( Boost_ADDITIONAL_VERSIONS 1.65.1 1.65 )
set( Boost_USE_STATIC_LIBS OFF )

find_package( Boost COMPONENTS program_options )

if( NOT Boost_FOUND )
  message( STATUS "Dynamic boost libraries not found. Attempting to find static libraries " )
  set( Boost_USE_STATIC_LIBS ON )
  find_package( Boost COMPONENTS program_options )

  if( NOT Boost_FOUND )
    message( FATAL_ERROR "boost is a required dependency and is not found;  try adding boost path to CMAKE_PREFIX_PATH" )
  endif( )
endif( )

# Linking lapack library requires fortran flags
enable_language( Fortran )
find_package( cblas CONFIG REQUIRED )
if( NOT cblas_FOUND )
  message( FATAL_ERROR "cblas is a required dependency and is not found;  try adding cblas path to CMAKE_PREFIX_PATH" )
endif( )

find_package( GTest REQUIRED )

set( THREADS_PREFER_PTHREAD_FLAG ON )
find_package( Threads REQUIRED )

if( BUILD_WITH_TENSILE )
  set(Tensile_TEST_SRC
      gemm_gtest.cpp
      trmm_gtest.cpp
      trsm_gtest.cpp
      trsv_gtest.cpp
      )

  set(rocblas_test_source
    ${Tensile_TEST_SRC}
    geam_gtest.cpp
    trtri_gtest.cpp
    )
endif( )

set(rocblas_no_tensile_test_source
    rocblas_gtest_main.cpp
    set_get_pointer_mode_gtest.cpp
    logging_mode_gtest.cpp
    set_get_vector_gtest.cpp
    set_get_matrix_gtest.cpp
    blas1_gtest.cpp
    # blas2
    gbmv_gtest.cpp
    gemv_gtest.cpp
    hbmv_gtest.cpp
    hemv_gtest.cpp
    her_gtest.cpp
    her2_gtest.cpp
    hpmv_gtest.cpp
    hpr_gtest.cpp
    hpr2_gtest.cpp
    trmv_gtest.cpp
    tpmv_gtest.cpp
    tbmv_gtest.cpp
<<<<<<< HEAD
    tbsv_gtest.cpp
=======
    tpsv_gtest.cpp
>>>>>>> c3d3f76b
    ger_gtest.cpp
    geru_gtest.cpp
    gerc_gtest.cpp
    spr_gtest.cpp
    spr2_gtest.cpp
    syr_gtest.cpp
    syr2_gtest.cpp
    sbmv_gtest.cpp
    spmv_gtest.cpp
    symv_gtest.cpp
    # blas3
    herk_gtest.cpp
    her2k_gtest.cpp
    herkx_gtest.cpp
    syrk_gtest.cpp
    syr2k_gtest.cpp
    syrkx_gtest.cpp
    )

if(LINK_BLIS)
  set( BLIS_CPP ../common/blis_interface.cpp )
endif()

set( rocblas_benchmark_common
      ../common/utility.cpp
      ../common/cblas_interface.cpp
      ${BLIS_CPP}
      ../common/rocblas_parse_data.cpp
    )

add_executable( rocblas-test ${rocblas_no_tensile_test_source} ${rocblas_test_source} ${rocblas_benchmark_common} )

if( BUILD_WITH_TENSILE )
    target_compile_definitions( rocblas-test PRIVATE BUILD_WITH_TENSILE=1 GOOGLE_TEST )
else()
    target_compile_definitions( rocblas-test PRIVATE BUILD_WITH_TENSILE=0 GOOGLE_TEST )
endif()

# Internal header includes
target_include_directories( rocblas-test
  PRIVATE
    $<BUILD_INTERFACE:${CMAKE_CURRENT_SOURCE_DIR}/../include>
    $<BUILD_INTERFACE:${CMAKE_CURRENT_SOURCE_DIR}/../../library/include>
)

# External header includes included as system files
target_include_directories( rocblas-test
  SYSTEM PRIVATE
    $<BUILD_INTERFACE:${HIP_INCLUDE_DIRS}>
    $<BUILD_INTERFACE:${HCC_INCLUDE_DIRS}>
    $<BUILD_INTERFACE:${Boost_INCLUDE_DIRS}>
    $<BUILD_INTERFACE:${GTEST_INCLUDE_DIRS}>
    $<BUILD_INTERFACE:${CBLAS_INCLUDE_DIRS}>
    $<BUILD_INTERFACE:${BLIS_INCLUDE_DIR}>
    )

set( BLIS_INCLUDE_DIR ${CMAKE_SOURCE_DIR}/build/deps/blis/include/blis )
set( BLIS_LIBRARY ${CMAKE_SOURCE_DIR}/build/deps/blis/lib/libblis.so )

if( OS_ID_rhel OR OS_ID_sles OR OS_ID_centos)
    if( OS_ID_rhel OR OS_ID_centos)
        if( CXX_VERSION_STRING MATCHES "clang")
           set( OPENMP_INCLUDE_DIR /opt/rh/devtoolset-7/root/usr/lib/gcc/x86_64-redhat-linux/7/include )
        endif()
        # defer OpenMP include as search order must come after clang
        set( XXX_OPENMP_INCLUDE_DIR /opt/rh/devtoolset-7/root/usr/lib/gcc/x86_64-redhat-linux/7/include )
        set( OPENMP_LIBRARY /opt/rh/devtoolset-7/root/usr/lib/gcc/x86_64-redhat-linux/7/libgomp.so )
    else()
    #SLES
        set( OPENMP_INCLUDE_DIR /usr/lib64/gcc/x86_64-suse-linux/7/include/ )
        set( OPENMP_LIBRARY /usr/lib64/gcc/x86_64-suse-linux/7/libgomp.so )
    endif()

    message(STATUS "RocmPath: ${ROCM_PATH}")
    if(EXISTS ${ROCM_PATH}/hcc/lib/clang/10.0.0/include/immintrin.h AND CMAKE_CXX_COMPILER MATCHES ".*/hcc$")
        set( CLANG_INCLUDE_DIR ${ROCM_PATH}/hcc/lib/clang/10.0.0/include )
    elseif (EXISTS ${ROCM_PATH}/hcc/lib/clang/9.0.0/include/immintrin.h AND CMAKE_CXX_COMPILER MATCHES ".*/hcc$")
        set( CLANG_INCLUDE_DIR ${ROCM_PATH}/hcc/lib/clang/9.0.0/include )
    else()
        set( CLANG_INCLUDE_DIR )
    endif()

    # External header includes included as system files
    target_include_directories( rocblas-test
      SYSTEM PRIVATE
        $<BUILD_INTERFACE:${CLANG_INCLUDE_DIR}>
        $<BUILD_INTERFACE:${OPENMP_INCLUDE_DIR}>
        $<BUILD_INTERFACE:${BLIS_INCLUDE_DIR}>
        $<BUILD_INTERFACE:${Boost_INCLUDE_DIRS}>
        $<BUILD_INTERFACE:${GTEST_INCLUDE_DIRS}>
        $<BUILD_INTERFACE:${HIP_INCLUDE_DIRS}>
        $<BUILD_INTERFACE:${HCC_INCLUDE_DIRS}>
        $<BUILD_INTERFACE:${CBLAS_INCLUDE_DIRS}>
        )

    if(LINK_BLIS)
      target_link_libraries( rocblas-test PRIVATE ${OPENMP_LIBRARY} ${BLIS_LIBRARY} ${Boost_LIBRARIES} ${GTEST_LIBRARIES} cblas lapack roc::rocblas )
    else()
      target_link_libraries( rocblas-test PRIVATE ${OPENMP_LIBRARY} ${Boost_LIBRARIES} ${GTEST_LIBRARIES} cblas lapack roc::rocblas )
    endif()
else()
    # External header includes included as system files
    target_include_directories( rocblas-test
      SYSTEM PRIVATE
        $<BUILD_INTERFACE:${HIP_INCLUDE_DIRS}>
        $<BUILD_INTERFACE:${HCC_INCLUDE_DIRS}>
        $<BUILD_INTERFACE:${Boost_INCLUDE_DIRS}>
        $<BUILD_INTERFACE:${GTEST_INCLUDE_DIRS}>
        $<BUILD_INTERFACE:${CBLAS_INCLUDE_DIRS}>
        $<BUILD_INTERFACE:${BLIS_INCLUDE_DIR}>
    )
    if(LINK_BLIS)
      target_link_libraries( rocblas-test PRIVATE ${GTEST_LIBRARIES} ${Boost_LIBRARIES} ${BLIS_LIBRARY} cblas lapack roc::rocblas )
    else()
      target_link_libraries( rocblas-test PRIVATE ${GTEST_LIBRARIES} ${Boost_LIBRARIES} cblas lapack roc::rocblas )
    endif()
endif()

get_target_property( HIPHCC_LOCATION hip::hip_hcc IMPORTED_LOCATION_RELEASE )

if( CUDA_FOUND )
  target_include_directories( rocblas-test
    PRIVATE
      $<BUILD_INTERFACE:${CUDA_INCLUDE_DIRS}>
      $<BUILD_INTERFACE:${hip_INCLUDE_DIRS}>
    )
  target_compile_definitions( rocblas-test PRIVATE __HIP_PLATFORM_NVCC__ )
  target_link_libraries( rocblas-test PRIVATE ${CUDA_LIBRARIES} )
else( )
  # auto set in hip_common.h
  #target_compile_definitions( rocblas-test PRIVATE __HIP_PLATFORM_HCC__ )
  target_link_libraries( rocblas-test PRIVATE ${HIPHCC_LOCATION})
endif( )

set( ROCBLAS_TEST_DATA "${PROJECT_BINARY_DIR}/staging/rocblas_gtest.data")
add_custom_command( OUTPUT "${ROCBLAS_TEST_DATA}"
                    COMMAND ../common/rocblas_gentest.py -I ../include rocblas_gtest.yaml -o "${ROCBLAS_TEST_DATA}"
                    DEPENDS ../common/rocblas_gentest.py ../include/rocblas_common.yaml *.yaml
                    WORKING_DIRECTORY "${CMAKE_CURRENT_SOURCE_DIR}" )
add_custom_target( rocblas-test-data
                   DEPENDS "${ROCBLAS_TEST_DATA}" )

add_dependencies( rocblas-test rocblas-test-data rocblas-common )

if( CMAKE_CXX_COMPILER MATCHES ".*/hcc$" )
  # Remove following when hcc is fixed; hcc emits following spurious warning ROCm v1.6.1
  # "clang-5.0: warning: argument unused during compilation: '-isystem ${ROCM_PATH}/include'"
  target_compile_options( rocblas-test PRIVATE -Wno-unused-command-line-argument -mf16c )
  target_include_directories( rocblas-test PRIVATE ${ROCM_PATH}/hsa/include)
elseif( CMAKE_COMPILER_IS_GNUCXX OR CXX_VERSION_STRING MATCHES "clang" )
  # GCC or hip-clang needs specific flag to turn on f16c intrinsics
  target_compile_options( rocblas-test PRIVATE -mf16c )
endif( )

if( CXX_VERSION_STRING MATCHES "clang" )
  target_link_libraries( rocblas-test PRIVATE -lpthread -lm -stdlib=libstdc++ ${ROCM_PATH}/lib/libclang_rt.builtins-x86_64.a )
else( )
  if(OS_ID_rhel OR OS_ID_centos)
    set(CMAKE_CXX_FLAGS "-isystem ${CLANG_INCLUDE_DIR} -isystem ${XXX_OPENMP_INCLUDE_DIR} ${CMAKE_CXX_FLAGS}")
  endif( )
  set(CMAKE_CXX_FLAGS "-isystem ${ROCM_PATH}/include ${CMAKE_CXX_FLAGS}")
endif( )

set_target_properties( rocblas-test PROPERTIES CXX_EXTENSIONS NO )
set_target_properties( rocblas-test PROPERTIES RUNTIME_OUTPUT_DIRECTORY "${PROJECT_BINARY_DIR}/staging" )<|MERGE_RESOLUTION|>--- conflicted
+++ resolved
@@ -79,11 +79,8 @@
     trmv_gtest.cpp
     tpmv_gtest.cpp
     tbmv_gtest.cpp
-<<<<<<< HEAD
     tbsv_gtest.cpp
-=======
     tpsv_gtest.cpp
->>>>>>> c3d3f76b
     ger_gtest.cpp
     geru_gtest.cpp
     gerc_gtest.cpp
