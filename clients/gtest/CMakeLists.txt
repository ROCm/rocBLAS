# ########################################################################
# Copyright 2018-2020 Advanced Micro Devices, Inc.
# ########################################################################

# For debugging, uncomment this
# set( CMAKE_CXX_FLAGS_RELEASE "${CMAKE_CXX_FLAGS_RELEASE} -g -O0" )
if(EXISTS /etc/redhat-release)
    if(CXX_VERSION_STRING MATCHES "clang")
        set(CMAKE_CXX_FLAGS "${CMAKE_CXX_FLAGS} -fopenmp=libgomp -pthread -stdlib=libstdc++ -std=c++14")
    else()
        set(CMAKE_CXX_FLAGS "-isystem /opt/rocm/include ${CMAKE_CXX_FLAGS} -fopenmp=libgomp -pthread")
    endif()
else()
    set(CMAKE_CXX_FLAGS "-isystem /opt/rocm/include ${CMAKE_CXX_FLAGS} -fopenmp -pthread")
endif()

# set( Boost_DEBUG ON )
set( Boost_USE_MULTITHREADED ON )
set( Boost_DETAILED_FAILURE_MSG ON )
set( Boost_ADDITIONAL_VERSIONS 1.65.1 1.65 )
set( Boost_USE_STATIC_LIBS OFF )

find_package( Boost COMPONENTS program_options )

if( NOT Boost_FOUND )
  message( STATUS "Dynamic boost libraries not found. Attempting to find static libraries " )
  set( Boost_USE_STATIC_LIBS ON )
  find_package( Boost COMPONENTS program_options )

  if( NOT Boost_FOUND )
    message( FATAL_ERROR "boost is a required dependency and is not found;  try adding boost path to CMAKE_PREFIX_PATH" )
  endif( )
endif( )

# Linking lapack library requires fortran flags
enable_language( Fortran )
find_package( cblas CONFIG REQUIRED )
if( NOT cblas_FOUND )
  message( FATAL_ERROR "cblas is a required dependency and is not found;  try adding cblas path to CMAKE_PREFIX_PATH" )
endif( )

find_package( GTest REQUIRED )

set( THREADS_PREFER_PTHREAD_FLAG ON )
find_package( Threads REQUIRED )

if( BUILD_WITH_TENSILE )
  set(Tensile_TEST_SRC
      gemm_gtest.cpp
      trmm_gtest.cpp
      trsm_gtest.cpp
      trsv_gtest.cpp
      )

  set(rocblas_test_source
    ${Tensile_TEST_SRC}
    geam_gtest.cpp
    trtri_gtest.cpp
    )
endif( )

set(rocblas_no_tensile_test_source
    rocblas_gtest_main.cpp
    set_get_pointer_mode_gtest.cpp
    logging_mode_gtest.cpp
    set_get_vector_gtest.cpp
    set_get_matrix_gtest.cpp
    blas1_gtest.cpp
    # blas2
    gbmv_gtest.cpp
    gemv_gtest.cpp
    hbmv_gtest.cpp
    hemv_gtest.cpp
    hpmv_gtest.cpp
    trmv_gtest.cpp
    tpmv_gtest.cpp
    tbmv_gtest.cpp
    ger_gtest.cpp
    syr_gtest.cpp
    symv_gtest.cpp
    )

if(LINK_BLIS)
  set( BLIS_CPP ../common/blis_interface.cpp )
endif()

set( rocblas_benchmark_common
      ../common/rocblas_arguments.cpp
<<<<<<< HEAD
      ../common/argument_model.cpp
=======
>>>>>>> 99748894
      ../common/utility.cpp
      ../common/cblas_interface.cpp
      ${BLIS_CPP}
      ../common/rocblas_parse_data.cpp
    )

add_executable( rocblas-test ${rocblas_no_tensile_test_source} ${rocblas_test_source} ${rocblas_benchmark_common} )

if( BUILD_WITH_TENSILE )
    target_compile_definitions( rocblas-test PRIVATE BUILD_WITH_TENSILE=1 GOOGLE_TEST )
else()
    target_compile_definitions( rocblas-test PRIVATE BUILD_WITH_TENSILE=0 GOOGLE_TEST )
endif()

# Internal header includes
target_include_directories( rocblas-test
  PRIVATE
    $<BUILD_INTERFACE:${CMAKE_CURRENT_SOURCE_DIR}/../include>
    $<BUILD_INTERFACE:${CMAKE_CURRENT_SOURCE_DIR}/../../library/include>
)

# External header includes included as system files
target_include_directories( rocblas-test
  SYSTEM PRIVATE
    $<BUILD_INTERFACE:${HIP_INCLUDE_DIRS}>
    $<BUILD_INTERFACE:${HCC_INCLUDE_DIRS}>
    $<BUILD_INTERFACE:${Boost_INCLUDE_DIRS}>
    $<BUILD_INTERFACE:${GTEST_INCLUDE_DIRS}>
    $<BUILD_INTERFACE:${CBLAS_INCLUDE_DIRS}>
    $<BUILD_INTERFACE:${BLIS_INCLUDE_DIR}>
    )

set( BLIS_INCLUDE_DIR ${CMAKE_SOURCE_DIR}/build/deps/blis/include/blis )
set( BLIS_LIBRARY ${CMAKE_SOURCE_DIR}/build/deps/blis/lib/libblis.so )

if( OS_ID_rhel OR OS_ID_sles OR OS_ID_centos)
    if( OS_ID_rhel OR OS_ID_centos)
        # defer OpenMP include as search order must come after clang
        set( XXX_OPENMP_INCLUDE_DIR /opt/rh/devtoolset-7/root/usr/lib/gcc/x86_64-redhat-linux/7/include )
        set( OPENMP_LIBRARY /opt/rh/devtoolset-7/root/usr/lib/gcc/x86_64-redhat-linux/7/libgomp.so )
    else()
    #SLES
        set( OPENMP_INCLUDE_DIR /usr/lib64/gcc/x86_64-suse-linux/7/include/ )
        set( OPENMP_LIBRARY /usr/lib64/gcc/x86_64-suse-linux/7/libgomp.so )
    endif()

    message(STATUS "RocmPath: ${ROCM_PATH}")
    if(EXISTS ${ROCM_PATH}/hcc/lib/clang/10.0.0/include/immintrin.h AND CMAKE_CXX_COMPILER MATCHES ".*/hcc$")
        set( CLANG_INCLUDE_DIR ${ROCM_PATH}/hcc/lib/clang/10.0.0/include )
    elseif (EXISTS /opt/rocm/hcc/lib/clang/9.0.0/include/immintrin.h)
        set( CLANG_INCLUDE_DIR ${ROCM_PATH}/hcc/lib/clang/9.0.0/include AND CMAKE_CXX_COMPILER MATCHES ".*/hcc$")
    else()
        set( CLANG_INCLUDE_DIR )
    endif()

    # External header includes included as system files
    target_include_directories( rocblas-test
      SYSTEM PRIVATE
        $<BUILD_INTERFACE:${CLANG_INCLUDE_DIR}>
        $<BUILD_INTERFACE:${OPENMP_INCLUDE_DIR}>
        $<BUILD_INTERFACE:${BLIS_INCLUDE_DIR}>
        $<BUILD_INTERFACE:${Boost_INCLUDE_DIRS}>
        $<BUILD_INTERFACE:${GTEST_INCLUDE_DIRS}>
        $<BUILD_INTERFACE:${HIP_INCLUDE_DIRS}>
        $<BUILD_INTERFACE:${HCC_INCLUDE_DIRS}>
        $<BUILD_INTERFACE:${CBLAS_INCLUDE_DIRS}>
        )

    if(LINK_BLIS)
      target_link_libraries( rocblas-test PRIVATE ${OPENMP_LIBRARY} ${BLIS_LIBRARY} ${Boost_LIBRARIES} ${GTEST_LIBRARIES} cblas lapack roc::rocblas )
    else()
      target_link_libraries( rocblas-test PRIVATE ${OPENMP_LIBRARY} ${Boost_LIBRARIES} ${GTEST_LIBRARIES} cblas lapack roc::rocblas )
    endif()
else()
    # External header includes included as system files
    target_include_directories( rocblas-test
      SYSTEM PRIVATE
        $<BUILD_INTERFACE:${HIP_INCLUDE_DIRS}>
        $<BUILD_INTERFACE:${HCC_INCLUDE_DIRS}>
        $<BUILD_INTERFACE:${Boost_INCLUDE_DIRS}>
        $<BUILD_INTERFACE:${GTEST_INCLUDE_DIRS}>
        $<BUILD_INTERFACE:${CBLAS_INCLUDE_DIRS}>
        $<BUILD_INTERFACE:${BLIS_INCLUDE_DIR}>
    )
    if(LINK_BLIS)
      target_link_libraries( rocblas-test PRIVATE ${GTEST_LIBRARIES} ${Boost_LIBRARIES} ${BLIS_LIBRARY} cblas lapack roc::rocblas )
    else()
      target_link_libraries( rocblas-test PRIVATE ${GTEST_LIBRARIES} ${Boost_LIBRARIES} cblas lapack roc::rocblas )
    endif()
endif()

get_target_property( HIPHCC_LOCATION hip::hip_hcc IMPORTED_LOCATION_RELEASE )

if( CUDA_FOUND )
  target_include_directories( rocblas-test
    PRIVATE
      $<BUILD_INTERFACE:${CUDA_INCLUDE_DIRS}>
      $<BUILD_INTERFACE:${hip_INCLUDE_DIRS}>
    )
  target_compile_definitions( rocblas-test PRIVATE __HIP_PLATFORM_NVCC__ )
  target_link_libraries( rocblas-test PRIVATE ${CUDA_LIBRARIES} )
else( )
  # auto set in hip_common.h
  #target_compile_definitions( rocblas-test PRIVATE __HIP_PLATFORM_HCC__ )
  target_link_libraries( rocblas-test PRIVATE ${HIPHCC_LOCATION})
endif( )

set( ROCBLAS_TEST_DATA "${PROJECT_BINARY_DIR}/staging/rocblas_gtest.data")
add_custom_command( OUTPUT "${ROCBLAS_TEST_DATA}"
                    COMMAND ../common/rocblas_gentest.py -I ../include rocblas_gtest.yaml -o "${ROCBLAS_TEST_DATA}"
                    DEPENDS ../common/rocblas_gentest.py rocblas_gtest.yaml ../include/rocblas_common.yaml known_bugs.yaml blas1_gtest.yaml gemm_gtest.yaml gemm_batched_gtest.yaml gemm_strided_batched_gtest.yaml trmv_gtest.yaml gbmv_gtest.yaml gemv_gtest.yaml hbmv_gtest.yaml hemv_gtest.yaml hpmv_gtest.yaml tbmv_gtest.yaml tpmv_gtest.yaml symv_gtest.yaml syr_gtest.yaml ger_gtest.yaml trsm_gtest.yaml trtri_gtest.yaml geam_gtest.yaml set_get_vector_gtest.yaml set_get_matrix_gtest.yaml trmm_gtest.yaml trsv_gtest.yaml logging_mode_gtest.yaml set_get_pointer_mode_gtest.yaml
                    WORKING_DIRECTORY "${CMAKE_CURRENT_SOURCE_DIR}" )
add_custom_target( rocblas-test-data
                   DEPENDS "${ROCBLAS_TEST_DATA}" )

add_dependencies( rocblas-test rocblas-test-data rocblas-common )

if( CMAKE_CXX_COMPILER MATCHES ".*/hcc$" )
  # Remove following when hcc is fixed; hcc emits following spurious warning ROCm v1.6.1
  # "clang-5.0: warning: argument unused during compilation: '-isystem ${ROCM_PATH}/include'"
  target_compile_options( rocblas-test PRIVATE -Wno-unused-command-line-argument -mf16c )
  target_include_directories( rocblas-test PRIVATE ${ROCM_PATH}/hsa/include)
elseif( CMAKE_COMPILER_IS_GNUCXX OR CXX_VERSION_STRING MATCHES "clang" )
  # GCC or hip-clang needs specific flag to turn on f16c intrinsics
  target_compile_options( rocblas-test PRIVATE -mf16c )
endif( )

if( CXX_VERSION_STRING MATCHES "clang" )
  target_link_libraries( rocblas-test PRIVATE -lpthread -lm -stdlib=libstdc++ ${ROCM_PATH}/lib/libclang_rt.builtins-x86_64.a )
else( )
  if(OS_ID_rhel OR OS_ID_centos)
    set(CMAKE_CXX_FLAGS "-isystem ${CLANG_INCLUDE_DIR} -isystem ${XXX_OPENMP_INCLUDE_DIR} ${CMAKE_CXX_FLAGS}")
  endif( )
  set(CMAKE_CXX_FLAGS "-isystem ${ROCM_PATH}/include ${CMAKE_CXX_FLAGS}")
endif( )

set_target_properties( rocblas-test PROPERTIES CXX_EXTENSIONS NO )
set_target_properties( rocblas-test PROPERTIES RUNTIME_OUTPUT_DIRECTORY "${PROJECT_BINARY_DIR}/staging" )<|MERGE_RESOLUTION|>--- conflicted
+++ resolved
@@ -86,10 +86,6 @@
 
 set( rocblas_benchmark_common
       ../common/rocblas_arguments.cpp
-<<<<<<< HEAD
-      ../common/argument_model.cpp
-=======
->>>>>>> 99748894
       ../common/utility.cpp
       ../common/cblas_interface.cpp
       ${BLIS_CPP}
