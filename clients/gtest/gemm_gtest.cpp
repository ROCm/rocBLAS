/* ************************************************************************
 * Copyright 2018-2019 Advanced Micro Devices, Inc.
 * ************************************************************************ */
#include "rocblas_data.hpp"
#include "rocblas_datatype2string.hpp"
#include "rocblas_test.hpp"
#include "testing_gemm.hpp"
#include "testing_gemm_batched.hpp"
#include "testing_gemm_batched_ex.hpp"
#include "testing_gemm_ex.hpp"
#include "testing_gemm_batched.hpp"
#include "testing_gemm_batched_ex.hpp"
#include "testing_gemm_strided_batched.hpp"
#include "testing_gemm_strided_batched_ex.hpp"
#include "type_dispatch.hpp"
#include <cctype>
#include <cstring>
#include <type_traits>

namespace
{
    // Types of GEMM tests
    enum gemm_test_type
    {
        GEMM,
        GEMM_EX,
        GEMM_BATCHED,
        GEMM_BATCHED_EX,
        GEMM_STRIDED_BATCHED,
        GEMM_STRIDED_BATCHED_EX,
    };

    // ----------------------------------------------------------------------------
    // GEMM testing template
    // ----------------------------------------------------------------------------
    // The first template parameter is a class template which determines which
    // combination of types applies to this test, and for those that do, instantiates
    // the test code based on the function named in the test Arguments. The second
    // template parameter is an enum which allows the 4 different flavors of GEMM to
    // be differentiated.
    //
    // The RocBLAS_Test base class takes this class (CRTP) and the first template
    // parameter as arguments, and provides common types such as type_filter_functor,
    // and derives from the Google Test parameterized base classes.
    //
    // This class defines functions for filtering the types and function names which
    // apply to this test, and for generating the suffix of the Google Test name
    // corresponding to each instance of this test.
    template <template <typename...> class FILTER, gemm_test_type GEMM_TYPE>
    struct gemm_test_template : RocBLAS_Test<gemm_test_template<FILTER, GEMM_TYPE>, FILTER>
    {
        // Filter for which types apply to this suite
        static bool type_filter(const Arguments& arg)
        {
            return rocblas_gemm_dispatch<gemm_test_template::template type_filter_functor>(arg);
        }

        // Filter for which functions apply to this suite
        static bool function_filter(const Arguments& arg)
        {
            switch(GEMM_TYPE)
            {
            case GEMM:
                return !strcmp(arg.function, "gemm") || !strcmp(arg.function, "gemm_bad_arg");

            case GEMM_EX:
                return !strcmp(arg.function, "gemm_ex") || !strcmp(arg.function, "gemm_ex_bad_arg");

            case GEMM_BATCHED:
                return !strcmp(arg.function, "gemm_batched")
                       || !strcmp(arg.function, "gemm_batched_bad_arg");

            case GEMM_BATCHED_EX:
<<<<<<< HEAD
                return !strcmp(arg.function, "gemm_batched_ex") || !strcmp(arg.function, "gemm_batched_ex_bad_arg");
=======
                return !strcmp(arg.function, "gemm_batched_ex")
                       || !strcmp(arg.function, "gemm_batched_ex_bad_arg");
>>>>>>> f773fc1c

            case GEMM_STRIDED_BATCHED:
                return !strcmp(arg.function, "gemm_strided_batched");

            case GEMM_STRIDED_BATCHED_EX:
                return !strcmp(arg.function, "gemm_strided_batched_ex")
                       || !strcmp(arg.function, "gemm_strided_batched_ex_bad_arg");
            }

            return false;
        }

        // Google Test name suffix based on parameters
        static std::string name_suffix(const Arguments& arg)
        {
            RocBLAS_TestName<gemm_test_template> name;
            name << rocblas_datatype2string(arg.a_type);
<<<<<<< HEAD
            bool isEx = (GEMM_TYPE == GEMM_EX || GEMM_TYPE == GEMM_BATCHED_EX || GEMM_TYPE == GEMM_STRIDED_BATCHED_EX);
            bool isBatched = (GEMM_TYPE == GEMM_STRIDED_BATCHED || GEMM_TYPE == GEMM_STRIDED_BATCHED_EX
                           || GEMM_TYPE == GEMM_BATCHED         || GEMM_TYPE == GEMM_BATCHED_EX);
=======
            bool isEx = (GEMM_TYPE == GEMM_EX || GEMM_TYPE == GEMM_BATCHED_EX
                         || GEMM_TYPE == GEMM_STRIDED_BATCHED_EX);
            bool isBatched
                = (GEMM_TYPE == GEMM_STRIDED_BATCHED || GEMM_TYPE == GEMM_STRIDED_BATCHED_EX
                   || GEMM_TYPE == GEMM_BATCHED || GEMM_TYPE == GEMM_BATCHED_EX);
>>>>>>> f773fc1c

            if(isEx)
                name << rocblas_datatype2string(arg.b_type) << rocblas_datatype2string(arg.c_type)
                     << rocblas_datatype2string(arg.d_type)
                     << rocblas_datatype2string(arg.compute_type);

            name << '_' << (char)std::toupper(arg.transA) << (char)std::toupper(arg.transB) << '_'
                 << arg.M << '_' << arg.N << '_' << arg.K << '_' << arg.alpha << '_' << arg.lda
                 << '_' << arg.ldb << '_' << arg.beta << '_' << arg.ldc;

            if(isEx)
                name << '_' << arg.ldd;

            if(isBatched)
                name << '_' << arg.batch_count;

            if(GEMM_TYPE == GEMM_STRIDED_BATCHED || GEMM_TYPE == GEMM_STRIDED_BATCHED_EX)
                name << '_' << arg.stride_a << '_' << arg.stride_b << '_' << arg.stride_c;

            return std::move(name);
        }
    };

    // ----------------------------------------------------------------------------
    // gemm
    // gemm_batched
    // gemm_strided_batched
    // ----------------------------------------------------------------------------

    // In the general case of <Ti, To, Tc>, these tests do not apply, and if this
    // functor is called, an internal error message is generated. When converted
    // to bool, this functor returns false.
    template <typename Ti, typename To = Ti, typename Tc = To, typename = void>
    struct gemm_testing : rocblas_test_invalid
    {
    };

    // When Ti = To = Tc != void, this test applies.
    // When converted to bool, this functor returns true.
    template <typename T>
    struct gemm_testing<T,
                        T,
                        T,
                        typename std::enable_if<!std::is_same<T, void>{}
                                                && !std::is_same<T, rocblas_bfloat16>{}>::type>
    {
        explicit operator bool()
        {
            return true;
        }
        void operator()(const Arguments& arg)
        {
            if(!strcmp(arg.function, "gemm"))
                testing_gemm<T>(arg);
            else if(!strcmp(arg.function, "gemm_bad_arg"))
                testing_gemm_bad_arg<T>(arg);
            else if(!strcmp(arg.function, "gemm_batched"))
                testing_gemm_batched<T>(arg);
            else if(!strcmp(arg.function, "gemm_batched_bad_arg"))
                testing_gemm_batched_bad_arg<T>(arg);
            else if(!strcmp(arg.function, "gemm_strided_batched"))
                testing_gemm_strided_batched<T>(arg);
            else
                FAIL() << "Internal error: Test called with unknown function: " << arg.function;
        }
    };

    using gemm = gemm_test_template<gemm_testing, GEMM>;
    TEST_P(gemm, blas3)
    {
        rocblas_gemm_dispatch<gemm_testing>(GetParam());
    }
    INSTANTIATE_TEST_CATEGORIES(gemm);

    using gemm_batched = gemm_test_template<gemm_testing, GEMM_BATCHED>;
    TEST_P(gemm_batched, blas3)
    {
        rocblas_gemm_dispatch<gemm_testing>(GetParam());
    }
    INSTANTIATE_TEST_CATEGORIES(gemm_batched);

    using gemm_strided_batched = gemm_test_template<gemm_testing, GEMM_STRIDED_BATCHED>;
    TEST_P(gemm_strided_batched, blas3)
    {
        rocblas_gemm_dispatch<gemm_testing>(GetParam());
    }
    INSTANTIATE_TEST_CATEGORIES(gemm_strided_batched);

    // ----------------------------------------------------------------------------
    // gemm_ex
    // gemm_batched_ex
    // gemm_strided_batched_ex
    // ----------------------------------------------------------------------------

    // In the general case of <Ti, To, Tc>, these tests do not apply, and if this
    // functor is called, an internal error message is generated. When converted
    // to bool, this functor returns false.
    template <typename Ti, typename To = Ti, typename Tc = To, typename = void>
    struct gemm_ex_testing : rocblas_test_invalid
    {
    };

    // When Ti != void, this test applies.
    // When converted to bool, this functor returns true.
    template <typename Ti, typename To, typename Tc>
    struct gemm_ex_testing<
        Ti,
        To,
        Tc,
        typename std::enable_if<!std::is_same<Ti, void>{}
                                && !(std::is_same<Ti, To>{} && std::is_same<Ti, Tc>{}
                                     && std::is_same<Ti, rocblas_bfloat16>{})>::type>
    {
        explicit operator bool()
        {
            return true;
        }

        void operator()(const Arguments& arg)
        {
            if(!strcmp(arg.function, "gemm_ex"))
                testing_gemm_ex<Ti, To, Tc>(arg);
            else if(!strcmp(arg.function, "gemm_ex_bad_arg"))
                testing_gemm_ex_bad_arg<Ti, To, Tc>(arg);
            else if(!strcmp(arg.function, "gemm_batched_ex"))
<<<<<<< HEAD
                testing_gemm_ex<Ti, To, Tc>(arg);
=======
                testing_gemm_batched_ex<Ti, To, Tc>(arg);
>>>>>>> f773fc1c
            else if(!strcmp(arg.function, "gemm_batched_ex_bad_arg"))
                testing_gemm_batched_ex_bad_arg<Ti, To, Tc>(arg);
            else if(!strcmp(arg.function, "gemm_strided_batched_ex"))
                testing_gemm_strided_batched_ex<Ti, To, Tc>(arg);
            else if(!strcmp(arg.function, "gemm_strided_batched_ex_bad_arg"))
                testing_gemm_strided_batched_ex_bad_arg<Ti, To, Tc>(arg);
            else
                FAIL() << "Internal error: Test called with unknown function: " << arg.function;
        }
    };

    using gemm_ex = gemm_test_template<gemm_ex_testing, GEMM_EX>;
    TEST_P(gemm_ex, blas3)
    {
        rocblas_gemm_dispatch<gemm_ex_testing>(GetParam());
    }
    INSTANTIATE_TEST_CATEGORIES(gemm_ex);

    using gemm_batched_ex = gemm_test_template<gemm_ex_testing, GEMM_BATCHED_EX>;
    TEST_P(gemm_batched_ex, blas3)
    {
        rocblas_gemm_dispatch<gemm_ex_testing>(GetParam());
    }
    INSTANTIATE_TEST_CATEGORIES(gemm_batched_ex);

    using gemm_strided_batched_ex = gemm_test_template<gemm_ex_testing, GEMM_STRIDED_BATCHED_EX>;
    TEST_P(gemm_strided_batched_ex, blas3)
    {
        rocblas_gemm_dispatch<gemm_ex_testing>(GetParam());
    }
    INSTANTIATE_TEST_CATEGORIES(gemm_strided_batched_ex);

} // namespace<|MERGE_RESOLUTION|>--- conflicted
+++ resolved
@@ -5,8 +5,6 @@
 #include "rocblas_datatype2string.hpp"
 #include "rocblas_test.hpp"
 #include "testing_gemm.hpp"
-#include "testing_gemm_batched.hpp"
-#include "testing_gemm_batched_ex.hpp"
 #include "testing_gemm_ex.hpp"
 #include "testing_gemm_batched.hpp"
 #include "testing_gemm_batched_ex.hpp"
@@ -71,12 +69,8 @@
                        || !strcmp(arg.function, "gemm_batched_bad_arg");
 
             case GEMM_BATCHED_EX:
-<<<<<<< HEAD
-                return !strcmp(arg.function, "gemm_batched_ex") || !strcmp(arg.function, "gemm_batched_ex_bad_arg");
-=======
                 return !strcmp(arg.function, "gemm_batched_ex")
                        || !strcmp(arg.function, "gemm_batched_ex_bad_arg");
->>>>>>> f773fc1c
 
             case GEMM_STRIDED_BATCHED:
                 return !strcmp(arg.function, "gemm_strided_batched");
@@ -94,17 +88,11 @@
         {
             RocBLAS_TestName<gemm_test_template> name;
             name << rocblas_datatype2string(arg.a_type);
-<<<<<<< HEAD
-            bool isEx = (GEMM_TYPE == GEMM_EX || GEMM_TYPE == GEMM_BATCHED_EX || GEMM_TYPE == GEMM_STRIDED_BATCHED_EX);
-            bool isBatched = (GEMM_TYPE == GEMM_STRIDED_BATCHED || GEMM_TYPE == GEMM_STRIDED_BATCHED_EX
-                           || GEMM_TYPE == GEMM_BATCHED         || GEMM_TYPE == GEMM_BATCHED_EX);
-=======
             bool isEx = (GEMM_TYPE == GEMM_EX || GEMM_TYPE == GEMM_BATCHED_EX
                          || GEMM_TYPE == GEMM_STRIDED_BATCHED_EX);
             bool isBatched
                 = (GEMM_TYPE == GEMM_STRIDED_BATCHED || GEMM_TYPE == GEMM_STRIDED_BATCHED_EX
                    || GEMM_TYPE == GEMM_BATCHED || GEMM_TYPE == GEMM_BATCHED_EX);
->>>>>>> f773fc1c
 
             if(isEx)
                 name << rocblas_datatype2string(arg.b_type) << rocblas_datatype2string(arg.c_type)
@@ -230,11 +218,7 @@
             else if(!strcmp(arg.function, "gemm_ex_bad_arg"))
                 testing_gemm_ex_bad_arg<Ti, To, Tc>(arg);
             else if(!strcmp(arg.function, "gemm_batched_ex"))
-<<<<<<< HEAD
-                testing_gemm_ex<Ti, To, Tc>(arg);
-=======
                 testing_gemm_batched_ex<Ti, To, Tc>(arg);
->>>>>>> f773fc1c
             else if(!strcmp(arg.function, "gemm_batched_ex_bad_arg"))
                 testing_gemm_batched_ex_bad_arg<Ti, To, Tc>(arg);
             else if(!strcmp(arg.function, "gemm_strided_batched_ex"))
