# Parameters related to building hip
ARG base_image

FROM ${base_image}
LABEL maintainer="kent.knox@amd"

ARG user_uid

# Install dependent packages
# Dependencies:
# * hcc-config.cmake: pkg-config
# * tensile: python2.7, python-yaml
# * rocblas-test: gfortran, googletest
# * rocblas-bench: libboost-program-options-dev
# * libhsakmt.so: libnuma1
RUN apt-get update && DEBIAN_FRONTEND=noninteractive apt-get install -y --no-install-recommends \
    rock-dkms \
    sudo \
    rocm_smi64 \
    ca-certificates \
    git \
    make \
    cmake \
    clang-format-3.8 \
    pkg-config \
    python2.7 \
    python3 \
    python-yaml \
    python3-yaml \
    python3-dev \
    python3-pip \
    python3-pytest \
    python3-setuptools \
    gfortran \
    llvm-6.0-dev \
    libboost-program-options-dev \
    libnuma1 \
    libpthread-stubs0-dev \
    libomp-dev \
    zlib1g-dev \
    && \
    apt-get clean && \
    rm -rf /var/lib/apt/lists/*

RUN pip3 install wheel && pip3 install tox pyyaml

# docker pipeline runs containers with particular uid
# create a jenkins user with this specific uid so it can use sudo priviledges
# Grant any member of sudo group password-less sudo privileges
RUN useradd --create-home -u ${user_uid} -o -G video --shell /bin/bash jenkins && \
<<<<<<< HEAD
    mkdir -p /etc/sudoers.d/ && \
    echo '%video   ALL=(ALL) NOPASSWD:ALL' | tee /etc/sudoers.d/sudo-nopasswd
=======
    echo '%video   ALL=(ALL) NOPASSWD:ALL' | tee /etc/sudoers.d/sudo-nopasswd && \
    chmod 400 /etc/sudoers.d/sudo-nopasswd
>>>>>>> ae00d58e

ARG ROCBLAS_SRC_ROOT=/usr/local/src/rocBLAS

# Clone rocblas repo
# Build client dependencies and install into /usr/local (LAPACK & GTEST)
RUN mkdir -p ${ROCBLAS_SRC_ROOT} && cd ${ROCBLAS_SRC_ROOT} && \
    git clone -b develop --depth=1 https://github.com/ROCmSoftwarePlatform/rocBLAS . && \
    mkdir -p build/deps && cd build/deps && \
    cmake -DBUILD_BOOST=OFF ${ROCBLAS_SRC_ROOT}/deps && \
    make -j $(nproc) install && \
    rm -rf ${ROCBLAS_SRC_ROOT}<|MERGE_RESOLUTION|>--- conflicted
+++ resolved
@@ -48,13 +48,8 @@
 # create a jenkins user with this specific uid so it can use sudo priviledges
 # Grant any member of sudo group password-less sudo privileges
 RUN useradd --create-home -u ${user_uid} -o -G video --shell /bin/bash jenkins && \
-<<<<<<< HEAD
-    mkdir -p /etc/sudoers.d/ && \
-    echo '%video   ALL=(ALL) NOPASSWD:ALL' | tee /etc/sudoers.d/sudo-nopasswd
-=======
     echo '%video   ALL=(ALL) NOPASSWD:ALL' | tee /etc/sudoers.d/sudo-nopasswd && \
     chmod 400 /etc/sudoers.d/sudo-nopasswd
->>>>>>> ae00d58e
 
 ARG ROCBLAS_SRC_ROOT=/usr/local/src/rocBLAS
 
