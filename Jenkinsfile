--- conflicted
+++ resolved
@@ -29,14 +29,10 @@
 
     def rocblas = new rocProject('rocBLAS')
     // customize for project
-    rocblas.paths.build_command = 'sudo ./install.sh -lasm_ci -c'
+    rocblas.paths.build_command = 'sudo ./install.sh -lasm_ci -c -oV3'
 
     // Define test architectures, optional rocm version argument is available
-<<<<<<< HEAD
-    def nodes = new dockerNodes(['gfx900 && ubuntu && hip-clang', 'gfx906 && centos7 && hip-clang'], rocblas)
-=======
-    def nodes = new dockerNodes(['ubuntu && gfx900', 'centos7 && gfx900', 'centos7 && gfx906', 'sles && gfx906'], rocblas)
->>>>>>> cefe271b
+    def nodes = new dockerNodes(['gfx900 && ubuntu && hip-clang', 'gfx906 && ubuntu && hip-clang', 'gfx908 && ubuntu && hip-clang'], rocblas)
 
     boolean formatCheck = true
 
@@ -46,34 +42,12 @@
 
         project.paths.construct_build_prefix()
 
-        def command
-
-        if(platform.jenkinsLabel.contains('hip-clang'))
-        {
-            command = """#!/usr/bin/env bash
+        def command = """#!/usr/bin/env bash
                     set -x
                     cd ${project.paths.project_build_prefix}
                     export PATH=/opt/rocm/bin:$PATH
                     LD_LIBRARY_PATH=/opt/rocm/lib CXX=/opt/rocm/bin/hipcc ${project.paths.build_command} --hip-clang
                     """
-        }
-        else if(platform.jenkinsLabel.contains('sles'))
-        {
-            command = """#!/usr/bin/env bash
-                    set -x
-                    cd ${project.paths.project_build_prefix}
-                    LD_LIBRARY_PATH=/opt/rocm/hcc/lib CXX=/opt/rocm/bin/hipcc sudo ${project.paths.build_command}
-                    """
-        }
-
-        else
-        {
-            command = """#!/usr/bin/env bash
-                    set -x
-                    cd ${project.paths.project_build_prefix}
-                    LD_LIBRARY_PATH=/opt/rocm/hcc/lib CXX=/opt/rocm/bin/hcc ${project.paths.build_command}
-                    """
-        }
         platform.runCommand(this, command)
     }
 
@@ -83,56 +57,11 @@
 
         String sudo = auxiliary.sudo(platform.jenkinsLabel)
         def gfilter = auxiliary.isJobStartedByTimer() ? "*nightly*" : "*quick*:*pre_checkin*"
-
-<<<<<<< HEAD
-        if(platform.jenkinsLabel.contains('centos') || platform.jenkinsLabel.contains('hip-clang'))
-        {
-            if(auxiliary.isJobStartedByTimer())
-            {
-                command = """#!/usr/bin/env bash
+        
+        def command = """#!/usr/bin/env bash
                         set -x
                         cd ${project.paths.project_build_prefix}/build/release/clients/staging
-                        LD_LIBRARY_PATH=/opt/rocm/lib GTEST_LISTENER=NO_PASS_LINE_IN_LOG sudo ./rocblas-test --gtest_output=xml --gtest_color=yes --gtest_filter=*nightly*-*known_bug* #--gtest_filter=*nightly*
-                    """
-                
-                platform.runCommand(this, command)
-                junit "${project.paths.project_build_prefix}/build/release/clients/staging/*.xml"
-            }
-            else
-            {
-                command = """#!/usr/bin/env bash
-                        set -x
-                        cd ${project.paths.project_build_prefix}/build/release/clients/staging
-                        LD_LIBRARY_PATH=/opt/rocm/lib sudo ./example-sscal
-                        LD_LIBRARY_PATH=/opt/rocm/lib GTEST_LISTENER=NO_PASS_LINE_IN_LOG sudo ./rocblas-test --gtest_output=xml --gtest_color=yes  --gtest_filter=*quick*:*pre_checkin*-*known_bug* #--gtest_filter=*checkin*
-                    """
-        
-                platform.runCommand(this, command)
-                junit "${project.paths.project_build_prefix}/build/release/clients/staging/*.xml"
-            }
-        }
-        else
-        {
-            if(auxiliary.isJobStartedByTimer())
-            {
-                command = """#!/usr/bin/env bash
-                        set -x
-                        cd ${project.paths.project_build_prefix}/build/release/clients/staging
-                        LD_LIBRARY_PATH=/opt/rocm/hcc/lib GTEST_LISTENER=NO_PASS_LINE_IN_LOG ./rocblas-test --gtest_output=xml --gtest_color=yes --gtest_filter=*nightly*-*known_bug* #--gtest_filter=*nightly*
-                    """
-                
-                platform.runCommand(this, command)
-                junit "${project.paths.project_build_prefix}/build/release/clients/staging/*.xml"
-            }
-            else
-            {
-                command = """#!/usr/bin/env bash
-=======
-        def command = """#!/usr/bin/env bash
->>>>>>> cefe271b
-                        set -x
-                        cd ${project.paths.project_build_prefix}/build/release/clients/staging
-                        ${sudo} LD_LIBRARY_PATH=/opt/rocm/hcc/lib GTEST_LISTENER=NO_PASS_LINE_IN_LOG ./rocblas-test --gtest_output=xml --gtest_color=yes --gtest_filter=${gfilter}-*known_bug*
+                        ${sudo} LD_LIBRARY_PATH=/opt/rocm/lib GTEST_LISTENER=NO_PASS_LINE_IN_LOG ./rocblas-test --gtest_output=xml --gtest_color=yes --gtest_filter=${gfilter}-*known_bug*
                     """
 
         platform.runCommand(this, command)
@@ -144,56 +73,19 @@
         platform, project->
         String sudo = auxiliary.sudo(platform.jenkinsLabel)
 
-<<<<<<< HEAD
-        def command 
-        
-        if(platform.jenkinsLabel.contains('hip-clang'))
-        {
-            packageCommand = null
-        }
-        else if(platform.jenkinsLabel.contains('centos'))
-=======
-        def command
-
-        if(platform.jenkinsLabel.contains('centos') || platform.jenkinsLabel.contains('sles'))
->>>>>>> cefe271b
-        {
-            command = """
+        def command = """
                     set -x
                     cd ${project.paths.project_build_prefix}/build/release
                     ${sudo} make package
+                    ${sudo} make package_clients
                     ${sudo} mkdir -p package
-                    ${sudo} mv *.rpm package/
-                    ${sudo} rpm -qlp package/*.rpm
-                """
-
-            platform.runCommand(this, command)
-            platform.archiveArtifacts(this, """${project.paths.project_build_prefix}/build/release/package/*.rpm""")
-        }
-<<<<<<< HEAD
-=======
-        else if(platform.jenkinsLabel.contains('hip-clang') || platform.jenkinsLabel.contains('sles'))
-        {
-            packageCommand = null
-        }
->>>>>>> cefe271b
-        else
-        {
-            command = """
-                    set -x
-                    cd ${project.paths.project_build_prefix}/build/release
-                    make package
-                    make package_clients
-                    mkdir -p package
-                    mv *.deb package/
-                    mv clients/*.deb package/
+                    ${sudo} mv *.deb package/
+                    ${sudo} mv clients/*.deb package/
                 """
 
             platform.runCommand(this, command)
             platform.archiveArtifacts(this, """${project.paths.project_build_prefix}/build/release/package/*.deb""")
-        }
     }
 
     buildProject(rocblas, formatCheck, nodes.dockerArray, compileCommand, testCommand, packageCommand)
-
 }