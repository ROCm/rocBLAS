--- conflicted
+++ resolved
@@ -139,12 +139,6 @@
                 junit "${project.paths.project_build_prefix}/build/release/clients/staging/*.xml"
             }
         }
-<<<<<<< HEAD
-
-        platform.runCommand(this, command)
-        junit "${project.paths.project_build_prefix}/build/release/clients/staging/*.xml"
-=======
->>>>>>> 3ffe9d1b
     }
 
     def packageCommand =
