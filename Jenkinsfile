--- conflicted
+++ resolved
@@ -526,11 +526,7 @@
 },
 rocm_ubuntu:
 {
-<<<<<<< HEAD
   node( 'docker && rocm && jenkins-rocm-2')
-=======
-  node( 'docker && rocm && dkms && gfx900')
->>>>>>> c0f04c26
   {
     def hcc_docker_args = new docker_data(
         from_image:'rocm/dev-ubuntu-16.04:1.7.1',
