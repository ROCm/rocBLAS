--- conflicted
+++ resolved
@@ -26,10 +26,6 @@
            --build_dir         Specify name of output directory (default is ./build)
       -n | --no_tensile        Build subset of library that does not require Tensile
       -r | --no-tensile-host   Do not build with Tensile host
-<<<<<<< HEAD
-      -s | --tensile-host      Build with Tensile host
-=======
->>>>>>> 61ee951c
       -u | --use-tag-only      Ignore Tensile version and just use the Tensile tag
            --skipldconf        Skip ld.so.conf entry
 EOF
@@ -282,11 +278,7 @@
 # check if we have a modern version of getopt that can handle whitespace and long parameters
 getopt -T
 if [[ $? -eq 4 ]]; then
-<<<<<<< HEAD
-  GETOPT_PARSE=$(getopt --name "${0}" --longoptions help,install,clients,dependencies,debug,hip-clang,no_tensile,no-tensile-host,tensile-host,use-tag-only,logic:,architecture:,cov:,fork:,branch:,build_dir:,test_local_path:,cpu_ref_lib:,skipldconf --options nrshicdgul:a:o:f:b:t: -- "$@")
-=======
   GETOPT_PARSE=$(getopt --name "${0}" --longoptions help,install,clients,dependencies,debug,hip-clang,no_tensile,no-tensile-host,use-tag-only,logic:,architecture:,cov:,fork:,branch:,build_dir:,test_local_path:,cpu_ref_lib:,skipldconf --options nrhicdgul:a:o:f:b:t: -- "$@")
->>>>>>> 61ee951c
 else
   echo "Need a new version of getopt"
   exit 1
@@ -340,12 +332,6 @@
         shift ;;
     -r|--no-tensile-host)
         build_tensile_host=false
-<<<<<<< HEAD
-        shift ;;
-    -s|--tensile-host)
-        build_tensile_host=true
-=======
->>>>>>> 61ee951c
         shift ;;
     --build_dir)
         build_dir=${2}
