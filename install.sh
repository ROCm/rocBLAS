--- conflicted
+++ resolved
@@ -139,30 +139,17 @@
   # dependencies needed to build the rocblas library
   local library_dependencies_ubuntu=( "make" "cmake-curses-gui" "pkg-config"
                                       "python2.7" "python3" "python-yaml" "python3-yaml"
-<<<<<<< HEAD
-                                      "llvm-6.0-dev" "zlib1g-dev")
-=======
-                                      "llvm-6.0-dev" "rocm-dev" "zlib1g-dev" "wget" )
->>>>>>> 03817a33
+                                      "llvm-6.0-dev" "zlib1g-dev" "wget")
   local library_dependencies_centos=( "epel-release"
                                       "make" "cmake3" "rpm-build"
                                       "python34" "PyYAML" "python3*-PyYAML"
                                       "gcc-c++" "llvm7.0-devel" "llvm7.0-static"
-<<<<<<< HEAD
-                                      "zlib-devel" )
+                                      "zlib-devel" "wget" )
   local library_dependencies_fedora=( "make" "cmake" "rpm-build"
                                       "python34" "PyYAML" "python3*-PyYAML"
-                                      "gcc-c++" "libcxx-devel" "zlib-devel" )
+                                      "gcc-c++" "libcxx-devel" "zlib-devel" "wget" )
   local library_dependencies_sles=(   "make" "cmake" "python3-PyYAM"
-                                      "gcc-c++" "libcxxtools9" "rpm-build" "curl" )
-=======
-                                      "rocm-dev" "zlib-devel" "wget" )
-  local library_dependencies_fedora=( "make" "cmake" "rpm-build"
-                                      "python34" "PyYAML" "python3*-PyYAML"
-                                      "gcc-c++" "libcxx-devel" "rocm-dev" "zlib-devel" "wget" )
-  local library_dependencies_sles=(   "make" "cmake" "python3-PyYAM"
-                                      "rocm-dev" "gcc-c++" "libcxxtools9" "rpm-build" "wget" )
->>>>>>> 03817a33
+                                      "gcc-c++" "libcxxtools9" "rpm-build" "wget" )
 
   if [[ "${build_cuda}" == true ]]; then
     # Ideally, this could be cuda-cublas-dev, but the package name has a version number in it
