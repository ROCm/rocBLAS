#!/usr/bin/env bash

/bin/ln -fs ../../.githooks/pre-commit "$(dirname "$0")/.git/hooks/"

# #################################################
# helper functions
# #################################################
function display_help()
{
cat <<EOF
rocBLAS build & installation helper script
  $0 <options>
      -h | --help              Print this help message
      -i | --install           Install after build
      -d | --dependencies      Install build dependencies
      -c | --clients           Build library clients too (combines with -i & -d)
      -g | --debug             Set -DCMAKE_BUILD_TYPE=Debug (default is =Release)
      -f | --fork              GitHub fork to use, e.g., ROCmSoftwarePlatform or MyUserName
      -b | --branch            GitHub branch or tag to use, e.g., develop, mybranch or <commit hash>
      -l | --logic             Set Tensile logic target, e.g., asm_full, asm_lite, etc.
      -o | --cov               Set Tensile code_object_version (V2 or V3)
      -t | --test_local_path   Use a local path for Tensile instead of remote GIT repo
           --cpu_ref_lib       Specify library to use for CPU reference code in testing (blis or lapack)
           --hip-clang         Build library for amdgpu backend using hip-clang
      -n | --no_tensile        Build subset of library that does not require Tensile
      -s | --tensile-host      Build with Tensile host
EOF
#          --prefix            Specify an alternate CMAKE_INSTALL_PREFIX for cmake
#          --cuda              Build library for cuda backend
}

# This function is helpful for dockerfiles that do not have sudo installed, but the default user is root
# true is a system command that completes successfully, function returns success
# prereq: ${ID} must be defined before calling
supported_distro( )
{
  if [ -z ${ID+foo} ]; then
    printf "supported_distro(): \$ID must be set\n"
    exit 2
  fi

  case "${ID}" in
    ubuntu|centos|rhel|fedora|sles|opensuse-leap)
        true
        ;;
    *)  printf "This script is currently supported on Ubuntu, CentOS, RHEL, SLES, OpenSUSE-Leap, and Fedora\n"
        exit 2
        ;;
  esac
}

# This function is helpful for dockerfiles that do not have sudo installed, but the default user is root
check_exit_code( )
{
  if (( $1 != 0 )); then
    exit $1
  fi
}

# This function is helpful for dockerfiles that do not have sudo installed, but the default user is root
elevate_if_not_root( )
{
  local uid=$(id -u)

  if (( ${uid} )); then
    sudo $@
    check_exit_code "$?"
  else
    $@
    check_exit_code "$?"
  fi
}

# Take an array of packages as input, and install those packages with 'apt' if they are not already installed
install_apt_packages( )
{
  package_dependencies=("$@")
  for package in "${package_dependencies[@]}"; do
    if [[ $(dpkg-query --show --showformat='${db:Status-Abbrev}\n' ${package} 2> /dev/null | grep -q "ii"; echo $?) -ne 0 ]]; then
      printf "\033[32mInstalling \033[33m${package}\033[32m from distro package manager\033[0m\n"
      elevate_if_not_root apt install -y --no-install-recommends ${package}
    fi
  done
}

# Take an array of packages as input, and install those packages with 'yum' if they are not already installed
install_yum_packages( )
{
  package_dependencies=("$@")
  for package in "${package_dependencies[@]}"; do
    if [[ $package == *-PyYAML ]] || [[ $(yum list installed ${package} &> /dev/null; echo $? ) -ne 0 ]]; then
      printf "\033[32mInstalling \033[33m${package}\033[32m from distro package manager\033[0m\n"
      elevate_if_not_root yum -y --nogpgcheck install ${package}
    fi
  done
}

# Take an array of packages as input, and install those packages with 'dnf' if they are not already installed
install_dnf_packages( )
{
  package_dependencies=("$@")
  for package in "${package_dependencies[@]}"; do
    if [[ $package == *-PyYAML ]] || [[ $(dnf list installed ${package} &> /dev/null; echo $? ) -ne 0 ]]; then
      printf "\033[32mInstalling \033[33m${package}\033[32m from distro package manager\033[0m\n"
      elevate_if_not_root dnf install -y ${package}
    fi
  done
}

install_zypper_packages( )
{
    package_dependencies=("$@")
    for package in "${package_dependencies[@]}"; do
        if [[ $(rpm -q ${package} &> /dev/null; echo $? ) -ne 0 ]]; then
            printf "\033[32mInstalling \033[33m${package}\033[32m from distro package manager\033[0m\n"
            elevate_if_not_root zypper install -y ${package}
        fi
    done
}

# Take an array of packages as input, and delegate the work to the appropriate distro installer
# prereq: ${ID} must be defined before calling
# prereq: ${build_clients} must be defined before calling
install_packages( )
{
  if [ -z ${ID+foo} ]; then
    printf "install_packages(): \$ID must be set\n"
    exit 2
  fi

  if [ -z ${build_clients+foo} ]; then
    printf "install_packages(): \$build_clients must be set\n"
    exit 2
  fi

<<<<<<< HEAD
  local library_dependencies_ubuntu=( "make" "cmake-curses-gui" "pkg-config"
                                      "python2.7" "python3" "python-yaml" "python3-yaml"
                                      "llvm-6.0-dev" "libomp-dev"
                                      "rocm-dev" "zlib1g-dev")
=======
  # dependencies needed to build the rocblas library
  local library_dependencies_ubuntu=( "make" "cmake-curses-gui" "pkg-config"
                                      "python2.7" "python3" "python-yaml" "python3-yaml"
                                      "llvm-6.0-dev" "rocm-dev" "zlib1g-dev")
>>>>>>> ae00d58e
  local library_dependencies_centos=( "epel-release"
                                      "make" "cmake3" "rpm-build"
                                      "python34" "PyYAML" "python3*-PyYAML"
                                      "gcc-c++" "llvm7.0-devel" "llvm7.0-static"
<<<<<<< HEAD
                                      "rocm-dev" "libgomp" "zlib-devel" )
  local library_dependencies_fedora=( "make" "cmake" "rpm-build"
                                      "python34" "PyYAML" "python3*-PyYAML"
                                      "gcc-c++" "libcxx-devel" "libgomp"
                                      "rocm-dev" "zlib-devel" )
  local library_dependencies_sles=(   "make" "cmake" "python3-PyYAM"
                                      "rocm-dev" "gcc-c++" "libcxxtools9" "rpm-build" )
=======
                                      "rocm-dev" "zlib-devel" )
  local library_dependencies_fedora=( "make" "cmake" "rpm-build"
                                      "python34" "PyYAML" "python3*-PyYAML"
                                      "gcc-c++" "libcxx-devel" "rocm-dev" "zlib-devel" )
  local library_dependencies_sles=(   "make" "cmake" "python3-PyYAM"
                                      "rocm-dev" "gcc-c++" "libcxxtools9" "rpm-build" "curl" )
>>>>>>> ae00d58e

  if [[ "${build_cuda}" == true ]]; then
    # Ideally, this could be cuda-cublas-dev, but the package name has a version number in it
    library_dependencies_ubuntu+=( "cuda" )
    library_dependencies_centos+=( "" ) # how to install cuda on centos?
    library_dependencies_fedora+=( "" ) # how to install cuda on fedora?
    library_dependencies_sles+=( "" )
  fi

  # dependencies to build the client
  local client_dependencies_ubuntu=( "gfortran" "libomp-dev" "libboost-program-options-dev")
  local client_dependencies_centos=( "gcc-gfortran" "libgomp" "boost-devel")
  local client_dependencies_fedora=( "gcc-gfortran" "libgomp" "boost-devel")
  local client_dependencies_sles=( "gcc-fortran" "libgomp1" "libboost_program_options1_66_0-devel" "boost-devel")

  case "${ID}" in
    ubuntu)
      elevate_if_not_root apt update
      install_apt_packages "${library_dependencies_ubuntu[@]}"

      if [[ "${build_clients}" == true ]]; then
        install_apt_packages "${client_dependencies_ubuntu[@]}"
      fi
      ;;

    centos|rhel)
#     yum -y update brings *all* installed packages up to date
#     without seeking user approval
#     elevate_if_not_root yum -y update
      install_yum_packages "${library_dependencies_centos[@]}"

      if [[ "${build_clients}" == true ]]; then
        install_yum_packages "${client_dependencies_centos[@]}"
      fi
      ;;

    fedora)
#     elevate_if_not_root dnf -y update
      install_dnf_packages "${library_dependencies_fedora[@]}"

      if [[ "${build_clients}" == true ]]; then
        install_dnf_packages "${client_dependencies_fedora[@]}"
      fi
      ;;

    sles|opensuse-leap)
       install_zypper_packages "${client_dependencies_sles[@]}"

        if [[ "${build_clients}" == true ]]; then
            install_zypper_packages "${client_dependencies_sles[@]}"
        fi
        ;;
    *)
      echo "This script is currently supported on Ubuntu, CentOS, RHEL, SLES, OpenSUSE-Leap, and Fedora"
      exit 2
      ;;
  esac
}

# #################################################
# Pre-requisites check
# #################################################
# Exit code 0: alls well
# Exit code 1: problems with getopt
# Exit code 2: problems with supported platforms

# check if getopt command is installed
type getopt > /dev/null
if [[ $? -ne 0 ]]; then
  echo "This script uses getopt to parse arguments; try installing the util-linux package";
  exit 1
fi

# os-release file describes the system
if [[ -e "/etc/os-release" ]]; then
  source /etc/os-release
else
  echo "This script depends on the /etc/os-release file"
  exit 2
fi

# The following function exits script if an unsupported distro is detected
supported_distro

# #################################################
# global variables
# #################################################
install_package=false
install_dependencies=false
install_prefix=rocblas-install
tensile_logic=asm_full
tensile_cov=V2
tensile_fork=
tensile_tag=
tensile_test_local_path=
build_clients=false
build_cuda=false
build_tensile=true
build_tensile_host=false
cpu_ref_lib=blis
build_release=true
build_hip_clang=false

rocm_path=/opt/rocm
if ! [ -z ${ROCM_PATH+x} ]; then
    rocm_path=${ROCM_PATH}
fi

# #################################################
# Parameter parsing
# #################################################

# check if we have a modern version of getopt that can handle whitespace and long parameters
getopt -T
if [[ $? -eq 4 ]]; then
  GETOPT_PARSE=$(getopt --name "${0}" --longoptions help,install,clients,dependencies,debug,hip-clang,no_tensile,tensile_host,logic:,cov:,fork:,branch:test_local_path:,cpu_ref_lib: --options nshicdgl:o:f:b:t: -- "$@")
else
  echo "Need a new version of getopt"
  exit 1
fi

if [[ $? -ne 0 ]]; then
  echo "getopt invocation failed; could not parse the command line";
  exit 1
fi

eval set -- "${GETOPT_PARSE}"

while true; do
  case "${1}" in
    -h|--help)
        display_help
        exit 0
        ;;
    -i|--install)
        install_package=true
        shift ;;
    -d|--dependencies)
        install_dependencies=true
        shift ;;
    -c|--clients)
        build_clients=true
        shift ;;
    -g|--debug)
        build_release=false
        shift ;;
    -l|--logic)
        tensile_logic=${2}
        shift 2 ;;
    -o|--cov)
        tensile_cov=${2}
        shift 2 ;;
    -f|--fork)
        tensile_fork=${2}
        shift 2 ;;
    -b|--branch)
        tensile_tag=${2}
        shift 2 ;;
    -t|--test_local_path)
        tensile_test_local_path=${2}
        shift 2 ;;
    -n|--no_tensile)
        build_tensile=false
        shift ;;
    -s|--tensile-host)
        build_tensile_host=true
        shift ;;
    --cuda)
        build_cuda=true
        shift ;;
    --cpu_ref_lib)
        cpu_ref_lib=${2}
        shift 2 ;;
    --hip-clang)
        build_hip_clang=true
        tensile_cov=V3
        shift ;;
    --prefix)
        install_prefix=${2}
        shift 2 ;;
    --) shift ; break ;;
    *)  echo "Unexpected command line parameter received; aborting";
        exit 1
        ;;
  esac
done

set -x

if [[ "${cpu_ref_lib}" == blis ]]; then
  LINK_BLIS=true
elif [[ "${cpu_ref_lib}" == lapack ]]; then
  LINK_BLIS=false
else
  echo "Currently the only CPU library options are blis and lapack"
      exit 2
fi

build_dir=./build
printf "\033[32mCreating project build directory in: \033[33m${build_dir}\033[0m\n"

# #################################################
# prep
# #################################################
# ensure a clean build environment
if [[ "${build_release}" == true ]]; then
  rm -rf ${build_dir}/release
else
  rm -rf ${build_dir}/debug
fi

# Default cmake executable is called cmake
cmake_executable=cmake

case "${ID}" in
  centos|rhel)
  cmake_executable=cmake3
  ;;
esac

# #################################################
# dependencies
# #################################################
if [[ "${install_dependencies}" == true ]]; then
  install_packages

  if [[ "${build_clients}" == true ]]; then

    # The following builds googletest & lapack from source, installs into cmake default /usr/local
    pushd .
    printf "\033[32mBuilding \033[33mgoogletest & lapack\033[32m from source; installing into \033[33m/usr/local\033[0m\n"
    mkdir -p ${build_dir}/deps && cd ${build_dir}/deps
    ${cmake_executable} -lpthread -DBUILD_BOOST=OFF ../../deps
    make -j$(nproc)
    elevate_if_not_root make install

    #Download prebuilt AMD multithreaded blis
    if [[ "${cpu_ref_lib}" == blis ]] && [[ ! -f "${build_dir}/deps/blis/lib/libblis.so" ]]; then
      case "${ID}" in
          centos|rhel|sles|opensuse-leap)
              curl -L  https://github.com/amd/blis/releases/download/2.0/aocl-blis-mt-centos-2.0.tar.gz > blis.tar.gz
              ;;
          ubuntu)
              curl -L  https://github.com/amd/blis/releases/download/2.0/aocl-blis-mt-ubuntu-2.0.tar.gz > blis.tar.gz
              ;;
          *)
              echo "Unsupported OS for this script"
              curl -L  https://github.com/amd/blis/releases/download/2.0/aocl-blis-mt-ubuntu-2.0.tar.gz > blis.tar.gz
              ;;
      esac

      tar -xvf blis.tar.gz
      mv amd-blis-mt blis
      rm blis.tar.gz
      cd blis/lib
      ln -s libblis-mt.so libblis.so
      popd

    fi
  fi
fi

if [[ "${cpu_ref_lib}" == blis ]] && [[ ! -f "${build_dir}/deps/blis/lib/libblis.so" ]] && [[ "${build_clients}" == true ]]; then
  pushd .
  mkdir -p ${build_dir}/deps && cd ${build_dir}/deps
  case "${ID}" in
    centos|rhel|sles|opensuse-leap)
      curl -L  https://github.com/amd/blis/releases/download/2.0/aocl-blis-mt-centos-2.0.tar.gz > blis.tar.gz
      ;;
    ubuntu)
      curl -L  https://github.com/amd/blis/releases/download/2.0/aocl-blis-mt-ubuntu-2.0.tar.gz > blis.tar.gz
      ;;
    *)
      echo "Unsupported OS for this script"
      curl -L  https://github.com/amd/blis/releases/download/2.0/aocl-blis-mt-ubuntu-2.0.tar.gz > blis.tar.gz
      ;;
  esac
  tar -xvf blis.tar.gz
  mv amd-blis-mt blis
  rm blis.tar.gz
  cd blis/lib
  ln -s libblis-mt.so libblis.so
  popd
fi

# We append customary rocm path; if user provides custom rocm path in ${path}, our
# hard-coded path has lesser priority
export PATH=${PATH}:${rocm_path}/bin:${rocm_path}/hip/bin:${rocm_path}/hcc/bin

pushd .
  # #################################################
  # configure & build
  # #################################################
  cmake_common_options=""
  cmake_client_options=""

  cmake_common_options="${cmake_common_options} -DROCM_PATH=${rocm_path} -lpthread -DTensile_LOGIC=${tensile_logic} -DTensile_CODE_OBJECT_VERSION=${tensile_cov}"

  # build type
  if [[ "${build_release}" == true ]]; then
    mkdir -p ${build_dir}/release/clients && cd ${build_dir}/release
    cmake_common_options="${cmake_common_options} -DCMAKE_BUILD_TYPE=Release"
  else
    mkdir -p ${build_dir}/debug/clients && cd ${build_dir}/debug
    cmake_common_options="${cmake_common_options} -DCMAKE_BUILD_TYPE=Debug"
  fi

  if [[ -n "${tensile_fork}" ]]; then
    cmake_common_options="${cmake_common_options} -Dtensile_fork=${tensile_fork}"
  fi

  if [[ -n "${tensile_tag}" ]]; then
    cmake_common_options="${cmake_common_options} -Dtensile_tag=${tensile_tag}"
  fi

  if [[ -n "${tensile_test_local_path}" ]]; then
    cmake_common_options="${cmake_common_options} -DTensile_TEST_LOCAL_PATH=${tensile_test_local_path}"
  fi

  tensile_opt=""
  if [[ "${build_tensile}" == false ]]; then
    tensile_opt="${tensile_opt} -DBUILD_WITH_TENSILE=OFF"
  fi

  if [[ "${build_tensile_host}" == true ]]; then
    tensile_opt="${tensile_opt} -DBUILD_WITH_TENSILE_HOST=ON"
  fi

  cmake_common_options="${cmake_common_options} ${tensile_opt}"


  if [[ "${build_clients}" == true ]]; then
    cmake_client_options="${cmake_client_options} -DBUILD_CLIENTS_SAMPLES=ON -DBUILD_CLIENTS_TESTS=ON -DBUILD_CLIENTS_BENCHMARKS=ON -DLINK_BLIS=${LINK_BLIS}"
  fi

  compiler="hcc"
  if [[ "${build_cuda}" == true || "${build_hip_clang}" == true ]]; then
    compiler="hipcc"
    cmake_common_options="${cmake_common_options} -DTensile_COMPILER=hipcc"
  fi


  case "${ID}" in
    centos|rhel)
    cmake_common_options="${cmake_common_options} -DCMAKE_FIND_ROOT_PATH=/usr/lib64/llvm7.0/lib/cmake/"
    ;;
  esac


  # Uncomment for cmake debugging
  # CXX=${compiler} ${cmake_executable} -Wdev --debug-output --trace ${cmake_common_options} -DCPACK_SET_DESTDIR=OFF -DCMAKE_INSTALL_PREFIX=rocblas-install -DCPACK_PACKAGING_INSTALL_PREFIX=${rocm_path} ../..

  # Build library with AMD toolchain because of existense of device kernels
  if [[ "${build_clients}" == true ]]; then
    CXX=${compiler} ${cmake_executable} ${cmake_common_options} ${cmake_client_options} -DCPACK_SET_DESTDIR=OFF -DCMAKE_INSTALL_PREFIX=rocblas-install -DCPACK_PACKAGING_INSTALL_PREFIX=${rocm_path} ../..
  else
    CXX=${compiler} ${cmake_executable} ${cmake_common_options} -DCPACK_SET_DESTDIR=OFF -DCMAKE_INSTALL_PREFIX=rocblas-install -DCPACK_PACKAGING_INSTALL_PREFIX=${rocm_path} ../..
  fi
  check_exit_code "$?"

  make -j$(nproc) install
  check_exit_code "$?"

  # #################################################
  # install
  # #################################################
  # installing through package manager, which makes uninstalling easy
  if [[ "${install_package}" == true ]]; then
    make package
    check_exit_code "$?"

    case "${ID}" in
      ubuntu)
        elevate_if_not_root dpkg -i rocblas-*.deb
      ;;
      centos|rhel)
        elevate_if_not_root yum -y localinstall rocblas-*.rpm
      ;;
      fedora)
        elevate_if_not_root dnf install rocblas-*.rpm
      ;;
      sles|opensuse-leap)
        elevate_if_not_root zypper --no-gpg-checks in -y install rocblas-*.rpm
      ;;
    esac

  fi
popd<|MERGE_RESOLUTION|>--- conflicted
+++ resolved
@@ -133,37 +133,20 @@
     exit 2
   fi
 
-<<<<<<< HEAD
-  local library_dependencies_ubuntu=( "make" "cmake-curses-gui" "pkg-config"
-                                      "python2.7" "python3" "python-yaml" "python3-yaml"
-                                      "llvm-6.0-dev" "libomp-dev"
-                                      "rocm-dev" "zlib1g-dev")
-=======
   # dependencies needed to build the rocblas library
   local library_dependencies_ubuntu=( "make" "cmake-curses-gui" "pkg-config"
                                       "python2.7" "python3" "python-yaml" "python3-yaml"
                                       "llvm-6.0-dev" "rocm-dev" "zlib1g-dev")
->>>>>>> ae00d58e
   local library_dependencies_centos=( "epel-release"
                                       "make" "cmake3" "rpm-build"
                                       "python34" "PyYAML" "python3*-PyYAML"
                                       "gcc-c++" "llvm7.0-devel" "llvm7.0-static"
-<<<<<<< HEAD
-                                      "rocm-dev" "libgomp" "zlib-devel" )
-  local library_dependencies_fedora=( "make" "cmake" "rpm-build"
-                                      "python34" "PyYAML" "python3*-PyYAML"
-                                      "gcc-c++" "libcxx-devel" "libgomp"
-                                      "rocm-dev" "zlib-devel" )
-  local library_dependencies_sles=(   "make" "cmake" "python3-PyYAM"
-                                      "rocm-dev" "gcc-c++" "libcxxtools9" "rpm-build" )
-=======
                                       "rocm-dev" "zlib-devel" )
   local library_dependencies_fedora=( "make" "cmake" "rpm-build"
                                       "python34" "PyYAML" "python3*-PyYAML"
                                       "gcc-c++" "libcxx-devel" "rocm-dev" "zlib-devel" )
   local library_dependencies_sles=(   "make" "cmake" "python3-PyYAM"
                                       "rocm-dev" "gcc-c++" "libcxxtools9" "rpm-build" "curl" )
->>>>>>> ae00d58e
 
   if [[ "${build_cuda}" == true ]]; then
     # Ideally, this could be cuda-cublas-dev, but the package name has a version number in it
