--- conflicted
+++ resolved
@@ -10,26 +10,6 @@
 cat <<EOF
 rocBLAS build & installation helper script
   $0 <options>
-<<<<<<< HEAD
-      -h | --help               Print this help message
-      -i | --install            Install after build
-      -d | --dependencies       Install build dependencies
-      -c | --clients            Build library clients too (combines with -i & -d)
-      -g | --debug              Set -DCMAKE_BUILD_TYPE=Debug (default is =Release)
-      -f | --fork               GitHub fork to use, e.g., ROCmSoftwarePlatform or MyUserName
-      -b | --branch             GitHub branch or tag to use, e.g., develop, mybranch or <commit hash>
-      -l | --logic              Set Tensile logic target, e.g., asm_full, asm_lite, etc.
-      -a | --architecture       Set Tensile GPU architecture target, e.g. all, gfx000, gfx803, gfx900, gfx906, gfx908
-      -o | --cov                Set Tensile code_object_version (V2 or V3)
-      -t | --test_local_path    Use a local path for Tensile instead of remote GIT repo
-           --cpu_ref_lib        Specify library to use for CPU reference code in testing (blis or lapack)
-           --hip-clang          Build library for amdgpu backend using hip-clang
-           --build_dir          Specify name of output directory (default is ./build)
-      -n | --no_tensile         Build subset of library that does not require Tensile
-      -u | --use-custom-version Use user-specified Tensile version
-           --skipldconf         Skip ld.so.conf entry
-           --ignore-cuda        Ignores installed cuda version and builds with rocm stack instead
-=======
       -h | --help              Print this help message
       -i | --install           Install after build
       -d | --dependencies      Install build dependencies
@@ -45,11 +25,8 @@
            --hip-clang         Build library for amdgpu backend using hip-clang
            --build_dir         Specify name of output directory (default is ./build)
       -n | --no_tensile        Build subset of library that does not require Tensile
-      -s | --tensile-host      Build with Tensile host
-      -r | --no-tensile-host   Do not build with Tensile host
       -u | --use-tag-only      Ignore Tensile version and just use the Tensile tag
            --skipldconf        Skip ld.so.conf entry
->>>>>>> d076f49d
 EOF
 #          --prefix             Specify an alternate CMAKE_INSTALL_PREFIX for cmake
 }
@@ -272,10 +249,6 @@
 build_clients=false
 ignore_cuda=false
 build_tensile=true
-<<<<<<< HEAD
-=======
-build_tensile_host=false
->>>>>>> d076f49d
 cpu_ref_lib=blis
 build_release=true
 build_hip_clang=false
@@ -294,7 +267,7 @@
 # check if we have a modern version of getopt that can handle whitespace and long parameters
 getopt -T
 if [[ $? -eq 4 ]]; then
-  GETOPT_PARSE=$(getopt --name "${0}" --longoptions help,install,clients,dependencies,debug,hip-clang,no_tensile,tensile-host,no-tensile-host,logic:,architecture:,cov:,fork:,branch:,build_dir:,test_local_path:,cpu_ref_lib:,use-custom-version:,skipldconf,ignore-cuda --options nsrhicdgl:a:o:f:b:t:u: -- "$@")
+  GETOPT_PARSE=$(getopt --name "${0}" --longoptions help,install,clients,dependencies,debug,hip-clang,no_tensile,logic:,architecture:,cov:,fork:,branch:,build_dir:,test_local_path:,cpu_ref_lib:,use-custom-version:,skipldconf,ignore-cuda --options nhicdgl:a:o:f:b:t:u: -- "$@")
 else
   echo "Need a new version of getopt"
   exit 1
@@ -346,15 +319,6 @@
     -n|--no_tensile)
         build_tensile=false
         shift ;;
-<<<<<<< HEAD
-=======
-    -s|--tensile-host)
-        build_tensile_host=true
-        shift ;;
-    -r|--no-tensile-host)
-        build_tensile_host=false
-        shift ;;
->>>>>>> d076f49d
     --build_dir)
         build_dir=${2}
         shift 2;;
