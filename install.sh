#!/usr/bin/env bash

/bin/ln -fs ../../.githooks/pre-commit "$(dirname "$0")/.git/hooks/"

# #################################################
# helper functions
# #################################################
function display_help()
{
<<<<<<< HEAD
  echo "rocBLAS build & installation helper script"
  echo "./install [-h|--help] "
  echo "    [-h|--help] prints this help message"
#  echo "    [--prefix] Specify an alternate CMAKE_INSTALL_PREFIX for cmake"
  echo "    [-i|--install] install after build"
  echo "    [-d|--dependencies] install build dependencies"
  echo "    [-c|--clients] build library clients too (combines with -i & -d)"
  echo "    [-g|--debug] -DCMAKE_BUILD_TYPE=Debug (default is =Release)"
  echo "    [-f|--fork] GitHub fork to use, ie ROCmSoftwarePlatform or MyUserName"
  echo "    [-b|--branch] GitHub branch or tag to use, ie develop or mybranch or SHA"
  echo "    [-l|--logic] Set tensile logic target (asm_full, asm_lite, etc)"
  echo "    [-a|--architecture] Run GPU-specific tensile kernels (all, arcturus, fiji, vega10, vega20)"
  echo "    [-o|--cov] Set tensile code_object_version (V2 or V3)"
  echo "    [-t|--test_local_path] Use a local path for tensile instead of remote GIT repot"
#  echo "    [--cuda] build library for cuda backend"
  echo "    [--cpu_ref_lib] specify libary to use for cpu reference code in testing (blis or lapack)"
  echo "    [--hip-clang] build library for amdgpu backend using hip-clang"
  echo "    [-n|--no_tensile] build subset of library that doesn't require tensile (testing)"
  echo "    [-s|--tensile-host] build with tensile host"
=======
cat <<EOF
rocBLAS build & installation helper script
  $0 <options>
      -h | --help              Print this help message
      -i | --install           Install after build
      -d | --dependencies      Install build dependencies
      -c | --clients           Build library clients too (combines with -i & -d)
      -g | --debug             Set -DCMAKE_BUILD_TYPE=Debug (default is =Release)
      -f | --fork              GitHub fork to use, e.g., ROCmSoftwarePlatform or MyUserName
      -b | --branch            GitHub branch or tag to use, e.g., develop, mybranch or <commit hash>
      -l | --logic             Set Tensile logic target, e.g., asm_full, asm_lite, etc.
      -o | --cov               Set Tensile code_object_version (V2 or V3)
      -t | --test_local_path   Use a local path for Tensile instead of remote GIT repo
           --cpu_ref_lib       Specify library to use for CPU reference code in testing (blis or lapack)
           --hip-clang         Build library for amdgpu backend using hip-clang
      -n | --no_tensile        Build subset of library that does not require Tensile
      -s | --tensile-host      Build with Tensile host
EOF
#          --prefix            Specify an alternate CMAKE_INSTALL_PREFIX for cmake
#          --cuda              Build library for cuda backend
>>>>>>> 993cf232
}

# This function is helpful for dockerfiles that do not have sudo installed, but the default user is root
# true is a system command that completes successfully, function returns success
# prereq: ${ID} must be defined before calling
supported_distro( )
{
  if [ -z ${ID+foo} ]; then
    printf "supported_distro(): \$ID must be set\n"
    exit 2
  fi

  case "${ID}" in
    ubuntu|centos|rhel|fedora|sles)
        true
        ;;
    *)  printf "This script is currently supported on Ubuntu, CentOS, RHEL and Fedora\n"
        exit 2
        ;;
  esac
}

# This function is helpful for dockerfiles that do not have sudo installed, but the default user is root
check_exit_code( )
{
  if (( $1 != 0 )); then
    exit $1
  fi
}

# This function is helpful for dockerfiles that do not have sudo installed, but the default user is root
elevate_if_not_root( )
{
  local uid=$(id -u)

  if (( ${uid} )); then
    sudo $@
    check_exit_code "$?"
  else
    $@
    check_exit_code "$?"
  fi
}

# Take an array of packages as input, and install those packages with 'apt' if they are not already installed
install_apt_packages( )
{
  package_dependencies=("$@")
  for package in "${package_dependencies[@]}"; do
    if [[ $(dpkg-query --show --showformat='${db:Status-Abbrev}\n' ${package} 2> /dev/null | grep -q "ii"; echo $?) -ne 0 ]]; then
      printf "\033[32mInstalling \033[33m${package}\033[32m from distro package manager\033[0m\n"
      elevate_if_not_root apt install -y --no-install-recommends ${package}
    fi
  done
}

# Take an array of packages as input, and install those packages with 'yum' if they are not already installed
install_yum_packages( )
{
  package_dependencies=("$@")
  for package in "${package_dependencies[@]}"; do
    if [[ $package == *-PyYAML ]] || [[ $(yum list installed ${package} &> /dev/null; echo $? ) -ne 0 ]]; then
      printf "\033[32mInstalling \033[33m${package}\033[32m from distro package manager\033[0m\n"
      elevate_if_not_root yum -y --nogpgcheck install ${package}
    fi
  done
}

# Take an array of packages as input, and install those packages with 'dnf' if they are not already installed
install_dnf_packages( )
{
  package_dependencies=("$@")
  for package in "${package_dependencies[@]}"; do
    if [[ $package == *-PyYAML ]] || [[ $(dnf list installed ${package} &> /dev/null; echo $? ) -ne 0 ]]; then
      printf "\033[32mInstalling \033[33m${package}\033[32m from distro package manager\033[0m\n"
      elevate_if_not_root dnf install -y ${package}
    fi
  done
}

install_zypper_packages( )
{
    package_dependencies=("$@")
    for package in "${package_dependencies[@]}"; do
        if [[ $(rpm -q ${package} &> /dev/null; echo $? ) -ne 0 ]]; then
            printf "\033[32mInstalling \033[33m${package}\033[32m from distro package manager\033[0m\n"
            elevate_if_not_root zypper install -y ${package}
        fi
    done
}

# Take an array of packages as input, and delegate the work to the appropriate distro installer
# prereq: ${ID} must be defined before calling
# prereq: ${build_clients} must be defined before calling
install_packages( )
{
  if [ -z ${ID+foo} ]; then
    printf "install_packages(): \$ID must be set\n"
    exit 2
  fi

  if [ -z ${build_clients+foo} ]; then
    printf "install_packages(): \$build_clients must be set\n"
    exit 2
  fi

  # dependencies needed to build the rocblas library
  local library_dependencies_ubuntu=( "make" "cmake-curses-gui" "pkg-config"
                                      "python2.7" "python3" "python-yaml" "python3-yaml"
                                      "llvm-6.0-dev" "hip_hcc" "zlib1g-dev")
  local library_dependencies_centos=( "epel-release"
                                      "make" "cmake3" "rpm-build"
                                      "python34" "PyYAML" "python3*-PyYAML"
                                      "gcc-c++" "llvm7.0-devel" "llvm7.0-static"
                                      "hip_hcc" "zlib-devel" )
  local library_dependencies_fedora=( "make" "cmake" "rpm-build"
                                      "python34" "PyYAML" "python3*-PyYAML"
                                      "gcc-c++" "libcxx-devel" "hip_hcc" "zlib-devel" )
  local library_dependencies_sles=(   "make" "cmake" "python3-PyYAM"
                                      "hip_hcc" "gcc-c++" "libcxxtools9" "rpm-build" "curl" )

  if [[ "${build_cuda}" == true ]]; then
    # Ideally, this could be cuda-cublas-dev, but the package name has a version number in it
    library_dependencies_ubuntu+=( "cuda" )
    library_dependencies_centos+=( "" ) # how to install cuda on centos?
    library_dependencies_fedora+=( "" ) # how to install cuda on fedora?
    library_dependencies_sles+=( "" )
  fi

  # dependencies to build the client
  local client_dependencies_ubuntu=( "gfortran" "libomp-dev" "libboost-program-options-dev")
  local client_dependencies_centos=( "gcc-gfortran" "libgomp" "boost-devel")
  local client_dependencies_fedora=( "gcc-gfortran" "libgomp" "boost-devel")
  local client_dependencies_sles=( "gcc-fortran" "libgomp1" "libboost_program_options1_66_0-devel" "boost-devel")

  case "${ID}" in
    ubuntu)
      elevate_if_not_root apt update
      install_apt_packages "${library_dependencies_ubuntu[@]}"

      if [[ "${build_clients}" == true ]]; then
        install_apt_packages "${client_dependencies_ubuntu[@]}"
      fi
      ;;

    centos|rhel)
#     yum -y update brings *all* installed packages up to date
#     without seeking user approval
#     elevate_if_not_root yum -y update
      install_yum_packages "${library_dependencies_centos[@]}"

      if [[ "${build_clients}" == true ]]; then
        install_yum_packages "${client_dependencies_centos[@]}"
      fi
      ;;

    fedora)
#     elevate_if_not_root dnf -y update
      install_dnf_packages "${library_dependencies_fedora[@]}"

      if [[ "${build_clients}" == true ]]; then
        install_dnf_packages "${client_dependencies_fedora[@]}"
      fi
      ;;

    sles)
       install_zypper_packages "${client_dependencies_sles[@]}"

        if [[ "${build_clients}" == true ]]; then
            install_zypper_packages "${client_dependencies_sles[@]}"
        fi
        ;;
    *)
      echo "This script is currently supported on Ubuntu, CentOS, RHEL and Fedora"
      exit 2
      ;;
  esac
}

# #################################################
# Pre-requisites check
# #################################################
# Exit code 0: alls well
# Exit code 1: problems with getopt
# Exit code 2: problems with supported platforms

# check if getopt command is installed
type getopt > /dev/null
if [[ $? -ne 0 ]]; then
  echo "This script uses getopt to parse arguments; try installing the util-linux package";
  exit 1
fi

# os-release file describes the system
if [[ -e "/etc/os-release" ]]; then
  source /etc/os-release
else
  echo "This script depends on the /etc/os-release file"
  exit 2
fi

# The following function exits script if an unsupported distro is detected
supported_distro

# #################################################
# global variables
# #################################################
install_package=false
install_dependencies=false
install_prefix=rocblas-install
tensile_logic=asm_full
tensile_architecture=all
tensile_cov=V2
tensile_fork=
tensile_tag=
tensile_test_local_path=
build_clients=false
build_cuda=false
build_tensile=true
build_tensile_host=false
cpu_ref_lib=blis
build_release=true
build_hip_clang=false

rocm_path=/opt/rocm
if ! [ -z ${ROCM_PATH+x} ]; then
    rocm_path=${ROCM_PATH}
fi

# #################################################
# Parameter parsing
# #################################################

# check if we have a modern version of getopt that can handle whitespace and long parameters
getopt -T
if [[ $? -eq 4 ]]; then
  GETOPT_PARSE=$(getopt --name "${0}" --longoptions help,install,clients,dependencies,debug,hip-clang,no_tensile,tensile_host,logic:,architecture:,cov:,fork:,branch:test_local_path:,cpu_ref_lib: --options anshicdgl:o:f:b:t: -- "$@")
else
  echo "Need a new version of getopt"
  exit 1
fi

if [[ $? -ne 0 ]]; then
  echo "getopt invocation failed; could not parse the command line";
  exit 1
fi

eval set -- "${GETOPT_PARSE}"

while true; do
  case "${1}" in
    -h|--help)
        display_help
        exit 0
        ;;
    -i|--install)
        install_package=true
        shift ;;
    -d|--dependencies)
        install_dependencies=true
        shift ;;
    -c|--clients)
        build_clients=true
        shift ;;
    -g|--debug)
        build_release=false
        shift ;;
    -l|--logic)
        tensile_logic=${2}
        shift 2 ;;
    -a|--architecture)
        tensile_architecture=${2}
        shift 2 ;;
    -o|--cov)
        tensile_cov=${2}
        shift 2 ;;
    -f|--fork)
        tensile_fork=${2}
        shift 2 ;;
    -b|--branch)
        tensile_tag=${2}
        shift 2 ;;
    -t|--test_local_path)
        tensile_test_local_path=${2}
        shift 2 ;;
    -n|--no_tensile)
        build_tensile=false
        shift ;;
    -s|--tensile-host)
        build_tensile_host=true
        shift ;;
    --cuda)
        build_cuda=true
        shift ;;
    --cpu_ref_lib)
        cpu_ref_lib=${2}
        shift 2 ;;
    --hip-clang)
        build_hip_clang=true
        tensile_cov=V3
        shift ;;
    --prefix)
        install_prefix=${2}
        shift 2 ;;
    --) shift ; break ;;
    *)  echo "Unexpected command line parameter received; aborting";
        exit 1
        ;;
  esac
done

set -x

if [[ "${cpu_ref_lib}" == blis ]]; then
  LINK_BLIS=true
elif [[ "${cpu_ref_lib}" == lapack ]]; then
  LINK_BLIS=false
else
  echo "Currently the only CPU library options are blis and lapack"
      exit 2
fi

build_dir=./build
printf "\033[32mCreating project build directory in: \033[33m${build_dir}\033[0m\n"

# #################################################
# prep
# #################################################
# ensure a clean build environment
if [[ "${build_release}" == true ]]; then
  rm -rf ${build_dir}/release
else
  rm -rf ${build_dir}/debug
fi

# Default cmake executable is called cmake
cmake_executable=cmake

case "${ID}" in
  centos|rhel)
  cmake_executable=cmake3
  ;;
esac

# #################################################
# dependencies
# #################################################
if [[ "${install_dependencies}" == true ]]; then
  install_packages

  if [[ "${build_clients}" == true ]]; then

    # The following builds googletest & lapack from source, installs into cmake default /usr/local
    pushd .
    printf "\033[32mBuilding \033[33mgoogletest & lapack\033[32m from source; installing into \033[33m/usr/local\033[0m\n"
    mkdir -p ${build_dir}/deps && cd ${build_dir}/deps
    ${cmake_executable} -lpthread -DBUILD_BOOST=OFF ../../deps
    make -j$(nproc)
    elevate_if_not_root make install

    #Download prebuilt AMD multithreaded blis
    if [[ "${cpu_ref_lib}" == blis ]] && [[ ! -f "${build_dir}/deps/blis/lib/libblis.so" ]]; then
      case "${ID}" in
          centos|rhel|sles)
              curl -L  https://github.com/amd/blis/releases/download/2.0/aocl-blis-mt-centos-2.0.tar.gz > blis.tar.gz
              ;;
          ubuntu)
              curl -L  https://github.com/amd/blis/releases/download/2.0/aocl-blis-mt-ubuntu-2.0.tar.gz > blis.tar.gz
              ;;
          *)
              echo "Unsupported OS for this script"
              curl -L  https://github.com/amd/blis/releases/download/2.0/aocl-blis-mt-ubuntu-2.0.tar.gz > blis.tar.gz
              ;;
      esac

      tar -xvf blis.tar.gz
      mv amd-blis-mt blis
      rm blis.tar.gz
      cd blis/lib
      ln -s libblis-mt.so libblis.so
      popd

    fi
  fi
fi

if [[ "${cpu_ref_lib}" == blis ]] && [[ ! -f "${build_dir}/deps/blis/lib/libblis.so" ]] && [[ "${build_clients}" == true ]]; then
  pushd .
  mkdir -p ${build_dir}/deps && cd ${build_dir}/deps
  case "${ID}" in
    centos|rhel|sles)
      curl -L  https://github.com/amd/blis/releases/download/2.0/aocl-blis-mt-centos-2.0.tar.gz > blis.tar.gz
      ;;
    ubuntu)
      curl -L  https://github.com/amd/blis/releases/download/2.0/aocl-blis-mt-ubuntu-2.0.tar.gz > blis.tar.gz
      ;;
    *)
      echo "Unsupported OS for this script"
      curl -L  https://github.com/amd/blis/releases/download/2.0/aocl-blis-mt-ubuntu-2.0.tar.gz > blis.tar.gz
      ;;
  esac
  tar -xvf blis.tar.gz
  mv amd-blis-mt blis
  rm blis.tar.gz
  cd blis/lib
  ln -s libblis-mt.so libblis.so
  popd
fi

# We append customary rocm path; if user provides custom rocm path in ${path}, our
# hard-coded path has lesser priority
export PATH=${PATH}:${rocm_path}/bin:${rocm_path}/hip/bin:${rocm_path}/hcc/bin

pushd .
  # #################################################
  # configure & build
  # #################################################
  cmake_common_options=""
  cmake_client_options=""

<<<<<<< HEAD
  cmake_common_options="${cmake_common_options} -lpthread -DTensile_LOGIC=${tensile_logic} -DTensile_ARCHITECTURE=${tensile_architecture} -DTensile_CODE_OBJECT_VERSION=${tensile_cov}"
  cmake_client_options="-DLINK_BLIS=${LINK_BLIS}"
=======
  cmake_common_options="${cmake_common_options} -DROCM_PATH=${rocm_path} -lpthread -DTensile_LOGIC=${tensile_logic} -DTensile_CODE_OBJECT_VERSION=${tensile_cov}"
>>>>>>> 993cf232

  # build type
  if [[ "${build_release}" == true ]]; then
    mkdir -p ${build_dir}/release/clients && cd ${build_dir}/release
    cmake_common_options="${cmake_common_options} -DCMAKE_BUILD_TYPE=Release"
  else
    mkdir -p ${build_dir}/debug/clients && cd ${build_dir}/debug
    cmake_common_options="${cmake_common_options} -DCMAKE_BUILD_TYPE=Debug"
  fi

  if [[ -n "${tensile_fork}" ]]; then
    cmake_common_options="${cmake_common_options} -Dtensile_fork=${tensile_fork}"
  fi

  if [[ -n "${tensile_tag}" ]]; then
    cmake_common_options="${cmake_common_options} -Dtensile_tag=${tensile_tag}"
  fi

  if [[ -n "${tensile_test_local_path}" ]]; then
    cmake_common_options="${cmake_common_options} -DTensile_TEST_LOCAL_PATH=${tensile_test_local_path}"
  fi

  tensile_opt=""
  if [[ "${build_tensile}" == false ]]; then
    tensile_opt="${tensile_opt} -DBUILD_WITH_TENSILE=OFF"
  fi

  if [[ "${build_tensile_host}" == true ]]; then
    tensile_opt="${tensile_opt} -DBUILD_WITH_TENSILE_HOST=ON"
  fi

  cmake_common_options="${cmake_common_options} ${tensile_opt}"


  if [[ "${build_clients}" == true ]]; then
    cmake_client_options="${cmake_client_options} -DBUILD_CLIENTS_SAMPLES=ON -DBUILD_CLIENTS_TESTS=ON -DBUILD_CLIENTS_BENCHMARKS=ON -DLINK_BLIS=${LINK_BLIS}"
  fi

  compiler="hcc"
  if [[ "${build_cuda}" == true || "${build_hip_clang}" == true ]]; then
    compiler="hipcc"
    cmake_common_options="${cmake_common_options} -DTensile_COMPILER=hipcc"
  fi


  case "${ID}" in
    centos|rhel)
    cmake_common_options="${cmake_common_options} -DCMAKE_FIND_ROOT_PATH=/usr/lib64/llvm7.0/lib/cmake/"
    ;;
  esac


  # Uncomment for cmake debugging
  # CXX=${compiler} ${cmake_executable} -Wdev --debug-output --trace ${cmake_common_options} -DCPACK_SET_DESTDIR=OFF -DCMAKE_INSTALL_PREFIX=rocblas-install -DCPACK_PACKAGING_INSTALL_PREFIX=${rocm_path} ../..

  # Build library with AMD toolchain because of existense of device kernels
  if [[ "${build_clients}" == true ]]; then
    CXX=${compiler} ${cmake_executable} ${cmake_common_options} ${cmake_client_options} -DCPACK_SET_DESTDIR=OFF -DCMAKE_INSTALL_PREFIX=rocblas-install -DCPACK_PACKAGING_INSTALL_PREFIX=${rocm_path} ../..
  else
    CXX=${compiler} ${cmake_executable} ${cmake_common_options} -DCPACK_SET_DESTDIR=OFF -DCMAKE_INSTALL_PREFIX=rocblas-install -DCPACK_PACKAGING_INSTALL_PREFIX=${rocm_path} ../..
  fi
  check_exit_code "$?"

  make -j$(nproc) install
  check_exit_code "$?"

  # #################################################
  # install
  # #################################################
  # installing through package manager, which makes uninstalling easy
  if [[ "${install_package}" == true ]]; then
    make package
    check_exit_code "$?"

    case "${ID}" in
      ubuntu)
        elevate_if_not_root dpkg -i rocblas-*.deb
      ;;
      centos|rhel)
        elevate_if_not_root yum -y localinstall rocblas-*.rpm
      ;;
      fedora)
        elevate_if_not_root dnf install rocblas-*.rpm
      ;;
      sles)
        elevate_if_not_root zypper --no-gpg-checks in -y install rocblas-*.rpm
      ;;
    esac

  fi
popd<|MERGE_RESOLUTION|>--- conflicted
+++ resolved
@@ -7,27 +7,6 @@
 # #################################################
 function display_help()
 {
-<<<<<<< HEAD
-  echo "rocBLAS build & installation helper script"
-  echo "./install [-h|--help] "
-  echo "    [-h|--help] prints this help message"
-#  echo "    [--prefix] Specify an alternate CMAKE_INSTALL_PREFIX for cmake"
-  echo "    [-i|--install] install after build"
-  echo "    [-d|--dependencies] install build dependencies"
-  echo "    [-c|--clients] build library clients too (combines with -i & -d)"
-  echo "    [-g|--debug] -DCMAKE_BUILD_TYPE=Debug (default is =Release)"
-  echo "    [-f|--fork] GitHub fork to use, ie ROCmSoftwarePlatform or MyUserName"
-  echo "    [-b|--branch] GitHub branch or tag to use, ie develop or mybranch or SHA"
-  echo "    [-l|--logic] Set tensile logic target (asm_full, asm_lite, etc)"
-  echo "    [-a|--architecture] Run GPU-specific tensile kernels (all, arcturus, fiji, vega10, vega20)"
-  echo "    [-o|--cov] Set tensile code_object_version (V2 or V3)"
-  echo "    [-t|--test_local_path] Use a local path for tensile instead of remote GIT repot"
-#  echo "    [--cuda] build library for cuda backend"
-  echo "    [--cpu_ref_lib] specify libary to use for cpu reference code in testing (blis or lapack)"
-  echo "    [--hip-clang] build library for amdgpu backend using hip-clang"
-  echo "    [-n|--no_tensile] build subset of library that doesn't require tensile (testing)"
-  echo "    [-s|--tensile-host] build with tensile host"
-=======
 cat <<EOF
 rocBLAS build & installation helper script
   $0 <options>
@@ -39,6 +18,7 @@
       -f | --fork              GitHub fork to use, e.g., ROCmSoftwarePlatform or MyUserName
       -b | --branch            GitHub branch or tag to use, e.g., develop, mybranch or <commit hash>
       -l | --logic             Set Tensile logic target, e.g., asm_full, asm_lite, etc.
+      -a | --architecture      Set GPU architecture, e.g. all, arcturus, fiji, vega10, vega20
       -o | --cov               Set Tensile code_object_version (V2 or V3)
       -t | --test_local_path   Use a local path for Tensile instead of remote GIT repo
            --cpu_ref_lib       Specify library to use for CPU reference code in testing (blis or lapack)
@@ -48,7 +28,6 @@
 EOF
 #          --prefix            Specify an alternate CMAKE_INSTALL_PREFIX for cmake
 #          --cuda              Build library for cuda backend
->>>>>>> 993cf232
 }
 
 # This function is helpful for dockerfiles that do not have sudo installed, but the default user is root
@@ -469,12 +448,7 @@
   cmake_common_options=""
   cmake_client_options=""
 
-<<<<<<< HEAD
-  cmake_common_options="${cmake_common_options} -lpthread -DTensile_LOGIC=${tensile_logic} -DTensile_ARCHITECTURE=${tensile_architecture} -DTensile_CODE_OBJECT_VERSION=${tensile_cov}"
-  cmake_client_options="-DLINK_BLIS=${LINK_BLIS}"
-=======
-  cmake_common_options="${cmake_common_options} -DROCM_PATH=${rocm_path} -lpthread -DTensile_LOGIC=${tensile_logic} -DTensile_CODE_OBJECT_VERSION=${tensile_cov}"
->>>>>>> 993cf232
+  cmake_common_options="${cmake_common_options} -DROCM_PATH=${rocm_path} -lpthread -DTensile_LOGIC=${tensile_logic} -DTensile_ARCHITECTURE=${tensile_architecture} -DTensile_CODE_OBJECT_VERSION=${tensile_cov}"
 
   # build type
   if [[ "${build_release}" == true ]]; then
